--- conflicted
+++ resolved
@@ -197,8 +197,6 @@
                 true, false));
         testCases.add(new TestCase("b/122501785", "B122501785", "run", null, new VerifyError(),
                 0));
-<<<<<<< HEAD
-=======
         testCases.add(new TestCase("b/134061982", "B134061982", "run", new Object[] { 0 },
                 new NullPointerException(), 0));
         testCases.add(new TestCase("b/134061982 (2)", "B134061982_2", "run", new Object[] { 0 },
@@ -209,7 +207,6 @@
                 new Object() }, new VerifyError(), 0));
         testCases.add(new TestCase("b/121245951 (3)", "B121245951_3", "run", new Object[] {
                 new Object() }, new IllegalMonitorStateException(), 0));
->>>>>>> 5a45d7b4
     }
 
     public void runTests() {
