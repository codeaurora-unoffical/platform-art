# Copyright (C) 2011 The Android Open Source Project
#
# Licensed under the Apache License, Version 2.0 (the "License");
# you may not use this file except in compliance with the License.
# You may obtain a copy of the License at
#
#      http://www.apache.org/licenses/LICENSE-2.0
#
# Unless required by applicable law or agreed to in writing, software
# distributed under the License is distributed on an "AS IS" BASIS,
# WITHOUT WARRANTIES OR CONDITIONS OF ANY KIND, either express or implied.
# See the License for the specific language governing permissions and
# limitations under the License.
#

LOCAL_PATH := $(call my-dir)

include art/build/Android.common_test.mk

# Dependencies for actually running a run-test.
TEST_ART_RUN_TEST_DEPENDENCIES := \
  $(HOST_OUT_EXECUTABLES)/d8 \
  $(HOST_OUT_EXECUTABLES)/d8-compat-dx \
  $(HOST_OUT_EXECUTABLES)/hiddenapi \
  $(HOST_OUT_EXECUTABLES)/jasmin \
  $(HOST_OUT_EXECUTABLES)/smali

<<<<<<< HEAD
# We need dex2oat and dalvikvm on the target as well as the core images (all images as we sync
# only once).
ART_TEST_TARGET_RUN_TEST_DEPENDENCIES := $(ART_TARGET_EXECUTABLES) $(TARGET_CORE_IMG_OUTS)
=======
# We need the Testing Runtime APEX (which is a superset of the Release
# and Debug Runtime APEXes) -- which contains dex2oat, dalvikvm, their
# dependencies and ART gtests -- on the target, as well as the core
# images (all images as we sync only once).
ART_TEST_TARGET_RUN_TEST_DEPENDENCIES := $(TESTING_RUNTIME_APEX) $(TARGET_CORE_IMG_OUTS)
>>>>>>> 5a45d7b4

# Also need libartagent.
ART_TEST_TARGET_RUN_TEST_DEPENDENCIES += libartagent-target libartagentd-target

# Also need libtiagent.
ART_TEST_TARGET_RUN_TEST_DEPENDENCIES += libtiagent-target libtiagentd-target

# Also need libtistress.
ART_TEST_TARGET_RUN_TEST_DEPENDENCIES += libtistress-target libtistressd-target

# Also need libarttest.
ART_TEST_TARGET_RUN_TEST_DEPENDENCIES += libarttest-target libarttestd-target

# Also need libnativebridgetest.
ART_TEST_TARGET_RUN_TEST_DEPENDENCIES += libnativebridgetest-target libnativebridgetestd-target
<<<<<<< HEAD

# Also need libopenjdkjvmti.
ART_TEST_TARGET_RUN_TEST_DEPENDENCIES += libopenjdkjvmti-target libopenjdkjvmtid-target
=======
>>>>>>> 5a45d7b4

ART_TEST_TARGET_RUN_TEST_DEPENDENCIES += \
  $(foreach jar,$(TARGET_TEST_CORE_JARS),$(TARGET_OUT_JAVA_LIBRARIES)/$(jar).jar)

# All tests require the host executables. The tests also depend on the core images, but on
# specific version depending on the compiler.
ART_TEST_HOST_RUN_TEST_DEPENDENCIES := \
  $(ART_HOST_EXECUTABLES) \
  $(HOST_OUT_EXECUTABLES)/hprof-conv \
<<<<<<< HEAD
  $(HOST_OUT_EXECUTABLES)/timeout_dumper \
=======
  $(HOST_OUT_EXECUTABLES)/signal_dumper \
>>>>>>> 5a45d7b4
  $(OUT_DIR)/$(ART_TEST_LIST_host_$(ART_HOST_ARCH)_libtiagent) \
  $(OUT_DIR)/$(ART_TEST_LIST_host_$(ART_HOST_ARCH)_libtiagentd) \
  $(OUT_DIR)/$(ART_TEST_LIST_host_$(ART_HOST_ARCH)_libtistress) \
  $(OUT_DIR)/$(ART_TEST_LIST_host_$(ART_HOST_ARCH)_libtistressd) \
  $(OUT_DIR)/$(ART_TEST_LIST_host_$(ART_HOST_ARCH)_libartagent) \
  $(OUT_DIR)/$(ART_TEST_LIST_host_$(ART_HOST_ARCH)_libartagentd) \
  $(OUT_DIR)/$(ART_TEST_LIST_host_$(ART_HOST_ARCH)_libarttest) \
  $(OUT_DIR)/$(ART_TEST_LIST_host_$(ART_HOST_ARCH)_libarttestd) \
  $(OUT_DIR)/$(ART_TEST_LIST_host_$(ART_HOST_ARCH)_libnativebridgetest) \
  $(OUT_DIR)/$(ART_TEST_LIST_host_$(ART_HOST_ARCH)_libnativebridgetestd) \
  $(ART_HOST_OUT_SHARED_LIBRARIES)/libjavacore$(ART_HOST_SHLIB_EXTENSION) \
  $(ART_HOST_OUT_SHARED_LIBRARIES)/libopenjdk$(ART_HOST_SHLIB_EXTENSION) \
  $(ART_HOST_OUT_SHARED_LIBRARIES)/libopenjdkd$(ART_HOST_SHLIB_EXTENSION) \
  $(ART_HOST_OUT_SHARED_LIBRARIES)/libopenjdkjvmti$(ART_HOST_SHLIB_EXTENSION) \
  $(ART_HOST_OUT_SHARED_LIBRARIES)/libopenjdkjvmtid$(ART_HOST_SHLIB_EXTENSION) \
  $(HOST_CORE_DEX_LOCATIONS) \

ifneq ($(HOST_PREFER_32_BIT),true)
ART_TEST_HOST_RUN_TEST_DEPENDENCIES += \
  $(OUT_DIR)/$(ART_TEST_LIST_host_$(2ND_ART_HOST_ARCH)_libtiagent) \
  $(OUT_DIR)/$(ART_TEST_LIST_host_$(2ND_ART_HOST_ARCH)_libtiagentd) \
  $(OUT_DIR)/$(ART_TEST_LIST_host_$(2ND_ART_HOST_ARCH)_libtistress) \
  $(OUT_DIR)/$(ART_TEST_LIST_host_$(2ND_ART_HOST_ARCH)_libtistressd) \
  $(OUT_DIR)/$(ART_TEST_LIST_host_$(2ND_ART_HOST_ARCH)_libartagent) \
  $(OUT_DIR)/$(ART_TEST_LIST_host_$(2ND_ART_HOST_ARCH)_libartagentd) \
  $(OUT_DIR)/$(ART_TEST_LIST_host_$(2ND_ART_HOST_ARCH)_libarttest) \
  $(OUT_DIR)/$(ART_TEST_LIST_host_$(2ND_ART_HOST_ARCH)_libarttestd) \
  $(OUT_DIR)/$(ART_TEST_LIST_host_$(2ND_ART_HOST_ARCH)_libnativebridgetest) \
  $(OUT_DIR)/$(ART_TEST_LIST_host_$(2ND_ART_HOST_ARCH)_libnativebridgetestd) \
  $(2ND_ART_HOST_OUT_SHARED_LIBRARIES)/libjavacore$(ART_HOST_SHLIB_EXTENSION) \
  $(2ND_ART_HOST_OUT_SHARED_LIBRARIES)/libopenjdk$(ART_HOST_SHLIB_EXTENSION) \
  $(2ND_ART_HOST_OUT_SHARED_LIBRARIES)/libopenjdkd$(ART_HOST_SHLIB_EXTENSION) \
  $(2ND_ART_HOST_OUT_SHARED_LIBRARIES)/libopenjdkjvmti$(ART_HOST_SHLIB_EXTENSION) \
  $(2ND_ART_HOST_OUT_SHARED_LIBRARIES)/libopenjdkjvmtid$(ART_HOST_SHLIB_EXTENSION) \

endif

# Host executables.
host_prereq_rules := $(ART_TEST_HOST_RUN_TEST_DEPENDENCIES)

# Required for jasmin and smali.
host_prereq_rules += $(TEST_ART_RUN_TEST_DEPENDENCIES)

# Sync test files to the target, depends upon all things that must be pushed
#to the target.
target_prereq_rules += test-art-target-sync

define core-image-dependencies
  image_suffix := $(3)
  ifeq ($(3),regalloc_gc)
    image_suffix:=optimizing
  else
    ifeq ($(3),jit)
      image_suffix:=interpreter
    endif
  endif
  ifeq ($(2),no-image)
    $(1)_prereq_rules += $$($(call to-upper,$(1))_CORE_IMAGE_$$(image_suffix)_$(4))
  else
    ifeq ($(2),picimage)
      $(1)_prereq_rules += $$($(call to-upper,$(1))_CORE_IMAGE_$$(image_suffix)_$(4))
    else
      ifeq ($(2),multipicimage)
        $(1)_prereq_rules += $$($(call to-upper,$(1))_CORE_IMAGE_$$(image_suffix)_multi_$(4))
      endif
    endif
  endif
endef

TARGET_TYPES := host target
COMPILER_TYPES := jit interpreter optimizing regalloc_gc jit interp-ac speed-profile
IMAGE_TYPES := picimage no-image multipicimage
ALL_ADDRESS_SIZES := 64 32

# Add core image dependencies required for given target - HOST or TARGET,
# IMAGE_TYPE, COMPILER_TYPE and ADDRESS_SIZE to the prereq_rules.
$(foreach target, $(TARGET_TYPES), \
  $(foreach image, $(IMAGE_TYPES), \
    $(foreach compiler, $(COMPILER_TYPES), \
      $(foreach address_size, $(ALL_ADDRESS_SIZES), $(eval \
        $(call core-image-dependencies,$(target),$(image),$(compiler),$(address_size)))))))

test-art-host-run-test-dependencies : $(host_prereq_rules)
.PHONY: test-art-host-run-test-dependencies
test-art-target-run-test-dependencies : $(target_prereq_rules)
.PHONY: test-art-target-run-test-dependencies
test-art-run-test-dependencies : test-art-host-run-test-dependencies test-art-target-run-test-dependencies
.PHONY: test-art-run-test-dependencies

# Create a rule to build and run a test group of the following form:
# test-art-{1: host target}-run-test
define define-test-art-host-or-target-run-test-group
  build_target := test-art-$(1)-run-test
  .PHONY: $$(build_target)

  $$(build_target) : args := --$(1) --verbose
  $$(build_target) : test-art-$(1)-run-test-dependencies
	./art/test/testrunner/testrunner.py $$(args)
  build_target :=
  args :=
endef  # define-test-art-host-or-target-run-test-group

$(foreach target, $(TARGET_TYPES), $(eval \
  $(call define-test-art-host-or-target-run-test-group,$(target))))

test-art-run-test : test-art-host-run-test test-art-target-run-test

host_prereq_rules :=
target_prereq_rules :=
core-image-dependencies :=
define-test-art-host-or-target-run-test-group :=
TARGET_TYPES :=
COMPILER_TYPES :=
IMAGE_TYPES :=
ALL_ADDRESS_SIZES :=
LOCAL_PATH :=<|MERGE_RESOLUTION|>--- conflicted
+++ resolved
@@ -25,17 +25,11 @@
   $(HOST_OUT_EXECUTABLES)/jasmin \
   $(HOST_OUT_EXECUTABLES)/smali
 
-<<<<<<< HEAD
-# We need dex2oat and dalvikvm on the target as well as the core images (all images as we sync
-# only once).
-ART_TEST_TARGET_RUN_TEST_DEPENDENCIES := $(ART_TARGET_EXECUTABLES) $(TARGET_CORE_IMG_OUTS)
-=======
 # We need the Testing Runtime APEX (which is a superset of the Release
 # and Debug Runtime APEXes) -- which contains dex2oat, dalvikvm, their
 # dependencies and ART gtests -- on the target, as well as the core
 # images (all images as we sync only once).
 ART_TEST_TARGET_RUN_TEST_DEPENDENCIES := $(TESTING_RUNTIME_APEX) $(TARGET_CORE_IMG_OUTS)
->>>>>>> 5a45d7b4
 
 # Also need libartagent.
 ART_TEST_TARGET_RUN_TEST_DEPENDENCIES += libartagent-target libartagentd-target
@@ -51,12 +45,6 @@
 
 # Also need libnativebridgetest.
 ART_TEST_TARGET_RUN_TEST_DEPENDENCIES += libnativebridgetest-target libnativebridgetestd-target
-<<<<<<< HEAD
-
-# Also need libopenjdkjvmti.
-ART_TEST_TARGET_RUN_TEST_DEPENDENCIES += libopenjdkjvmti-target libopenjdkjvmtid-target
-=======
->>>>>>> 5a45d7b4
 
 ART_TEST_TARGET_RUN_TEST_DEPENDENCIES += \
   $(foreach jar,$(TARGET_TEST_CORE_JARS),$(TARGET_OUT_JAVA_LIBRARIES)/$(jar).jar)
@@ -66,11 +54,7 @@
 ART_TEST_HOST_RUN_TEST_DEPENDENCIES := \
   $(ART_HOST_EXECUTABLES) \
   $(HOST_OUT_EXECUTABLES)/hprof-conv \
-<<<<<<< HEAD
-  $(HOST_OUT_EXECUTABLES)/timeout_dumper \
-=======
   $(HOST_OUT_EXECUTABLES)/signal_dumper \
->>>>>>> 5a45d7b4
   $(OUT_DIR)/$(ART_TEST_LIST_host_$(ART_HOST_ARCH)_libtiagent) \
   $(OUT_DIR)/$(ART_TEST_LIST_host_$(ART_HOST_ARCH)_libtiagentd) \
   $(OUT_DIR)/$(ART_TEST_LIST_host_$(ART_HOST_ARCH)_libtistress) \
