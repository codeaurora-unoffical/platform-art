--- conflicted
+++ resolved
@@ -26,8 +26,6 @@
 
 namespace {
 
-<<<<<<< HEAD
-=======
 bool IsFrameCompiledAndNonDebuggable(const art::StackVisitor* sv) {
   return sv->GetCurrentShadowFrame() == nullptr &&
          sv->GetCurrentOatQuickMethodHeader()->IsOptimized() &&
@@ -51,7 +49,6 @@
   }
 }
 
->>>>>>> 5a45d7b4
 jint FindMethodIndex(jobject this_value_jobj) {
   ScopedObjectAccess soa(Thread::Current());
   std::unique_ptr<Context> context(Context::Create());
@@ -65,23 +62,6 @@
         if (m_name.compare("$noinline$testThisWithInstanceCall") == 0) {
           found_method_index = 1;
           uint32_t value = 0;
-<<<<<<< HEAD
-          CHECK(stack_visitor->GetVReg(m, 1, kReferenceVReg, &value));
-          CHECK_EQ(reinterpret_cast<mirror::Object*>(value), this_value);
-          CHECK_EQ(stack_visitor->GetThisObject(), this_value);
-        } else if (m_name.compare("$noinline$testThisWithStaticCall") == 0) {
-          found_method_index = 2;
-          uint32_t value = 0;
-          CHECK(stack_visitor->GetVReg(m, 1, kReferenceVReg, &value));
-        } else if (m_name.compare("$noinline$testParameter") == 0) {
-          found_method_index = 3;
-          uint32_t value = 0;
-          CHECK(stack_visitor->GetVReg(m, 1, kReferenceVReg, &value));
-        } else if (m_name.compare("$noinline$testObjectInScope") == 0) {
-          found_method_index = 4;
-          uint32_t value = 0;
-          CHECK(stack_visitor->GetVReg(m, 0, kReferenceVReg, &value));
-=======
           if (IsFrameCompiledAndNonDebuggable(stack_visitor)) {
             CheckOptimizedOutRegLiveness(stack_visitor, m, 1, kReferenceVReg);
           } else {
@@ -98,7 +78,6 @@
         } else if (m_name.compare("$noinline$testObjectInScope") == 0) {
           found_method_index = 4;
           CheckOptimizedOutRegLiveness(stack_visitor, m, 0, kReferenceVReg);
->>>>>>> 5a45d7b4
         }
 
         return true;
