//
// Copyright (C) 2014 The Android Open Source Project
//
// Licensed under the Apache License, Version 2.0 (the "License");
// you may not use this file except in compliance with the License.
// You may obtain a copy of the License at
//
//      http://www.apache.org/licenses/LICENSE-2.0
//
// Unless required by applicable law or agreed to in writing, software
// distributed under the License is distributed on an "AS IS" BASIS,
// WITHOUT WARRANTIES OR CONDITIONS OF ANY KIND, either express or implied.
// See the License for the specific language governing permissions and
// limitations under the License.
//

cc_library {
    name: "libsigchain",

    host_supported: true,
    defaults: ["art_defaults"],
    target: {
        linux: {
            shared: {
                srcs: ["sigchain_dummy.cc"],
            },
            static: {
                srcs: ["sigchain.cc"],
            },
        },

        darwin: {
            srcs: ["sigchain_dummy.cc"],
        },

        android: {
            whole_static_libs: ["libasync_safe"],
        },
    },
<<<<<<< HEAD
=======

    export_include_dirs: ["."],
>>>>>>> 5a45d7b4
}

// Create a dummy version of libsigchain which expose the necessary symbols
// but throws when called. This can be used to get static binaries which don't
// need the real functionality of the sig chain but need to please the linker.
cc_library_static {
    name: "libsigchain_dummy",
    host_supported: true,
    defaults: ["art_defaults"],
    srcs: ["sigchain_dummy.cc"],
    target: {
        android: {
            whole_static_libs: ["libasync_safe"],
        },
    },

    export_include_dirs: ["."],
}

art_cc_test {
    name: "art_sigchain_tests",
    defaults: [
        "art_gtest_defaults",
    ],
    srcs: ["sigchain_test.cc"],
    whole_static_libs: ["libsigchain"],
}

filegroup {
    name: "art_sigchain_version_script32.txt",
    srcs: ["version-script32.txt"],
}

filegroup {
    name: "art_sigchain_version_script64.txt",
    srcs: ["version-script64.txt"],
}<|MERGE_RESOLUTION|>--- conflicted
+++ resolved
@@ -37,11 +37,8 @@
             whole_static_libs: ["libasync_safe"],
         },
     },
-<<<<<<< HEAD
-=======
 
     export_include_dirs: ["."],
->>>>>>> 5a45d7b4
 }
 
 // Create a dummy version of libsigchain which expose the necessary symbols
