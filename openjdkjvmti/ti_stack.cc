/* Copyright (C) 2016 The Android Open Source Project
 * DO NOT ALTER OR REMOVE COPYRIGHT NOTICES OR THIS FILE HEADER.
 *
 * This file implements interfaces from the file jvmti.h. This implementation
 * is licensed under the same terms as the file jvmti.h.  The
 * copyright and license information for the file jvmti.h follows.
 *
 * Copyright (c) 2003, 2011, Oracle and/or its affiliates. All rights reserved.
 * DO NOT ALTER OR REMOVE COPYRIGHT NOTICES OR THIS FILE HEADER.
 *
 * This code is free software; you can redistribute it and/or modify it
 * under the terms of the GNU General Public License version 2 only, as
 * published by the Free Software Foundation.  Oracle designates this
 * particular file as subject to the "Classpath" exception as provided
 * by Oracle in the LICENSE file that accompanied this code.
 *
 * This code is distributed in the hope that it will be useful, but WITHOUT
 * ANY WARRANTY; without even the implied warranty of MERCHANTABILITY or
 * FITNESS FOR A PARTICULAR PURPOSE.  See the GNU General Public License
 * version 2 for more details (a copy is included in the LICENSE file that
 * accompanied this code).
 *
 * You should have received a copy of the GNU General Public License version
 * 2 along with this work; if not, write to the Free Software Foundation,
 * Inc., 51 Franklin St, Fifth Floor, Boston, MA 02110-1301 USA.
 *
 * Please contact Oracle, 500 Oracle Parkway, Redwood Shores, CA 94065 USA
 * or visit www.oracle.com if you need additional information or have any
 * questions.
 */

#include "ti_stack.h"

#include <algorithm>
#include <initializer_list>
#include <list>
#include <unordered_map>
#include <vector>

<<<<<<< HEAD
=======
#include "android-base/macros.h"
#include "android-base/thread_annotations.h"
>>>>>>> 5a45d7b4
#include "arch/context.h"
#include "art_field-inl.h"
#include "art_method-inl.h"
#include "art_jvmti.h"
#include "art_method-inl.h"
#include "barrier.h"
#include "base/bit_utils.h"
#include "base/enums.h"
#include "base/locks.h"
#include "base/macros.h"
#include "base/mutex.h"
#include "deopt_manager.h"
#include "dex/code_item_accessors-inl.h"
#include "dex/dex_file.h"
#include "dex/dex_file_annotations.h"
#include "dex/dex_file_types.h"
#include "dex/dex_instruction-inl.h"
#include "dex/primitive.h"
#include "events.h"
#include "gc_root.h"
#include "handle_scope-inl.h"
<<<<<<< HEAD
#include "jni/jni_env_ext.h"
#include "jni/jni_internal.h"
=======
#include "instrumentation.h"
#include "interpreter/shadow_frame-inl.h"
#include "interpreter/shadow_frame.h"
#include "jni/jni_env_ext.h"
#include "jni/jni_internal.h"
#include "jvalue-inl.h"
#include "jvalue.h"
#include "jvmti.h"
>>>>>>> 5a45d7b4
#include "mirror/class.h"
#include "mirror/dex_cache.h"
#include "nativehelper/scoped_local_ref.h"
#include "scoped_thread_state_change-inl.h"
#include "scoped_thread_state_change.h"
#include "stack.h"
<<<<<<< HEAD
=======
#include "thread.h"
#include "thread_state.h"
>>>>>>> 5a45d7b4
#include "ti_logging.h"
#include "ti_thread.h"
#include "thread-current-inl.h"
#include "thread_list.h"
#include "thread_pool.h"
#include "ti_thread.h"
#include "well_known_classes.h"

namespace openjdkjvmti {

template <typename FrameFn>
struct GetStackTraceVisitor : public art::StackVisitor {
  GetStackTraceVisitor(art::Thread* thread_in,
                       size_t start_,
                       size_t stop_,
                       FrameFn fn_)
      : StackVisitor(thread_in, nullptr, StackVisitor::StackWalkKind::kIncludeInlinedFrames),
        fn(fn_),
        start(start_),
        stop(stop_) {}
  GetStackTraceVisitor(const GetStackTraceVisitor&) = default;
  GetStackTraceVisitor(GetStackTraceVisitor&&) noexcept = default;

  bool VisitFrame() override REQUIRES_SHARED(art::Locks::mutator_lock_) {
    art::ArtMethod* m = GetMethod();
    if (m->IsRuntimeMethod()) {
      return true;
    }

    if (start == 0) {
      m = m->GetInterfaceMethodIfProxy(art::kRuntimePointerSize);
      jmethodID id = art::jni::EncodeArtMethod(m);

      uint32_t dex_pc = GetDexPc(false);
      jlong dex_location = (dex_pc == art::dex::kDexNoIndex) ? -1 : static_cast<jlong>(dex_pc);

      jvmtiFrameInfo info = { id, dex_location };
      fn(info);

      if (stop == 1) {
        return false;  // We're done.
      } else if (stop > 0) {
        stop--;
      }
    } else {
      start--;
    }

    return true;
  }

  FrameFn fn;
  size_t start;
  size_t stop;
};

art::ShadowFrame* FindFrameAtDepthVisitor::GetOrCreateShadowFrame(bool* created_frame) {
  art::ShadowFrame* cur = GetCurrentShadowFrame();
  if (cur == nullptr) {
    *created_frame = true;
    art::ArtMethod* method = GetMethod();
    const uint16_t num_regs = method->DexInstructionData().RegistersSize();
    cur = GetThread()->FindOrCreateDebuggerShadowFrame(GetFrameId(),
                                                       num_regs,
                                                       method,
                                                       GetDexPc());
    DCHECK(cur != nullptr);
  } else {
    *created_frame = false;
  }
  return cur;
}

template <typename FrameFn>
GetStackTraceVisitor<FrameFn> MakeStackTraceVisitor(art::Thread* thread_in,
                                                    size_t start,
                                                    size_t stop,
                                                    FrameFn fn) {
  return GetStackTraceVisitor<FrameFn>(thread_in, start, stop, fn);
}

struct GetStackTraceVectorClosure : public art::Closure {
 public:
  GetStackTraceVectorClosure(size_t start, size_t stop)
      : start_input(start),
        stop_input(stop),
        start_result(0),
        stop_result(0) {}

  void Run(art::Thread* self) override REQUIRES_SHARED(art::Locks::mutator_lock_) {
    auto frames_fn = [&](jvmtiFrameInfo info) {
      frames.push_back(info);
    };
    auto visitor = MakeStackTraceVisitor(self, start_input, stop_input, frames_fn);
    visitor.WalkStack(/* include_transitions= */ false);

    start_result = visitor.start;
    stop_result = visitor.stop;
  }

  const size_t start_input;
  const size_t stop_input;

  std::vector<jvmtiFrameInfo> frames;
  size_t start_result;
  size_t stop_result;
};

static jvmtiError TranslateFrameVector(const std::vector<jvmtiFrameInfo>& frames,
                                       jint start_depth,
                                       size_t start_result,
                                       jint max_frame_count,
                                       jvmtiFrameInfo* frame_buffer,
                                       jint* count_ptr) {
  size_t collected_frames = frames.size();

  // Assume we're here having collected something.
  DCHECK_GT(max_frame_count, 0);

  // Frames from the top.
  if (start_depth >= 0) {
    if (start_result != 0) {
      // Not enough frames.
      return ERR(ILLEGAL_ARGUMENT);
    }
    DCHECK_LE(collected_frames, static_cast<size_t>(max_frame_count));
    if (frames.size() > 0) {
      memcpy(frame_buffer, frames.data(), collected_frames * sizeof(jvmtiFrameInfo));
    }
    *count_ptr = static_cast<jint>(frames.size());
    return ERR(NONE);
  }

  // Frames from the bottom.
  if (collected_frames < static_cast<size_t>(-start_depth)) {
    return ERR(ILLEGAL_ARGUMENT);
  }

  size_t count = std::min(static_cast<size_t>(-start_depth), static_cast<size_t>(max_frame_count));
  memcpy(frame_buffer,
         &frames.data()[collected_frames + start_depth],
         count * sizeof(jvmtiFrameInfo));
  *count_ptr = static_cast<jint>(count);
  return ERR(NONE);
}

struct GetStackTraceDirectClosure : public art::Closure {
 public:
  GetStackTraceDirectClosure(jvmtiFrameInfo* frame_buffer_, size_t start, size_t stop)
      : frame_buffer(frame_buffer_),
        start_input(start),
        stop_input(stop),
        index(0) {
    DCHECK_GE(start_input, 0u);
  }

  void Run(art::Thread* self) override REQUIRES_SHARED(art::Locks::mutator_lock_) {
    auto frames_fn = [&](jvmtiFrameInfo info) {
      frame_buffer[index] = info;
      ++index;
    };
    auto visitor = MakeStackTraceVisitor(self, start_input, stop_input, frames_fn);
    visitor.WalkStack(/* include_transitions= */ false);
  }

  jvmtiFrameInfo* frame_buffer;

  const size_t start_input;
  const size_t stop_input;

  size_t index = 0;
};

jvmtiError StackUtil::GetStackTrace(jvmtiEnv* jvmti_env,
                                    jthread java_thread,
                                    jint start_depth,
                                    jint max_frame_count,
                                    jvmtiFrameInfo* frame_buffer,
                                    jint* count_ptr) {
  // It is not great that we have to hold these locks for so long, but it is necessary to ensure
  // that the thread isn't dying on us.
  art::ScopedObjectAccess soa(art::Thread::Current());
  art::Locks::thread_list_lock_->ExclusiveLock(soa.Self());

  art::Thread* thread;
  jvmtiError thread_error = ERR(INTERNAL);
  if (!ThreadUtil::GetAliveNativeThread(java_thread, soa, &thread, &thread_error)) {
    art::Locks::thread_list_lock_->ExclusiveUnlock(soa.Self());
    return thread_error;
  }
  DCHECK(thread != nullptr);

  art::ThreadState state = thread->GetState();
  if (state == art::ThreadState::kStarting || thread->IsStillStarting()) {
    art::Locks::thread_list_lock_->ExclusiveUnlock(soa.Self());
    return ERR(THREAD_NOT_ALIVE);
  }

  if (max_frame_count < 0) {
    art::Locks::thread_list_lock_->ExclusiveUnlock(soa.Self());
    return ERR(ILLEGAL_ARGUMENT);
  }
  if (frame_buffer == nullptr || count_ptr == nullptr) {
    art::Locks::thread_list_lock_->ExclusiveUnlock(soa.Self());
    return ERR(NULL_POINTER);
  }

  if (max_frame_count == 0) {
    art::Locks::thread_list_lock_->ExclusiveUnlock(soa.Self());
    *count_ptr = 0;
    return ERR(NONE);
  }

  if (start_depth >= 0) {
    // Fast path: Regular order of stack trace. Fill into the frame_buffer directly.
    GetStackTraceDirectClosure closure(frame_buffer,
                                       static_cast<size_t>(start_depth),
                                       static_cast<size_t>(max_frame_count));
    // RequestSynchronousCheckpoint releases the thread_list_lock_ as a part of its execution.
    if (!thread->RequestSynchronousCheckpoint(&closure)) {
      return ERR(THREAD_NOT_ALIVE);
    }
    *count_ptr = static_cast<jint>(closure.index);
    if (closure.index == 0) {
      JVMTI_LOG(INFO, jvmti_env) << "The stack is not large enough for a start_depth of "
                                 << start_depth << ".";
      return ERR(ILLEGAL_ARGUMENT);
    }
    return ERR(NONE);
  } else {
    GetStackTraceVectorClosure closure(0, 0);
    // RequestSynchronousCheckpoint releases the thread_list_lock_ as a part of its execution.
    if (!thread->RequestSynchronousCheckpoint(&closure)) {
      return ERR(THREAD_NOT_ALIVE);
    }

    return TranslateFrameVector(closure.frames,
                                start_depth,
                                closure.start_result,
                                max_frame_count,
                                frame_buffer,
                                count_ptr);
  }
}

template <typename Data>
struct GetAllStackTracesVectorClosure : public art::Closure {
  GetAllStackTracesVectorClosure(size_t stop, Data* data_)
      : barrier(0), stop_input(stop), data(data_) {}

  void Run(art::Thread* thread) override
      REQUIRES_SHARED(art::Locks::mutator_lock_)
      REQUIRES(!data->mutex) {
    art::Thread* self = art::Thread::Current();
    Work(thread, self);
    barrier.Pass(self);
  }

  void Work(art::Thread* thread, art::Thread* self)
      REQUIRES_SHARED(art::Locks::mutator_lock_)
      REQUIRES(!data->mutex) {
    // Skip threads that are still starting.
    if (thread->IsStillStarting()) {
      return;
    }

    std::vector<jvmtiFrameInfo>* thread_frames = data->GetFrameStorageFor(self, thread);
    if (thread_frames == nullptr) {
      return;
    }

    // Now collect the data.
    auto frames_fn = [&](jvmtiFrameInfo info) {
      thread_frames->push_back(info);
    };
    auto visitor = MakeStackTraceVisitor(thread, 0u, stop_input, frames_fn);
    visitor.WalkStack(/* include_transitions= */ false);
  }

  art::Barrier barrier;
  const size_t stop_input;
  Data* data;
};

template <typename Data>
static void RunCheckpointAndWait(Data* data, size_t max_frame_count)
    REQUIRES_SHARED(art::Locks::mutator_lock_) {
  // Note: requires the mutator lock as the checkpoint requires the mutator lock.
  GetAllStackTracesVectorClosure<Data> closure(max_frame_count, data);
  size_t barrier_count = art::Runtime::Current()->GetThreadList()->RunCheckpoint(&closure, nullptr);
  if (barrier_count == 0) {
    return;
  }
  art::Thread* self = art::Thread::Current();
  art::ScopedThreadStateChange tsc(self, art::ThreadState::kWaitingForCheckPointsToRun);
  closure.barrier.Increment(self, barrier_count);
}

jvmtiError StackUtil::GetAllStackTraces(jvmtiEnv* env,
                                        jint max_frame_count,
                                        jvmtiStackInfo** stack_info_ptr,
                                        jint* thread_count_ptr) {
  if (max_frame_count < 0) {
    return ERR(ILLEGAL_ARGUMENT);
  }
  if (stack_info_ptr == nullptr || thread_count_ptr == nullptr) {
    return ERR(NULL_POINTER);
  }

  struct AllStackTracesData {
    AllStackTracesData() : mutex("GetAllStackTraces", art::LockLevel::kAbortLock) {}
    ~AllStackTracesData() {
      JNIEnv* jni_env = art::Thread::Current()->GetJniEnv();
      for (jthread global_thread_ref : thread_peers) {
        jni_env->DeleteGlobalRef(global_thread_ref);
      }
    }

    std::vector<jvmtiFrameInfo>* GetFrameStorageFor(art::Thread* self, art::Thread* thread)
        REQUIRES_SHARED(art::Locks::mutator_lock_)
        REQUIRES(!mutex) {
      art::MutexLock mu(self, mutex);

      threads.push_back(thread);

      jthread peer = art::Runtime::Current()->GetJavaVM()->AddGlobalRef(
          self, thread->GetPeerFromOtherThread());
      thread_peers.push_back(peer);

      frames.emplace_back(new std::vector<jvmtiFrameInfo>());
      return frames.back().get();
    }

    art::Mutex mutex;

    // Storage. Only access directly after completion.

    std::vector<art::Thread*> threads;
    // "thread_peers" contains global references to their peers.
    std::vector<jthread> thread_peers;

    std::vector<std::unique_ptr<std::vector<jvmtiFrameInfo>>> frames;
  };

  AllStackTracesData data;
  art::Thread* current = art::Thread::Current();
  {
    art::ScopedObjectAccess soa(current);
    RunCheckpointAndWait(&data, static_cast<size_t>(max_frame_count));
  }

  // Convert the data into our output format.

  // Note: we use an array of jvmtiStackInfo for convenience. The spec says we need to
  //       allocate one big chunk for this and the actual frames, which means we need
  //       to either be conservative or rearrange things later (the latter is implemented).
  std::unique_ptr<jvmtiStackInfo[]> stack_info_array(new jvmtiStackInfo[data.frames.size()]);
  std::vector<std::unique_ptr<jvmtiFrameInfo[]>> frame_infos;
  frame_infos.reserve(data.frames.size());

  // Now run through and add data for each thread.
  size_t sum_frames = 0;
  for (size_t index = 0; index < data.frames.size(); ++index) {
    jvmtiStackInfo& stack_info = stack_info_array.get()[index];
    memset(&stack_info, 0, sizeof(jvmtiStackInfo));

    const std::vector<jvmtiFrameInfo>& thread_frames = *data.frames[index].get();

    // For the time being, set the thread to null. We'll fix it up in the second stage.
    stack_info.thread = nullptr;
    stack_info.state = JVMTI_THREAD_STATE_SUSPENDED;

    size_t collected_frames = thread_frames.size();
    if (max_frame_count == 0 || collected_frames == 0) {
      stack_info.frame_count = 0;
      stack_info.frame_buffer = nullptr;
      continue;
    }
    DCHECK_LE(collected_frames, static_cast<size_t>(max_frame_count));

    jvmtiFrameInfo* frame_info = new jvmtiFrameInfo[collected_frames];
    frame_infos.emplace_back(frame_info);

    jint count;
    jvmtiError translate_result = TranslateFrameVector(thread_frames,
                                                       0,
                                                       0,
                                                       static_cast<jint>(collected_frames),
                                                       frame_info,
                                                       &count);
    DCHECK(translate_result == JVMTI_ERROR_NONE);
    stack_info.frame_count = static_cast<jint>(collected_frames);
    stack_info.frame_buffer = frame_info;
    sum_frames += static_cast<size_t>(count);
  }

  // No errors, yet. Now put it all into an output buffer.
  size_t rounded_stack_info_size = art::RoundUp(sizeof(jvmtiStackInfo) * data.frames.size(),
                                                alignof(jvmtiFrameInfo));
  size_t chunk_size = rounded_stack_info_size + sum_frames * sizeof(jvmtiFrameInfo);
  unsigned char* chunk_data;
  jvmtiError alloc_result = env->Allocate(chunk_size, &chunk_data);
  if (alloc_result != ERR(NONE)) {
    return alloc_result;
  }

  jvmtiStackInfo* stack_info = reinterpret_cast<jvmtiStackInfo*>(chunk_data);
  // First copy in all the basic data.
  memcpy(stack_info, stack_info_array.get(), sizeof(jvmtiStackInfo) * data.frames.size());

  // Now copy the frames and fix up the pointers.
  jvmtiFrameInfo* frame_info = reinterpret_cast<jvmtiFrameInfo*>(
      chunk_data + rounded_stack_info_size);
  for (size_t i = 0; i < data.frames.size(); ++i) {
    jvmtiStackInfo& old_stack_info = stack_info_array.get()[i];
    jvmtiStackInfo& new_stack_info = stack_info[i];

    // Translate the global ref into a local ref.
    new_stack_info.thread =
        static_cast<JNIEnv*>(current->GetJniEnv())->NewLocalRef(data.thread_peers[i]);

    if (old_stack_info.frame_count > 0) {
      // Only copy when there's data - leave the nullptr alone.
      size_t frames_size = static_cast<size_t>(old_stack_info.frame_count) * sizeof(jvmtiFrameInfo);
      memcpy(frame_info, old_stack_info.frame_buffer, frames_size);
      new_stack_info.frame_buffer = frame_info;
      frame_info += old_stack_info.frame_count;
    }
  }

  *stack_info_ptr = stack_info;
  *thread_count_ptr = static_cast<jint>(data.frames.size());

  return ERR(NONE);
}

jvmtiError StackUtil::GetThreadListStackTraces(jvmtiEnv* env,
                                               jint thread_count,
                                               const jthread* thread_list,
                                               jint max_frame_count,
                                               jvmtiStackInfo** stack_info_ptr) {
  if (max_frame_count < 0) {
    return ERR(ILLEGAL_ARGUMENT);
  }
  if (thread_count < 0) {
    return ERR(ILLEGAL_ARGUMENT);
  }
  if (thread_count == 0) {
    *stack_info_ptr = nullptr;
    return ERR(NONE);
  }
  if (thread_list == nullptr || stack_info_ptr == nullptr) {
    return ERR(NULL_POINTER);
  }

  art::Thread* current = art::Thread::Current();
  art::ScopedObjectAccess soa(current);      // Now we know we have the shared lock.

  struct SelectStackTracesData {
    SelectStackTracesData() : mutex("GetSelectStackTraces", art::LockLevel::kAbortLock) {}

    std::vector<jvmtiFrameInfo>* GetFrameStorageFor(art::Thread* self, art::Thread* thread)
              REQUIRES_SHARED(art::Locks::mutator_lock_)
              REQUIRES(!mutex) {
      art::ObjPtr<art::mirror::Object> peer = thread->GetPeerFromOtherThread();
      for (size_t index = 0; index != handles.size(); ++index) {
        if (peer == handles[index].Get()) {
          // Found the thread.
          art::MutexLock mu(self, mutex);

          threads.push_back(thread);
          thread_list_indices.push_back(index);

          frames.emplace_back(new std::vector<jvmtiFrameInfo>());
          return frames.back().get();
        }
      }
      return nullptr;
    }

    art::Mutex mutex;

    // Selection data.

    std::vector<art::Handle<art::mirror::Object>> handles;

    // Storage. Only access directly after completion.

    std::vector<art::Thread*> threads;
    std::vector<size_t> thread_list_indices;

    std::vector<std::unique_ptr<std::vector<jvmtiFrameInfo>>> frames;
  };

  SelectStackTracesData data;

  // Decode all threads to raw pointers. Put them into a handle scope to avoid any moving GC bugs.
  art::VariableSizedHandleScope hs(current);
  for (jint i = 0; i != thread_count; ++i) {
    if (thread_list[i] == nullptr) {
      return ERR(INVALID_THREAD);
    }
    if (!soa.Env()->IsInstanceOf(thread_list[i], art::WellKnownClasses::java_lang_Thread)) {
      return ERR(INVALID_THREAD);
    }
    data.handles.push_back(hs.NewHandle(soa.Decode<art::mirror::Object>(thread_list[i])));
  }

  RunCheckpointAndWait(&data, static_cast<size_t>(max_frame_count));

  // Convert the data into our output format.

  // Note: we use an array of jvmtiStackInfo for convenience. The spec says we need to
  //       allocate one big chunk for this and the actual frames, which means we need
  //       to either be conservative or rearrange things later (the latter is implemented).
  std::unique_ptr<jvmtiStackInfo[]> stack_info_array(new jvmtiStackInfo[data.frames.size()]);
  std::vector<std::unique_ptr<jvmtiFrameInfo[]>> frame_infos;
  frame_infos.reserve(data.frames.size());

  // Now run through and add data for each thread.
  size_t sum_frames = 0;
  for (size_t index = 0; index < data.frames.size(); ++index) {
    jvmtiStackInfo& stack_info = stack_info_array.get()[index];
    memset(&stack_info, 0, sizeof(jvmtiStackInfo));

    art::Thread* self = data.threads[index];
    const std::vector<jvmtiFrameInfo>& thread_frames = *data.frames[index].get();

    // For the time being, set the thread to null. We don't have good ScopedLocalRef
    // infrastructure.
    DCHECK(self->GetPeerFromOtherThread() != nullptr);
    stack_info.thread = nullptr;
    stack_info.state = JVMTI_THREAD_STATE_SUSPENDED;

    size_t collected_frames = thread_frames.size();
    if (max_frame_count == 0 || collected_frames == 0) {
      stack_info.frame_count = 0;
      stack_info.frame_buffer = nullptr;
      continue;
    }
    DCHECK_LE(collected_frames, static_cast<size_t>(max_frame_count));

    jvmtiFrameInfo* frame_info = new jvmtiFrameInfo[collected_frames];
    frame_infos.emplace_back(frame_info);

    jint count;
    jvmtiError translate_result = TranslateFrameVector(thread_frames,
                                                       0,
                                                       0,
                                                       static_cast<jint>(collected_frames),
                                                       frame_info,
                                                       &count);
    DCHECK(translate_result == JVMTI_ERROR_NONE);
    stack_info.frame_count = static_cast<jint>(collected_frames);
    stack_info.frame_buffer = frame_info;
    sum_frames += static_cast<size_t>(count);
  }

  // No errors, yet. Now put it all into an output buffer. Note that this is not frames.size(),
  // potentially.
  size_t rounded_stack_info_size = art::RoundUp(sizeof(jvmtiStackInfo) * thread_count,
                                                alignof(jvmtiFrameInfo));
  size_t chunk_size = rounded_stack_info_size + sum_frames * sizeof(jvmtiFrameInfo);
  unsigned char* chunk_data;
  jvmtiError alloc_result = env->Allocate(chunk_size, &chunk_data);
  if (alloc_result != ERR(NONE)) {
    return alloc_result;
  }

  jvmtiStackInfo* stack_info = reinterpret_cast<jvmtiStackInfo*>(chunk_data);
  jvmtiFrameInfo* frame_info = reinterpret_cast<jvmtiFrameInfo*>(
      chunk_data + rounded_stack_info_size);

  for (size_t i = 0; i < static_cast<size_t>(thread_count); ++i) {
    // Check whether we found a running thread for this.
    // Note: For simplicity, and with the expectation that the list is usually small, use a simple
    //       search. (The list is *not* sorted!)
    auto it = std::find(data.thread_list_indices.begin(), data.thread_list_indices.end(), i);
    if (it == data.thread_list_indices.end()) {
      // No native thread. Must be new or dead. We need to fill out the stack info now.
      // (Need to read the Java "started" field to know whether this is starting or terminated.)
      art::ObjPtr<art::mirror::Object> peer = soa.Decode<art::mirror::Object>(thread_list[i]);
      art::ObjPtr<art::mirror::Class> klass = peer->GetClass();
      art::ArtField* started_field = klass->FindDeclaredInstanceField("started", "Z");
      CHECK(started_field != nullptr);
      bool started = started_field->GetBoolean(peer) != 0;
      constexpr jint kStartedState = JVMTI_JAVA_LANG_THREAD_STATE_NEW;
      constexpr jint kTerminatedState = JVMTI_THREAD_STATE_TERMINATED |
          JVMTI_JAVA_LANG_THREAD_STATE_TERMINATED;
      stack_info[i].thread = reinterpret_cast<JNIEnv*>(soa.Env())->NewLocalRef(thread_list[i]);
      stack_info[i].state = started ? kTerminatedState : kStartedState;
      stack_info[i].frame_count = 0;
      stack_info[i].frame_buffer = nullptr;
    } else {
      // Had a native thread and frames.
      size_t f_index = it - data.thread_list_indices.begin();

      jvmtiStackInfo& old_stack_info = stack_info_array.get()[f_index];
      jvmtiStackInfo& new_stack_info = stack_info[i];

      memcpy(&new_stack_info, &old_stack_info, sizeof(jvmtiStackInfo));
      new_stack_info.thread = reinterpret_cast<JNIEnv*>(soa.Env())->NewLocalRef(thread_list[i]);
      if (old_stack_info.frame_count > 0) {
        // Only copy when there's data - leave the nullptr alone.
        size_t frames_size =
            static_cast<size_t>(old_stack_info.frame_count) * sizeof(jvmtiFrameInfo);
        memcpy(frame_info, old_stack_info.frame_buffer, frames_size);
        new_stack_info.frame_buffer = frame_info;
        frame_info += old_stack_info.frame_count;
      }
    }
  }

  *stack_info_ptr = stack_info;

  return ERR(NONE);
}

struct GetFrameCountClosure : public art::Closure {
 public:
  GetFrameCountClosure() : count(0) {}

  void Run(art::Thread* self) override REQUIRES_SHARED(art::Locks::mutator_lock_) {
    // This is not StackVisitor::ComputeNumFrames, as runtime methods and transitions must not be
    // counted.
    art::StackVisitor::WalkStack(
        [&](const art::StackVisitor* stack_visitor) REQUIRES_SHARED(art::Locks::mutator_lock_) {
          art::ArtMethod* m = stack_visitor->GetMethod();
          if (m != nullptr && !m->IsRuntimeMethod()) {
            count++;
          }
          return true;
        },
        self,
        /* context= */ nullptr,
        art::StackVisitor::StackWalkKind::kIncludeInlinedFrames);
  }

  size_t count;
};

jvmtiError StackUtil::GetFrameCount(jvmtiEnv* env ATTRIBUTE_UNUSED,
                                    jthread java_thread,
                                    jint* count_ptr) {
  // It is not great that we have to hold these locks for so long, but it is necessary to ensure
  // that the thread isn't dying on us.
  art::ScopedObjectAccess soa(art::Thread::Current());
  art::Locks::thread_list_lock_->ExclusiveLock(soa.Self());

  art::Thread* thread;
  jvmtiError thread_error = ERR(INTERNAL);
  if (!ThreadUtil::GetAliveNativeThread(java_thread, soa, &thread, &thread_error)) {
    art::Locks::thread_list_lock_->ExclusiveUnlock(soa.Self());
    return thread_error;
  }

  DCHECK(thread != nullptr);
  art::ThreadState state = thread->GetState();
  if (state == art::ThreadState::kStarting || thread->IsStillStarting()) {
    art::Locks::thread_list_lock_->ExclusiveUnlock(soa.Self());
    return ERR(THREAD_NOT_ALIVE);
  }

  if (count_ptr == nullptr) {
    art::Locks::thread_list_lock_->ExclusiveUnlock(soa.Self());
    return ERR(NULL_POINTER);
  }

  GetFrameCountClosure closure;
  // RequestSynchronousCheckpoint releases the thread_list_lock_ as a part of its execution.
  if (!thread->RequestSynchronousCheckpoint(&closure)) {
    return ERR(THREAD_NOT_ALIVE);
  }

  *count_ptr = closure.count;
  return ERR(NONE);
}

struct GetLocationClosure : public art::Closure {
 public:
  explicit GetLocationClosure(size_t n_in) : n(n_in), method(nullptr), dex_pc(0) {}

  void Run(art::Thread* self) override REQUIRES_SHARED(art::Locks::mutator_lock_) {
    // Walks up the stack 'n' callers.
    size_t count = 0u;
    art::StackVisitor::WalkStack(
        [&](const art::StackVisitor* stack_visitor) REQUIRES_SHARED(art::Locks::mutator_lock_) {
          art::ArtMethod* m = stack_visitor->GetMethod();
          if (m != nullptr && !m->IsRuntimeMethod()) {
            DCHECK(method == nullptr);
            if (count == n) {
              method = m;
              dex_pc = stack_visitor->GetDexPc(/*abort_on_failure=*/false);
              return false;
            }
            count++;
          }
          return true;
        },
        self,
        /* context= */ nullptr,
        art::StackVisitor::StackWalkKind::kIncludeInlinedFrames);
  }

  const size_t n;
  art::ArtMethod* method;
  uint32_t dex_pc;
};

jvmtiError StackUtil::GetFrameLocation(jvmtiEnv* env ATTRIBUTE_UNUSED,
                                       jthread java_thread,
                                       jint depth,
                                       jmethodID* method_ptr,
                                       jlocation* location_ptr) {
  // It is not great that we have to hold these locks for so long, but it is necessary to ensure
  // that the thread isn't dying on us.
  art::ScopedObjectAccess soa(art::Thread::Current());
  art::Locks::thread_list_lock_->ExclusiveLock(soa.Self());

  art::Thread* thread;
  jvmtiError thread_error = ERR(INTERNAL);
  if (!ThreadUtil::GetAliveNativeThread(java_thread, soa, &thread, &thread_error)) {
    art::Locks::thread_list_lock_->ExclusiveUnlock(soa.Self());
    return thread_error;
  }
  DCHECK(thread != nullptr);

  art::ThreadState state = thread->GetState();
  if (state == art::ThreadState::kStarting || thread->IsStillStarting()) {
    art::Locks::thread_list_lock_->ExclusiveUnlock(soa.Self());
    return ERR(THREAD_NOT_ALIVE);
  }

  if (depth < 0) {
    art::Locks::thread_list_lock_->ExclusiveUnlock(soa.Self());
    return ERR(ILLEGAL_ARGUMENT);
  }
  if (method_ptr == nullptr || location_ptr == nullptr) {
    art::Locks::thread_list_lock_->ExclusiveUnlock(soa.Self());
    return ERR(NULL_POINTER);
  }

  GetLocationClosure closure(static_cast<size_t>(depth));
  // RequestSynchronousCheckpoint releases the thread_list_lock_ as a part of its execution.
  if (!thread->RequestSynchronousCheckpoint(&closure)) {
    return ERR(THREAD_NOT_ALIVE);
  }

  if (closure.method == nullptr) {
    return ERR(NO_MORE_FRAMES);
  }

  *method_ptr = art::jni::EncodeArtMethod(closure.method);
  if (closure.method->IsNative() || closure.method->IsProxyMethod()) {
    *location_ptr = -1;
  } else {
    if (closure.dex_pc == art::dex::kDexNoIndex) {
      return ERR(INTERNAL);
    }
    *location_ptr = static_cast<jlocation>(closure.dex_pc);
  }

  return ERR(NONE);
}

struct MonitorVisitor : public art::StackVisitor, public art::SingleRootVisitor {
  // We need a context because VisitLocks needs it retrieve the monitor objects.
  explicit MonitorVisitor(art::Thread* thread)
      REQUIRES_SHARED(art::Locks::mutator_lock_)
      : art::StackVisitor(thread,
                          art::Context::Create(),
                          art::StackVisitor::StackWalkKind::kIncludeInlinedFrames),
        hs(art::Thread::Current()),
        current_stack_depth(0) {}

  ~MonitorVisitor() {
    delete context_;
  }

  bool VisitFrame() override REQUIRES_SHARED(art::Locks::mutator_lock_) {
    art::Locks::mutator_lock_->AssertSharedHeld(art::Thread::Current());
    if (!GetMethod()->IsRuntimeMethod()) {
      art::Monitor::VisitLocks(this, AppendOwnedMonitors, this);
      ++current_stack_depth;
    }
    return true;
  }

  static void AppendOwnedMonitors(art::ObjPtr<art::mirror::Object> owned_monitor, void* arg)
      REQUIRES_SHARED(art::Locks::mutator_lock_) {
    art::Locks::mutator_lock_->AssertSharedHeld(art::Thread::Current());
    MonitorVisitor* visitor = reinterpret_cast<MonitorVisitor*>(arg);
    // Filter out duplicates.
    for (const art::Handle<art::mirror::Object>& monitor : visitor->monitors) {
      if (monitor.Get() == owned_monitor) {
        return;
      }
    }
    visitor->monitors.push_back(visitor->hs.NewHandle(owned_monitor));
    visitor->stack_depths.push_back(visitor->current_stack_depth);
  }

  void VisitRoot(art::mirror::Object* obj, const art::RootInfo& info ATTRIBUTE_UNUSED)
      override REQUIRES_SHARED(art::Locks::mutator_lock_) {
    for (const art::Handle<art::mirror::Object>& m : monitors) {
      if (m.Get() == obj) {
        return;
      }
    }
    monitors.push_back(hs.NewHandle(obj));
    stack_depths.push_back(-1);
  }

  art::VariableSizedHandleScope hs;
  jint current_stack_depth;
  std::vector<art::Handle<art::mirror::Object>> monitors;
  std::vector<jint> stack_depths;
};

template<typename Fn>
struct MonitorInfoClosure : public art::Closure {
 public:
  explicit MonitorInfoClosure(Fn handle_results)
      : err_(OK), handle_results_(handle_results) {}

  void Run(art::Thread* target) override REQUIRES_SHARED(art::Locks::mutator_lock_) {
    art::Locks::mutator_lock_->AssertSharedHeld(art::Thread::Current());
    // Find the monitors on the stack.
    MonitorVisitor visitor(target);
    visitor.WalkStack(/* include_transitions= */ false);
    // Find any other monitors, including ones acquired in native code.
    art::RootInfo root_info(art::kRootVMInternal);
    target->GetJniEnv()->VisitMonitorRoots(&visitor, root_info);
    err_ = handle_results_(visitor);
  }

  jvmtiError GetError() {
    return err_;
  }

 private:
  jvmtiError err_;
  Fn handle_results_;
};


template <typename Fn>
static jvmtiError GetOwnedMonitorInfoCommon(const art::ScopedObjectAccessAlreadyRunnable& soa,
                                            jthread thread,
                                            Fn handle_results)
    REQUIRES_SHARED(art::Locks::mutator_lock_) {
  art::Thread* self = art::Thread::Current();
  MonitorInfoClosure<Fn> closure(handle_results);
  bool called_method = false;
  {
    art::Locks::thread_list_lock_->ExclusiveLock(self);
    art::Thread* target = nullptr;
    jvmtiError err = ERR(INTERNAL);
    if (!ThreadUtil::GetAliveNativeThread(thread, soa, &target, &err)) {
      art::Locks::thread_list_lock_->ExclusiveUnlock(self);
      return err;
    }
    if (target != self) {
      called_method = true;
      // RequestSynchronousCheckpoint releases the thread_list_lock_ as a part of its execution.
      // Since this deals with object references we need to avoid going to sleep.
      art::ScopedAssertNoThreadSuspension sants("Getting owned monitor usage");
      if (!target->RequestSynchronousCheckpoint(&closure, art::ThreadState::kRunnable)) {
        return ERR(THREAD_NOT_ALIVE);
      }
    } else {
      art::Locks::thread_list_lock_->ExclusiveUnlock(self);
    }
  }
  // Cannot call the closure on the current thread if we have thread_list_lock since we need to call
  // into the verifier which can cause the current thread to suspend for gc. Suspending would be a
  // bad thing to do if we hold the ThreadListLock. For other threads since we are running it on a
  // checkpoint we are fine but if the thread is the current one we need to drop the mutex first.
  if (!called_method) {
    closure.Run(self);
  }
  return closure.GetError();
}

jvmtiError StackUtil::GetOwnedMonitorStackDepthInfo(jvmtiEnv* env,
                                                    jthread thread,
                                                    jint* info_cnt,
                                                    jvmtiMonitorStackDepthInfo** info_ptr) {
  if (info_cnt == nullptr || info_ptr == nullptr) {
    return ERR(NULL_POINTER);
  }
  art::ScopedObjectAccess soa(art::Thread::Current());
  std::vector<art::GcRoot<art::mirror::Object>> mons;
  std::vector<uint32_t> depths;
  auto handle_fun = [&] (MonitorVisitor& visitor) REQUIRES_SHARED(art::Locks::mutator_lock_) {
    for (size_t i = 0; i < visitor.monitors.size(); i++) {
      mons.push_back(art::GcRoot<art::mirror::Object>(visitor.monitors[i].Get()));
      depths.push_back(visitor.stack_depths[i]);
    }
    return OK;
  };
  jvmtiError err = GetOwnedMonitorInfoCommon(soa, thread, handle_fun);
  if (err != OK) {
    return err;
  }
  auto nbytes = sizeof(jvmtiMonitorStackDepthInfo) * mons.size();
  err = env->Allocate(nbytes, reinterpret_cast<unsigned char**>(info_ptr));
  if (err != OK) {
    return err;
  }
  *info_cnt = mons.size();
  for (uint32_t i = 0; i < mons.size(); i++) {
    (*info_ptr)[i] = {
      soa.AddLocalReference<jobject>(mons[i].Read()),
      static_cast<jint>(depths[i])
    };
  }
  return err;
}

jvmtiError StackUtil::GetOwnedMonitorInfo(jvmtiEnv* env,
                                          jthread thread,
                                          jint* owned_monitor_count_ptr,
                                          jobject** owned_monitors_ptr) {
  if (owned_monitor_count_ptr == nullptr || owned_monitors_ptr == nullptr) {
    return ERR(NULL_POINTER);
  }
  art::ScopedObjectAccess soa(art::Thread::Current());
  std::vector<art::GcRoot<art::mirror::Object>> mons;
  auto handle_fun = [&] (MonitorVisitor& visitor) REQUIRES_SHARED(art::Locks::mutator_lock_) {
    for (size_t i = 0; i < visitor.monitors.size(); i++) {
      mons.push_back(art::GcRoot<art::mirror::Object>(visitor.monitors[i].Get()));
    }
    return OK;
  };
  jvmtiError err = GetOwnedMonitorInfoCommon(soa, thread, handle_fun);
  if (err != OK) {
    return err;
  }
  auto nbytes = sizeof(jobject) * mons.size();
  err = env->Allocate(nbytes, reinterpret_cast<unsigned char**>(owned_monitors_ptr));
  if (err != OK) {
    return err;
  }
  *owned_monitor_count_ptr = mons.size();
  for (uint32_t i = 0; i < mons.size(); i++) {
    (*owned_monitors_ptr)[i] = soa.AddLocalReference<jobject>(mons[i].Read());
  }
  return err;
}

jvmtiError StackUtil::NotifyFramePop(jvmtiEnv* env, jthread thread, jint depth) {
  if (depth < 0) {
    return ERR(ILLEGAL_ARGUMENT);
  }
  ArtJvmTiEnv* tienv = ArtJvmTiEnv::AsArtJvmTiEnv(env);
  art::Thread* self = art::Thread::Current();
  art::Thread* target;

  ScopedNoUserCodeSuspension snucs(self);
  // From now on we know we cannot get suspended by user-code.
  // NB This does a SuspendCheck (during thread state change) so we need to make
  // sure we don't have the 'suspend_lock' locked here.
  art::ScopedObjectAccess soa(self);
  art::Locks::thread_list_lock_->ExclusiveLock(self);
  jvmtiError err = ERR(INTERNAL);
  if (!ThreadUtil::GetAliveNativeThread(thread, soa, &target, &err)) {
    art::Locks::thread_list_lock_->ExclusiveUnlock(self);
    return err;
  }
  if (target != self) {
    // TODO This is part of the spec but we could easily avoid needing to do it.
    // We would just put all the logic into a sync-checkpoint.
    art::Locks::thread_suspend_count_lock_->ExclusiveLock(self);
    if (target->GetUserCodeSuspendCount() == 0) {
      art::Locks::thread_suspend_count_lock_->ExclusiveUnlock(self);
      art::Locks::thread_list_lock_->ExclusiveUnlock(self);
      return ERR(THREAD_NOT_SUSPENDED);
    }
    art::Locks::thread_suspend_count_lock_->ExclusiveUnlock(self);
  }
  // We hold the user_code_suspension_lock_ so the target thread is staying
  // suspended until we are done (unless it's 'self' in which case we don't care
  // since we aren't going to be returning).
  // TODO We could implement this using a synchronous checkpoint and not bother
  // with any of the suspension stuff. The spec does specifically say to return
  // THREAD_NOT_SUSPENDED though. Find the requested stack frame.
  std::unique_ptr<art::Context> context(art::Context::Create());
  FindFrameAtDepthVisitor visitor(target, context.get(), depth);
  visitor.WalkStack();
  if (!visitor.FoundFrame()) {
    art::Locks::thread_list_lock_->ExclusiveUnlock(self);
    return ERR(NO_MORE_FRAMES);
  }
  art::ArtMethod* method = visitor.GetMethod();
  if (method->IsNative()) {
    art::Locks::thread_list_lock_->ExclusiveUnlock(self);
    return ERR(OPAQUE_FRAME);
  }
  // From here we are sure to succeed.
  bool needs_instrument = false;
  // Get/create a shadow frame
  art::ShadowFrame* shadow_frame =
      visitor.GetOrCreateShadowFrame(&needs_instrument);
  {
    art::WriterMutexLock lk(self, tienv->event_info_mutex_);
    if (LIKELY(!shadow_frame->NeedsNotifyPop())) {
      // Ensure we won't miss exceptions being thrown if we get jit-compiled. We
      // only do this for the first NotifyPopFrame.
      target->IncrementForceInterpreterCount();

      // Mark shadow frame as needs_notify_pop_
      shadow_frame->SetNotifyPop(true);
    }
    tienv->notify_frames.insert(shadow_frame);
  }
  // Make sure can we will go to the interpreter and use the shadow frames.
  if (needs_instrument) {
    art::FunctionClosure fc([](art::Thread* self) REQUIRES_SHARED(art::Locks::mutator_lock_) {
      DeoptManager::Get()->DeoptimizeThread(self);
    });
    target->RequestSynchronousCheckpoint(&fc);
  } else {
    art::Locks::thread_list_lock_->ExclusiveUnlock(self);
  }
  return OK;
}

<<<<<<< HEAD
jvmtiError StackUtil::PopFrame(jvmtiEnv* env, jthread thread) {
  art::Thread* self = art::Thread::Current();
  art::Thread* target;

  ScopedNoUserCodeSuspension snucs(self);
  // From now on we know we cannot get suspended by user-code.
  // NB This does a SuspendCheck (during thread state change) so we need to make
  // sure we don't have the 'suspend_lock' locked here.
  art::ScopedObjectAccess soa(self);
  art::Locks::thread_list_lock_->ExclusiveLock(self);
  jvmtiError err = ERR(INTERNAL);
  if (!ThreadUtil::GetAliveNativeThread(thread, soa, &target, &err)) {
    art::Locks::thread_list_lock_->ExclusiveUnlock(self);
    return err;
  }
  {
    art::Locks::thread_suspend_count_lock_->ExclusiveLock(self);
    if (target == self || target->GetUserCodeSuspendCount() == 0) {
      // We cannot be the current thread for this function.
      art::Locks::thread_suspend_count_lock_->ExclusiveUnlock(self);
      art::Locks::thread_list_lock_->ExclusiveUnlock(self);
      return ERR(THREAD_NOT_SUSPENDED);
    }
    art::Locks::thread_suspend_count_lock_->ExclusiveUnlock(self);
  }
  JvmtiGlobalTLSData* tls_data = ThreadUtil::GetGlobalTLSData(target);
  constexpr art::StackVisitor::StackWalkKind kWalkKind =
      art::StackVisitor::StackWalkKind::kIncludeInlinedFrames;
  if (tls_data != nullptr &&
      tls_data->disable_pop_frame_depth !=
          JvmtiGlobalTLSData::kNoDisallowedPopFrame &&
      tls_data->disable_pop_frame_depth ==
          art::StackVisitor::ComputeNumFrames(target, kWalkKind)) {
    JVMTI_LOG(WARNING, env)
        << "Disallowing frame pop due to in-progress class-load/prepare. "
        << "Frame at depth " << tls_data->disable_pop_frame_depth << " was "
        << "marked as un-poppable by the jvmti plugin. See b/117615146 for "
        << "more information.";
    art::Locks::thread_list_lock_->ExclusiveUnlock(self);
    return ERR(OPAQUE_FRAME);
  }
  // We hold the user_code_suspension_lock_ so the target thread is staying
  // suspended until we are done.
  std::unique_ptr<art::Context> context(art::Context::Create());
  FindFrameAtDepthVisitor final_frame(target, context.get(), 0);
  FindFrameAtDepthVisitor penultimate_frame(target, context.get(), 1);
  final_frame.WalkStack();
  penultimate_frame.WalkStack();

  if (!final_frame.FoundFrame() || !penultimate_frame.FoundFrame()) {
    // Cannot do it if there is only one frame!
    art::Locks::thread_list_lock_->ExclusiveUnlock(self);
    return ERR(NO_MORE_FRAMES);
  }

  art::ArtMethod* called_method = final_frame.GetMethod();
  art::ArtMethod* calling_method = penultimate_frame.GetMethod();
  if (calling_method->IsNative() || called_method->IsNative()) {
    art::Locks::thread_list_lock_->ExclusiveUnlock(self);
    return ERR(OPAQUE_FRAME);
  }
  // From here we are sure to succeed.

  // Get/create a shadow frame
  bool created_final_frame = false;
  bool created_penultimate_frame = false;
  art::ShadowFrame* called_shadow_frame =
      final_frame.GetOrCreateShadowFrame(&created_final_frame);
  art::ShadowFrame* calling_shadow_frame =
      penultimate_frame.GetOrCreateShadowFrame(&created_penultimate_frame);

  CHECK_NE(called_shadow_frame, calling_shadow_frame)
      << "Frames at different depths not different!";

  // Tell the shadow-frame to return immediately and skip all exit events.
  called_shadow_frame->SetForcePopFrame(true);
  calling_shadow_frame->SetForceRetryInstruction(true);

  // Make sure can we will go to the interpreter and use the shadow frames. The
  // early return for the final frame will force everything to the interpreter
  // so we only need to instrument if it was not present.
  if (created_final_frame) {
    art::FunctionClosure fc([](art::Thread* self) REQUIRES_SHARED(art::Locks::mutator_lock_) {
      DeoptManager::Get()->DeoptimizeThread(self);
    });
    target->RequestSynchronousCheckpoint(&fc);
  } else {
    art::Locks::thread_list_lock_->ExclusiveUnlock(self);
  }
  return OK;
=======
namespace {

enum class NonStandardExitType {
  kPopFrame,
  kForceReturn,
};

template<NonStandardExitType kExitType>
class NonStandardExitFrames {
 public:
  NonStandardExitFrames(art::Thread* self, jvmtiEnv* env, jthread thread)
      REQUIRES(!art::Locks::thread_suspend_count_lock_)
      ACQUIRE_SHARED(art::Locks::mutator_lock_)
      ACQUIRE(art::Locks::thread_list_lock_, art::Locks::user_code_suspension_lock_)
      : snucs_(self) {
    // We keep the user-code-suspend-count lock.
    art::Locks::user_code_suspension_lock_->AssertExclusiveHeld(self);

    // From now on we know we cannot get suspended by user-code.
    // NB This does a SuspendCheck (during thread state change) so we need to make sure we don't
    // have the 'suspend_lock' locked here.
    old_state_ = self->TransitionFromSuspendedToRunnable();
    art::ScopedObjectAccessUnchecked soau(self);

    art::Locks::thread_list_lock_->ExclusiveLock(self);

    if (!ThreadUtil::GetAliveNativeThread(thread, soau, &target_, &result_)) {
      return;
    }
    {
      art::MutexLock tscl_mu(self, *art::Locks::thread_suspend_count_lock_);
      if (target_ != self && target_->GetUserCodeSuspendCount() == 0) {
        // We cannot be the current thread for this function.
        result_ = ERR(THREAD_NOT_SUSPENDED);
        return;
      }
    }
    JvmtiGlobalTLSData* tls_data = ThreadUtil::GetGlobalTLSData(target_);
    constexpr art::StackVisitor::StackWalkKind kWalkKind =
        art::StackVisitor::StackWalkKind::kIncludeInlinedFrames;
    if (tls_data != nullptr &&
        tls_data->disable_pop_frame_depth != JvmtiGlobalTLSData::kNoDisallowedPopFrame &&
        tls_data->disable_pop_frame_depth ==
            art::StackVisitor::ComputeNumFrames(target_, kWalkKind)) {
      JVMTI_LOG(WARNING, env) << "Disallowing frame pop due to in-progress class-load/prepare. "
                              << "Frame at depth " << tls_data->disable_pop_frame_depth << " was "
                              << "marked as un-poppable by the jvmti plugin. See b/117615146 for "
                              << "more information.";
      result_ = ERR(OPAQUE_FRAME);
      return;
    }
    // We hold the user_code_suspension_lock_ so the target thread is staying suspended until we are
    // done.
    std::unique_ptr<art::Context> context(art::Context::Create());
    FindFrameAtDepthVisitor final_frame(target_, context.get(), 0);
    FindFrameAtDepthVisitor penultimate_frame(target_, context.get(), 1);
    final_frame.WalkStack();
    penultimate_frame.WalkStack();

    if (!final_frame.FoundFrame() || !penultimate_frame.FoundFrame()) {
      // Cannot do it if there is only one frame!
      JVMTI_LOG(INFO, env) << "Can not pop final frame off of a stack";
      result_ = ERR(NO_MORE_FRAMES);
      return;
    }

    art::ArtMethod* called_method = final_frame.GetMethod();
    art::ArtMethod* calling_method = penultimate_frame.GetMethod();
    if (!CheckFunctions(env, calling_method, called_method)) {
      return;
    }
    DCHECK(!called_method->IsNative()) << called_method->PrettyMethod();

    // From here we are sure to succeed.
    result_ = OK;

    // Get/create a shadow frame
    final_frame_ = final_frame.GetOrCreateShadowFrame(&created_final_frame_);
    penultimate_frame_ =
        (calling_method->IsNative()
             ? nullptr
             : penultimate_frame.GetOrCreateShadowFrame(&created_penultimate_frame_));

    final_frame_id_ = final_frame.GetFrameId();
    penultimate_frame_id_ = penultimate_frame.GetFrameId();

    CHECK_NE(final_frame_, penultimate_frame_) << "Frames at different depths not different!";
  }

  bool CheckFunctions(jvmtiEnv* env, art::ArtMethod* calling, art::ArtMethod* called)
      REQUIRES(art::Locks::thread_list_lock_, art::Locks::user_code_suspension_lock_)
      REQUIRES_SHARED(art::Locks::mutator_lock_);

  ~NonStandardExitFrames() RELEASE_SHARED(art::Locks::mutator_lock_)
      REQUIRES(!art::Locks::thread_list_lock_)
      RELEASE(art::Locks::user_code_suspension_lock_) {
    art::Thread* self = art::Thread::Current();
    DCHECK_EQ(old_state_, art::ThreadState::kNative)
        << "Unexpected thread state on entering PopFrame!";
    self->TransitionFromRunnableToSuspended(old_state_);
  }

  ScopedNoUserCodeSuspension snucs_;
  art::ShadowFrame* final_frame_ GUARDED_BY(art::Locks::user_code_suspension_lock_) = nullptr;
  art::ShadowFrame* penultimate_frame_ GUARDED_BY(art::Locks::user_code_suspension_lock_) = nullptr;
  bool created_final_frame_ GUARDED_BY(art::Locks::user_code_suspension_lock_) = false;
  bool created_penultimate_frame_ GUARDED_BY(art::Locks::user_code_suspension_lock_) = false;
  uint32_t final_frame_id_ GUARDED_BY(art::Locks::user_code_suspension_lock_) = -1;
  uint32_t penultimate_frame_id_ GUARDED_BY(art::Locks::user_code_suspension_lock_) = -1;
  art::Thread* target_ GUARDED_BY(art::Locks::thread_list_lock_) = nullptr;
  art::ThreadState old_state_ = art::ThreadState::kTerminated;
  jvmtiError result_ = ERR(INTERNAL);
};

template <>
bool NonStandardExitFrames<NonStandardExitType::kForceReturn>::CheckFunctions(
    jvmtiEnv* env, art::ArtMethod* calling ATTRIBUTE_UNUSED, art::ArtMethod* called) {
  if (UNLIKELY(called->IsNative())) {
    result_ = ERR(OPAQUE_FRAME);
    JVMTI_LOG(INFO, env) << "Cannot force early return from " << called->PrettyMethod()
                         << " because it is native.";
    return false;
  } else {
    return true;
  }
}

template <>
bool NonStandardExitFrames<NonStandardExitType::kPopFrame>::CheckFunctions(
    jvmtiEnv* env, art::ArtMethod* calling, art::ArtMethod* called) {
  if (UNLIKELY(calling->IsNative() || called->IsNative())) {
    result_ = ERR(OPAQUE_FRAME);
    JVMTI_LOG(INFO, env) << "Cannot force early return from " << called->PrettyMethod() << " to "
                         << calling->PrettyMethod() << " because at least one of them is native.";
    return false;
  } else {
    return true;
  }
}

class SetupMethodExitEvents {
 public:
  SetupMethodExitEvents(art::Thread* self,
                        EventHandler* event_handler,
                        jthread target) REQUIRES(!art::Locks::mutator_lock_,
                                                 !art::Locks::user_code_suspension_lock_,
                                                 !art::Locks::thread_list_lock_)
      : self_(self), event_handler_(event_handler), target_(target) {
    DCHECK(target != nullptr);
    art::Locks::mutator_lock_->AssertNotHeld(self_);
    art::Locks::user_code_suspension_lock_->AssertNotHeld(self_);
    art::Locks::thread_list_lock_->AssertNotHeld(self_);
    event_handler_->SetInternalEvent(
        target_, ArtJvmtiEvent::kForceEarlyReturnUpdateReturnValue, JVMTI_ENABLE);
  }

  ~SetupMethodExitEvents() REQUIRES(!art::Locks::mutator_lock_,
                                    !art::Locks::user_code_suspension_lock_,
                                    !art::Locks::thread_list_lock_) {
    art::Locks::mutator_lock_->AssertNotHeld(self_);
    art::Locks::user_code_suspension_lock_->AssertNotHeld(self_);
    art::Locks::thread_list_lock_->AssertNotHeld(self_);
    if (failed_) {
      event_handler_->SetInternalEvent(
          target_, ArtJvmtiEvent::kForceEarlyReturnUpdateReturnValue, JVMTI_DISABLE);
    }
  }

  void NotifyFailure() {
    failed_ = true;
  }

 private:
  art::Thread* self_;
  EventHandler* event_handler_;
  jthread target_;
  bool failed_ = false;
};

template <typename T>
void AddDelayedMethodExitEvent(EventHandler* handler, art::ShadowFrame* frame, T value)
    REQUIRES_SHARED(art::Locks::mutator_lock_)
    REQUIRES(art::Locks::user_code_suspension_lock_, art::Locks::thread_list_lock_);

template <typename T>
void AddDelayedMethodExitEvent(EventHandler* handler, art::ShadowFrame* frame, T value) {
  art::JValue val = art::JValue::FromPrimitive(value);
  jvalue jval{ .j = val.GetJ() };
  handler->AddDelayedNonStandardExitEvent(frame, false, jval);
}

template <>
void AddDelayedMethodExitEvent<std::nullptr_t>(EventHandler* handler,
                                               art::ShadowFrame* frame,
                                               std::nullptr_t null_val ATTRIBUTE_UNUSED) {
  jvalue jval;
  memset(&jval, 0, sizeof(jval));
  handler->AddDelayedNonStandardExitEvent(frame, false, jval);
}

template <>
void AddDelayedMethodExitEvent<jobject>(EventHandler* handler,
                                        art::ShadowFrame* frame,
                                        jobject obj) {
  jvalue jval{ .l = art::Thread::Current()->GetJniEnv()->NewGlobalRef(obj) };
  handler->AddDelayedNonStandardExitEvent(frame, true, jval);
}

template <typename T>
bool ValidReturnType(art::Thread* self, art::ObjPtr<art::mirror::Class> return_type, T value)
    REQUIRES_SHARED(art::Locks::mutator_lock_)
        REQUIRES(art::Locks::user_code_suspension_lock_, art::Locks::thread_list_lock_);

#define SIMPLE_VALID_RETURN_TYPE(type, ...)                                                        \
  template <>                                                                                      \
  bool ValidReturnType<type>(art::Thread * self ATTRIBUTE_UNUSED,                                  \
                             art::ObjPtr<art::mirror::Class> return_type,                          \
                             type value ATTRIBUTE_UNUSED) {                                        \
    static constexpr std::initializer_list<art::Primitive::Type> types{ __VA_ARGS__ };             \
    return std::find(types.begin(), types.end(), return_type->GetPrimitiveType()) != types.end();  \
  }

SIMPLE_VALID_RETURN_TYPE(jlong, art::Primitive::kPrimLong);
SIMPLE_VALID_RETURN_TYPE(jfloat, art::Primitive::kPrimFloat);
SIMPLE_VALID_RETURN_TYPE(jdouble, art::Primitive::kPrimDouble);
SIMPLE_VALID_RETURN_TYPE(nullptr_t, art::Primitive::kPrimVoid);
SIMPLE_VALID_RETURN_TYPE(jint,
                         art::Primitive::kPrimInt,
                         art::Primitive::kPrimChar,
                         art::Primitive::kPrimBoolean,
                         art::Primitive::kPrimShort,
                         art::Primitive::kPrimByte);
#undef SIMPLE_VALID_RETURN_TYPE

template <>
bool ValidReturnType<jobject>(art::Thread* self,
                              art::ObjPtr<art::mirror::Class> return_type,
                              jobject return_value) {
  if (return_type->IsPrimitive()) {
    return false;
  }
  if (return_value == nullptr) {
    // Null can be used for anything.
    return true;
  }
  return return_type->IsAssignableFrom(self->DecodeJObject(return_value)->GetClass());
>>>>>>> 5a45d7b4
}

}  // namespace

jvmtiError StackUtil::PopFrame(jvmtiEnv* env, jthread thread) {
  art::Thread* self = art::Thread::Current();
  NonStandardExitFrames<NonStandardExitType::kPopFrame> frames(self, env, thread);
  if (frames.result_ != OK) {
    art::Locks::thread_list_lock_->ExclusiveUnlock(self);
    return frames.result_;
  }
  // Tell the shadow-frame to return immediately and skip all exit events.
  frames.penultimate_frame_->SetForceRetryInstruction(true);
  frames.final_frame_->SetForcePopFrame(true);
  frames.final_frame_->SetSkipMethodExitEvents(true);
  if (frames.created_final_frame_ || frames.created_penultimate_frame_) {
    art::FunctionClosure fc([](art::Thread* self) REQUIRES_SHARED(art::Locks::mutator_lock_){
      DeoptManager::Get()->DeoptimizeThread(self);
    });
    frames.target_->RequestSynchronousCheckpoint(&fc);
  } else {
    art::Locks::thread_list_lock_->ExclusiveUnlock(self);
  }
  return OK;
}

template <typename T>
jvmtiError
StackUtil::ForceEarlyReturn(jvmtiEnv* env, EventHandler* event_handler, jthread thread, T value) {
  art::Thread* self = art::Thread::Current();
  // We don't want to use the null == current-thread idiom since for events (that we use internally
  // to implement force-early-return) we instead have null == all threads. Instead just get the
  // current jthread if needed.
  ScopedLocalRef<jthread> cur_thread(self->GetJniEnv(), nullptr);
  if (UNLIKELY(thread == nullptr)) {
    art::ScopedObjectAccess soa(self);
    cur_thread.reset(soa.AddLocalReference<jthread>(self->GetPeer()));
    thread = cur_thread.get();
  }
  // This sets up the exit events we implement early return using before we have the locks and
  // thanks to destructor ordering will tear them down if something goes wrong.
  SetupMethodExitEvents smee(self, event_handler, thread);
  NonStandardExitFrames<NonStandardExitType::kForceReturn> frames(self, env, thread);
  if (frames.result_ != OK) {
    smee.NotifyFailure();
    art::Locks::thread_list_lock_->ExclusiveUnlock(self);
    return frames.result_;
  } else if (!ValidReturnType<T>(
                 self, frames.final_frame_->GetMethod()->ResolveReturnType(), value)) {
    smee.NotifyFailure();
    art::Locks::thread_list_lock_->ExclusiveUnlock(self);
    return ERR(TYPE_MISMATCH);
  } else if (frames.final_frame_->GetForcePopFrame()) {
    // TODO We should really support this.
    smee.NotifyFailure();
    std::string thread_name;
    frames.target_->GetThreadName(thread_name);
    JVMTI_LOG(WARNING, env) << "PopFrame or force-return already pending on thread " << thread_name;
    art::Locks::thread_list_lock_->ExclusiveUnlock(self);
    return ERR(OPAQUE_FRAME);
  }
  // Tell the shadow-frame to return immediately and skip all exit events.
  frames.final_frame_->SetForcePopFrame(true);
  AddDelayedMethodExitEvent<T>(event_handler, frames.final_frame_, value);
  if (frames.created_final_frame_ || frames.created_penultimate_frame_) {
    art::FunctionClosure fc([](art::Thread* self) REQUIRES_SHARED(art::Locks::mutator_lock_){
      DeoptManager::Get()->DeoptimizeThread(self);
    });
    frames.target_->RequestSynchronousCheckpoint(&fc);
  } else {
    art::Locks::thread_list_lock_->ExclusiveUnlock(self);
  }
  return OK;
}

// Instantiate the ForceEarlyReturn templates.
template jvmtiError StackUtil::ForceEarlyReturn(jvmtiEnv*, EventHandler*, jthread, jint);
template jvmtiError StackUtil::ForceEarlyReturn(jvmtiEnv*, EventHandler*, jthread, jlong);
template jvmtiError StackUtil::ForceEarlyReturn(jvmtiEnv*, EventHandler*, jthread, jfloat);
template jvmtiError StackUtil::ForceEarlyReturn(jvmtiEnv*, EventHandler*, jthread, jdouble);
template jvmtiError StackUtil::ForceEarlyReturn(jvmtiEnv*, EventHandler*, jthread, jobject);
template jvmtiError StackUtil::ForceEarlyReturn(jvmtiEnv*, EventHandler*, jthread, nullptr_t);

}  // namespace openjdkjvmti<|MERGE_RESOLUTION|>--- conflicted
+++ resolved
@@ -37,11 +37,8 @@
 #include <unordered_map>
 #include <vector>
 
-<<<<<<< HEAD
-=======
 #include "android-base/macros.h"
 #include "android-base/thread_annotations.h"
->>>>>>> 5a45d7b4
 #include "arch/context.h"
 #include "art_field-inl.h"
 #include "art_method-inl.h"
@@ -63,10 +60,6 @@
 #include "events.h"
 #include "gc_root.h"
 #include "handle_scope-inl.h"
-<<<<<<< HEAD
-#include "jni/jni_env_ext.h"
-#include "jni/jni_internal.h"
-=======
 #include "instrumentation.h"
 #include "interpreter/shadow_frame-inl.h"
 #include "interpreter/shadow_frame.h"
@@ -75,18 +68,14 @@
 #include "jvalue-inl.h"
 #include "jvalue.h"
 #include "jvmti.h"
->>>>>>> 5a45d7b4
 #include "mirror/class.h"
 #include "mirror/dex_cache.h"
 #include "nativehelper/scoped_local_ref.h"
 #include "scoped_thread_state_change-inl.h"
 #include "scoped_thread_state_change.h"
 #include "stack.h"
-<<<<<<< HEAD
-=======
 #include "thread.h"
 #include "thread_state.h"
->>>>>>> 5a45d7b4
 #include "ti_logging.h"
 #include "ti_thread.h"
 #include "thread-current-inl.h"
@@ -1115,98 +1104,6 @@
   return OK;
 }
 
-<<<<<<< HEAD
-jvmtiError StackUtil::PopFrame(jvmtiEnv* env, jthread thread) {
-  art::Thread* self = art::Thread::Current();
-  art::Thread* target;
-
-  ScopedNoUserCodeSuspension snucs(self);
-  // From now on we know we cannot get suspended by user-code.
-  // NB This does a SuspendCheck (during thread state change) so we need to make
-  // sure we don't have the 'suspend_lock' locked here.
-  art::ScopedObjectAccess soa(self);
-  art::Locks::thread_list_lock_->ExclusiveLock(self);
-  jvmtiError err = ERR(INTERNAL);
-  if (!ThreadUtil::GetAliveNativeThread(thread, soa, &target, &err)) {
-    art::Locks::thread_list_lock_->ExclusiveUnlock(self);
-    return err;
-  }
-  {
-    art::Locks::thread_suspend_count_lock_->ExclusiveLock(self);
-    if (target == self || target->GetUserCodeSuspendCount() == 0) {
-      // We cannot be the current thread for this function.
-      art::Locks::thread_suspend_count_lock_->ExclusiveUnlock(self);
-      art::Locks::thread_list_lock_->ExclusiveUnlock(self);
-      return ERR(THREAD_NOT_SUSPENDED);
-    }
-    art::Locks::thread_suspend_count_lock_->ExclusiveUnlock(self);
-  }
-  JvmtiGlobalTLSData* tls_data = ThreadUtil::GetGlobalTLSData(target);
-  constexpr art::StackVisitor::StackWalkKind kWalkKind =
-      art::StackVisitor::StackWalkKind::kIncludeInlinedFrames;
-  if (tls_data != nullptr &&
-      tls_data->disable_pop_frame_depth !=
-          JvmtiGlobalTLSData::kNoDisallowedPopFrame &&
-      tls_data->disable_pop_frame_depth ==
-          art::StackVisitor::ComputeNumFrames(target, kWalkKind)) {
-    JVMTI_LOG(WARNING, env)
-        << "Disallowing frame pop due to in-progress class-load/prepare. "
-        << "Frame at depth " << tls_data->disable_pop_frame_depth << " was "
-        << "marked as un-poppable by the jvmti plugin. See b/117615146 for "
-        << "more information.";
-    art::Locks::thread_list_lock_->ExclusiveUnlock(self);
-    return ERR(OPAQUE_FRAME);
-  }
-  // We hold the user_code_suspension_lock_ so the target thread is staying
-  // suspended until we are done.
-  std::unique_ptr<art::Context> context(art::Context::Create());
-  FindFrameAtDepthVisitor final_frame(target, context.get(), 0);
-  FindFrameAtDepthVisitor penultimate_frame(target, context.get(), 1);
-  final_frame.WalkStack();
-  penultimate_frame.WalkStack();
-
-  if (!final_frame.FoundFrame() || !penultimate_frame.FoundFrame()) {
-    // Cannot do it if there is only one frame!
-    art::Locks::thread_list_lock_->ExclusiveUnlock(self);
-    return ERR(NO_MORE_FRAMES);
-  }
-
-  art::ArtMethod* called_method = final_frame.GetMethod();
-  art::ArtMethod* calling_method = penultimate_frame.GetMethod();
-  if (calling_method->IsNative() || called_method->IsNative()) {
-    art::Locks::thread_list_lock_->ExclusiveUnlock(self);
-    return ERR(OPAQUE_FRAME);
-  }
-  // From here we are sure to succeed.
-
-  // Get/create a shadow frame
-  bool created_final_frame = false;
-  bool created_penultimate_frame = false;
-  art::ShadowFrame* called_shadow_frame =
-      final_frame.GetOrCreateShadowFrame(&created_final_frame);
-  art::ShadowFrame* calling_shadow_frame =
-      penultimate_frame.GetOrCreateShadowFrame(&created_penultimate_frame);
-
-  CHECK_NE(called_shadow_frame, calling_shadow_frame)
-      << "Frames at different depths not different!";
-
-  // Tell the shadow-frame to return immediately and skip all exit events.
-  called_shadow_frame->SetForcePopFrame(true);
-  calling_shadow_frame->SetForceRetryInstruction(true);
-
-  // Make sure can we will go to the interpreter and use the shadow frames. The
-  // early return for the final frame will force everything to the interpreter
-  // so we only need to instrument if it was not present.
-  if (created_final_frame) {
-    art::FunctionClosure fc([](art::Thread* self) REQUIRES_SHARED(art::Locks::mutator_lock_) {
-      DeoptManager::Get()->DeoptimizeThread(self);
-    });
-    target->RequestSynchronousCheckpoint(&fc);
-  } else {
-    art::Locks::thread_list_lock_->ExclusiveUnlock(self);
-  }
-  return OK;
-=======
 namespace {
 
 enum class NonStandardExitType {
@@ -1453,7 +1350,6 @@
     return true;
   }
   return return_type->IsAssignableFrom(self->DecodeJObject(return_value)->GetClass());
->>>>>>> 5a45d7b4
 }
 
 }  // namespace
