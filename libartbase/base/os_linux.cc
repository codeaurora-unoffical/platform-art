/*
 * Copyright (C) 2010 The Android Open Source Project
 *
 * Licensed under the Apache License, Version 2.0 (the "License");
 * you may not use this file except in compliance with the License.
 * You may obtain a copy of the License at
 *
 *      http://www.apache.org/licenses/LICENSE-2.0
 *
 * Unless required by applicable law or agreed to in writing, software
 * distributed under the License is distributed on an "AS IS" BASIS,
 * WITHOUT WARRANTIES OR CONDITIONS OF ANY KIND, either express or implied.
 * See the License for the specific language governing permissions and
 * limitations under the License.
 */

#include "os.h"

#include <fcntl.h>
#include <sys/stat.h>
#include <sys/types.h>

#include <cstddef>
#include <memory>

#include <android-base/logging.h>

#include "unix_file/fd_file.h"

namespace art {

File* OS::OpenFileForReading(const char* name) {
  return OpenFileWithFlags(name, O_RDONLY);
}

File* OS::OpenFileReadWrite(const char* name) {
  return OpenFileWithFlags(name, O_RDWR);
}

static File* CreateEmptyFile(const char* name, int extra_flags) {
  // In case the file exists, unlink it so we get a new file. This is necessary as the previous
  // file may be in use and must not be changed.
  unlink(name);

  return OS::OpenFileWithFlags(name, O_CREAT | extra_flags);
}

File* OS::CreateEmptyFile(const char* name) {
  return art::CreateEmptyFile(name, O_RDWR | O_TRUNC);
}

File* OS::CreateEmptyFileWriteOnly(const char* name) {
#ifdef _WIN32
  int flags = O_WRONLY | O_TRUNC;
#else
  int flags = O_WRONLY | O_TRUNC | O_NOFOLLOW | O_CLOEXEC;
#endif
  return art::CreateEmptyFile(name, flags);
}

File* OS::OpenFileWithFlags(const char* name, int flags, bool auto_flush) {
  CHECK(name != nullptr);
  bool read_only = ((flags & O_ACCMODE) == O_RDONLY);
  bool check_usage = !read_only && auto_flush;
  std::unique_ptr<File> file(
<<<<<<< HEAD
      new File(name, flags, S_IRUSR | S_IWUSR | S_IRGRP | S_IROTH, check_usage));
=======
      new File(name, flags,  S_IRUSR | S_IWUSR | S_IRGRP | S_IROTH, check_usage));
>>>>>>> 9cec1a33
  if (!file->IsOpened()) {
    return nullptr;
  }
  return file.release();
}

bool OS::FileExists(const char* name, bool check_file_type) {
  struct stat st;
  if (stat(name, &st) == 0) {
    if (check_file_type) {
      return S_ISREG(st.st_mode);  // TODO: Deal with symlinks?
    } else {
      return true;
    }
  } else {
    return false;
  }
}

bool OS::DirectoryExists(const char* name) {
  struct stat st;
  if (stat(name, &st) == 0) {
    return S_ISDIR(st.st_mode);  // TODO: Deal with symlinks?
  } else {
    return false;
  }
}

int64_t OS::GetFileSizeBytes(const char* name) {
  struct stat st;
  if (stat(name, &st) == 0) {
    return st.st_size;  // TODO: Deal with symlinks? According to the documentation,
                        // the st_size for a symlink is "the length of the pathname
                        // it contains, without a terminating null byte."
  } else {
    return -1;
  }
}

}  // namespace art<|MERGE_RESOLUTION|>--- conflicted
+++ resolved
@@ -63,11 +63,7 @@
   bool read_only = ((flags & O_ACCMODE) == O_RDONLY);
   bool check_usage = !read_only && auto_flush;
   std::unique_ptr<File> file(
-<<<<<<< HEAD
-      new File(name, flags, S_IRUSR | S_IWUSR | S_IRGRP | S_IROTH, check_usage));
-=======
       new File(name, flags,  S_IRUSR | S_IWUSR | S_IRGRP | S_IROTH, check_usage));
->>>>>>> 9cec1a33
   if (!file->IsOpened()) {
     return nullptr;
   }
