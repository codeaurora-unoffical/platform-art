--- conflicted
+++ resolved
@@ -97,19 +97,11 @@
     return image_location_;
   }
 
-<<<<<<< HEAD
-  accounting::ContinuousSpaceBitmap* GetLiveBitmap() const override {
-    return live_bitmap_.get();
-  }
-
-  accounting::ContinuousSpaceBitmap* GetMarkBitmap() const override {
-=======
   accounting::ContinuousSpaceBitmap* GetLiveBitmap() override {
     return &live_bitmap_;
   }
 
   accounting::ContinuousSpaceBitmap* GetMarkBitmap() override {
->>>>>>> 5a45d7b4
     // ImageSpaces have the same bitmap for both live and marked. This helps reduce the number of
     // special cases to test against.
     return &live_bitmap_;
@@ -140,14 +132,11 @@
                                 bool* has_data,
                                 bool *is_global_cache);
 
-<<<<<<< HEAD
-=======
   // The leading character in an image checksum part of boot class path checkums.
   static constexpr char kImageChecksumPrefix = 'i';
   // The leading character in a dex file checksum part of boot class path checkums.
   static constexpr char kDexFileChecksumPrefix = 'd';
 
->>>>>>> 5a45d7b4
   // Returns the checksums for the boot image and extra boot class path dex files,
   // based on the boot class path, image location and ISA (may differ from the ISA of an
   // initialized Runtime). The boot image and dex files do not need to be loaded in memory.
@@ -212,11 +201,7 @@
   ImageSpace(const std::string& name,
              const char* image_location,
              MemMap&& mem_map,
-<<<<<<< HEAD
-             std::unique_ptr<accounting::ContinuousSpaceBitmap> live_bitmap,
-=======
              accounting::ContinuousSpaceBitmap&& live_bitmap,
->>>>>>> 5a45d7b4
              uint8_t* end);
 
   // The OatFile associated with the image during early startup to
