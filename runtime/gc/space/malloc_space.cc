--- conflicted
+++ resolved
@@ -63,11 +63,7 @@
     static const uintptr_t kGcCardSize = static_cast<uintptr_t>(accounting::CardTable::kCardSize);
     CHECK_ALIGNED(reinterpret_cast<uintptr_t>(mem_map_.Begin()), kGcCardSize);
     CHECK_ALIGNED(reinterpret_cast<uintptr_t>(mem_map_.End()), kGcCardSize);
-<<<<<<< HEAD
-    live_bitmap_.reset(accounting::ContinuousSpaceBitmap::Create(
-=======
     live_bitmap_ = accounting::ContinuousSpaceBitmap::Create(
->>>>>>> 5a45d7b4
         StringPrintf("allocspace %s live-bitmap %d", name.c_str(), static_cast<int>(bitmap_index)),
         Begin(), NonGrowthLimitCapacity());
     CHECK(live_bitmap_.IsValid()) << "could not create allocspace live bitmap #"
