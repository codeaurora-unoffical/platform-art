--- conflicted
+++ resolved
@@ -162,11 +162,7 @@
   static constexpr uint32_t kNotifyNativeInterval = 32;
 #else
   // Some host mallinfo() implementations are slow. And memory is less scarce.
-<<<<<<< HEAD
-  static constexpr uint32_t kNotifyNativeInterval = 128;
-=======
   static constexpr uint32_t kNotifyNativeInterval = 512;
->>>>>>> 5a45d7b4
 #endif
 
   // RegisterNativeAllocation checks immediately whether GC is needed if size exceeds the
@@ -698,14 +694,11 @@
     return boot_images_size_;
   }
 
-<<<<<<< HEAD
-=======
   // Check if a pointer points to a boot image.
   bool IsBootImageAddress(const void* p) const {
     return reinterpret_cast<uintptr_t>(p) - boot_images_start_address_ < boot_images_size_;
   }
 
->>>>>>> 5a45d7b4
   space::DlMallocSpace* GetDlMallocSpace() const {
     return dlmalloc_space_;
   }
@@ -850,7 +843,6 @@
   // Return the current stack depth of allocation records.
   size_t GetAllocTrackerStackDepth() const {
     return alloc_record_depth_;
-<<<<<<< HEAD
   }
 
   // Return the current stack depth of allocation records.
@@ -858,15 +850,6 @@
     alloc_record_depth_ = alloc_record_depth;
   }
 
-=======
-  }
-
-  // Return the current stack depth of allocation records.
-  void SetAllocTrackerStackDepth(size_t alloc_record_depth) {
-    alloc_record_depth_ = alloc_record_depth;
-  }
-
->>>>>>> 5a45d7b4
   AllocRecordObjectMap* GetAllocationRecords() const REQUIRES(Locks::alloc_tracker_lock_) {
     return allocation_records_.get();
   }
@@ -919,11 +902,8 @@
 
   void PostForkChildAction(Thread* self);
 
-<<<<<<< HEAD
-=======
   void TraceHeapSize(size_t heap_size);
 
->>>>>>> 5a45d7b4
  private:
   class ConcurrentGCTask;
   class CollectorTransitionTask;
@@ -1201,11 +1181,6 @@
   }
 
   ALWAYS_INLINE void IncrementNumberOfBytesFreedRevoke(size_t freed_bytes_revoke);
-<<<<<<< HEAD
-
-  void TraceHeapSize(size_t heap_size);
-=======
->>>>>>> 5a45d7b4
 
   // Remove a vlog code from heap-inl.h which is transitively included in half the world.
   static void VlogHeapGrowth(size_t max_allowed_footprint, size_t new_footprint, size_t alloc_size);
