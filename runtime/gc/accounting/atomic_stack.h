--- conflicted
+++ resolved
@@ -66,11 +66,7 @@
         // Stack overflow.
         return false;
       }
-<<<<<<< HEAD
-    } while(!back_index_.compare_and_swap(index, index + 1));
-=======
-    } while (!back_index_.CompareAndSwap(index, index + 1));
->>>>>>> df62950e
+    } while (!back_index_.compare_and_swap(index, index + 1));
     begin_[index] = value;
     return true;
   }
