--- conflicted
+++ resolved
@@ -48,21 +48,12 @@
 }
 
 template<size_t kAlignment>
-<<<<<<< HEAD
-SpaceBitmap<kAlignment>* SpaceBitmap<kAlignment>::CreateFromMemMap(
-=======
 SpaceBitmap<kAlignment> SpaceBitmap<kAlignment>::CreateFromMemMap(
->>>>>>> 5a45d7b4
     const std::string& name, MemMap&& mem_map, uint8_t* heap_begin, size_t heap_capacity) {
   CHECK(mem_map.IsValid());
   uintptr_t* bitmap_begin = reinterpret_cast<uintptr_t*>(mem_map.Begin());
   const size_t bitmap_size = ComputeBitmapSize(heap_capacity);
-<<<<<<< HEAD
-  return new SpaceBitmap(
-      name, std::move(mem_map), bitmap_begin, bitmap_size, heap_begin, heap_capacity);
-=======
   return { name, std::move(mem_map), bitmap_begin, bitmap_size, heap_begin, heap_capacity };
->>>>>>> 5a45d7b4
 }
 
 template<size_t kAlignment>
