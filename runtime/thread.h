/*
 * Copyright (C) 2011 The Android Open Source Project
 *
 * Licensed under the Apache License, Version 2.0 (the "License");
 * you may not use this file except in compliance with the License.
 * You may obtain a copy of the License at
 *
 *      http://www.apache.org/licenses/LICENSE-2.0
 *
 * Unless required by applicable law or agreed to in writing, software
 * distributed under the License is distributed on an "AS IS" BASIS,
 * WITHOUT WARRANTIES OR CONDITIONS OF ANY KIND, either express or implied.
 * See the License for the specific language governing permissions and
 * limitations under the License.
 */

#ifndef ART_RUNTIME_THREAD_H_
#define ART_RUNTIME_THREAD_H_

#include <atomic>
#include <bitset>
#include <deque>
#include <iosfwd>
#include <list>
#include <memory>
#include <string>

#include "base/atomic.h"
#include "base/enums.h"
#include "base/locks.h"
#include "base/macros.h"
#include "base/safe_map.h"
#include "base/value_object.h"
#include "entrypoints/jni/jni_entrypoints.h"
#include "entrypoints/quick/quick_entrypoints.h"
<<<<<<< HEAD
=======
#include "handle.h"
>>>>>>> 5a45d7b4
#include "handle_scope.h"
#include "interpreter/interpreter_cache.h"
#include "jvalue.h"
#include "managed_stack.h"
#include "offsets.h"
#include "read_barrier_config.h"
#include "runtime_globals.h"
#include "runtime_stats.h"
#include "thread_state.h"

class BacktraceMap;

namespace art {

namespace gc {
namespace accounting {
template<class T> class AtomicStack;
}  // namespace accounting
namespace collector {
class SemiSpace;
}  // namespace collector
}  // namespace gc

namespace instrumentation {
struct InstrumentationStackFrame;
}  // namespace instrumentation

namespace mirror {
class Array;
class Class;
class ClassLoader;
class Object;
template<class T> class ObjectArray;
template<class T> class PrimitiveArray;
typedef PrimitiveArray<int32_t> IntArray;
class StackTraceElement;
class String;
class Throwable;
}  // namespace mirror

namespace verifier {
class MethodVerifier;
class VerifierDeps;
}  // namespace verifier

class ArtMethod;
class BaseMutex;
class ClassLinker;
class Closure;
class Context;
struct DebugInvokeReq;
class DeoptimizationContextRecord;
class DexFile;
class FrameIdToShadowFrame;
class JavaVMExt;
class JNIEnvExt;
class Monitor;
class RootVisitor;
class ScopedObjectAccessAlreadyRunnable;
class ShadowFrame;
class SingleStepControl;
class StackedShadowFrameRecord;
enum class SuspendReason : char;
class Thread;
class ThreadList;
enum VisitRootFlags : uint8_t;

// A piece of data that can be held in the CustomTls. The destructor will be called during thread
// shutdown. The thread the destructor is called on is not necessarily the same thread it was stored
// on.
class TLSData {
 public:
  virtual ~TLSData() {}
};

// Thread priorities. These must match the Thread.MIN_PRIORITY,
// Thread.NORM_PRIORITY, and Thread.MAX_PRIORITY constants.
enum ThreadPriority {
  kMinThreadPriority = 1,
  kNormThreadPriority = 5,
  kMaxThreadPriority = 10,
};

enum ThreadFlag {
  kSuspendRequest   = 1,  // If set implies that suspend_count_ > 0 and the Thread should enter the
                          // safepoint handler.
  kCheckpointRequest = 2,  // Request that the thread do some checkpoint work and then continue.
  kEmptyCheckpointRequest = 4,  // Request that the thread do empty checkpoint and then continue.
  kActiveSuspendBarrier = 8,  // Register that at least 1 suspend barrier needs to be passed.
};

enum class StackedShadowFrameType {
  kShadowFrameUnderConstruction,
  kDeoptimizationShadowFrame,
};

// The type of method that triggers deoptimization. It contains info on whether
// the deoptimized method should advance dex_pc.
enum class DeoptimizationMethodType {
  kKeepDexPc,  // dex pc is required to be kept upon deoptimization.
  kDefault     // dex pc may or may not advance depending on other conditions.
};

// This should match RosAlloc::kNumThreadLocalSizeBrackets.
static constexpr size_t kNumRosAllocThreadLocalSizeBracketsInThread = 16;

// Thread's stack layout for implicit stack overflow checks:
//
//   +---------------------+  <- highest address of stack memory
//   |                     |
//   .                     .  <- SP
//   |                     |
//   |                     |
//   +---------------------+  <- stack_end
//   |                     |
//   |  Gap                |
//   |                     |
//   +---------------------+  <- stack_begin
//   |                     |
//   | Protected region    |
//   |                     |
//   +---------------------+  <- lowest address of stack memory
//
// The stack always grows down in memory.  At the lowest address is a region of memory
// that is set mprotect(PROT_NONE).  Any attempt to read/write to this region will
// result in a segmentation fault signal.  At any point, the thread's SP will be somewhere
// between the stack_end and the highest address in stack memory.  An implicit stack
// overflow check is a read of memory at a certain offset below the current SP (4K typically).
// If the thread's SP is below the stack_end address this will be a read into the protected
// region.  If the SP is above the stack_end address, the thread is guaranteed to have
// at least 4K of space.  Because stack overflow checks are only performed in generated code,
// if the thread makes a call out to a native function (through JNI), that native function
// might only have 4K of memory (if the SP is adjacent to stack_end).

class Thread {
 public:
  static const size_t kStackOverflowImplicitCheckSize;
  static constexpr bool kVerifyStack = kIsDebugBuild;

  // Creates a new native thread corresponding to the given managed peer.
  // Used to implement Thread.start.
  static void CreateNativeThread(JNIEnv* env, jobject peer, size_t stack_size, bool daemon);

  // Attaches the calling native thread to the runtime, returning the new native peer.
  // Used to implement JNI AttachCurrentThread and AttachCurrentThreadAsDaemon calls.
  static Thread* Attach(const char* thread_name, bool as_daemon, jobject thread_group,
                        bool create_peer);
  // Attaches the calling native thread to the runtime, returning the new native peer.
  static Thread* Attach(const char* thread_name, bool as_daemon, jobject thread_peer);

  // Reset internal state of child thread after fork.
  void InitAfterFork();

  // Get the currently executing thread, frequently referred to as 'self'. This call has reasonably
  // high cost and so we favor passing self around when possible.
  // TODO: mark as PURE so the compiler may coalesce and remove?
  static Thread* Current();

  // On a runnable thread, check for pending thread suspension request and handle if pending.
  void AllowThreadSuspension() REQUIRES_SHARED(Locks::mutator_lock_);

  // Process pending thread suspension request and handle if pending.
  void CheckSuspend() REQUIRES_SHARED(Locks::mutator_lock_);

  // Process a pending empty checkpoint if pending.
  void CheckEmptyCheckpointFromWeakRefAccess(BaseMutex* cond_var_mutex);
  void CheckEmptyCheckpointFromMutex();

  static Thread* FromManagedThread(const ScopedObjectAccessAlreadyRunnable& ts,
                                   ObjPtr<mirror::Object> thread_peer)
      REQUIRES(Locks::thread_list_lock_, !Locks::thread_suspend_count_lock_)
      REQUIRES_SHARED(Locks::mutator_lock_);
  static Thread* FromManagedThread(const ScopedObjectAccessAlreadyRunnable& ts, jobject thread)
      REQUIRES(Locks::thread_list_lock_, !Locks::thread_suspend_count_lock_)
      REQUIRES_SHARED(Locks::mutator_lock_);

  // Translates 172 to pAllocArrayFromCode and so on.
  template<PointerSize size_of_pointers>
  static void DumpThreadOffset(std::ostream& os, uint32_t offset);

  // Dumps a one-line summary of thread state (used for operator<<).
  void ShortDump(std::ostream& os) const;

  // Dumps the detailed thread state and the thread stack (used for SIGQUIT).
  void Dump(std::ostream& os,
            bool dump_native_stack = true,
            BacktraceMap* backtrace_map = nullptr,
            bool force_dump_stack = false) const
      REQUIRES_SHARED(Locks::mutator_lock_);

  void DumpJavaStack(std::ostream& os,
                     bool check_suspended = true,
                     bool dump_locks = true) const
      REQUIRES_SHARED(Locks::mutator_lock_);

  // Dumps the SIGQUIT per-thread header. 'thread' can be null for a non-attached thread, in which
  // case we use 'tid' to identify the thread, and we'll include as much information as we can.
  static void DumpState(std::ostream& os, const Thread* thread, pid_t tid)
      REQUIRES_SHARED(Locks::mutator_lock_);

  ThreadState GetState() const {
    DCHECK_GE(tls32_.state_and_flags.as_struct.state, kTerminated);
    DCHECK_LE(tls32_.state_and_flags.as_struct.state, kSuspended);
    return static_cast<ThreadState>(tls32_.state_and_flags.as_struct.state);
  }

  ThreadState SetState(ThreadState new_state);

  int GetSuspendCount() const REQUIRES(Locks::thread_suspend_count_lock_) {
    return tls32_.suspend_count;
  }

  int GetUserCodeSuspendCount() const REQUIRES(Locks::thread_suspend_count_lock_,
                                               Locks::user_code_suspension_lock_) {
    return tls32_.user_code_suspend_count;
  }

  int GetDebugSuspendCount() const REQUIRES(Locks::thread_suspend_count_lock_) {
    return tls32_.debug_suspend_count;
  }

  bool IsSuspended() const {
    union StateAndFlags state_and_flags;
    state_and_flags.as_int = tls32_.state_and_flags.as_int;
    return state_and_flags.as_struct.state != kRunnable &&
        (state_and_flags.as_struct.flags & kSuspendRequest) != 0;
  }

  // If delta > 0 and (this != self or suspend_barrier is not null), this function may temporarily
  // release thread_suspend_count_lock_ internally.
  ALWAYS_INLINE
  bool ModifySuspendCount(Thread* self,
                          int delta,
                          AtomicInteger* suspend_barrier,
                          SuspendReason reason)
      WARN_UNUSED
      REQUIRES(Locks::thread_suspend_count_lock_);

  // Requests a checkpoint closure to run on another thread. The closure will be run when the thread
  // gets suspended. This will return true if the closure was added and will (eventually) be
  // executed. It returns false otherwise.
  //
  // Since multiple closures can be queued and some closures can delay other threads from running no
  // closure should attempt to suspend another thread while running.
  // TODO We should add some debug option that verifies this.
  bool RequestCheckpoint(Closure* function)
      REQUIRES(Locks::thread_suspend_count_lock_);

  // RequestSynchronousCheckpoint releases the thread_list_lock_ as a part of its execution. This is
  // due to the fact that Thread::Current() needs to go to sleep to allow the targeted thread to
  // execute the checkpoint for us if it is Runnable. The suspend_state is the state that the thread
  // will go into while it is awaiting the checkpoint to be run.
  // NB Passing ThreadState::kRunnable may cause the current thread to wait in a condition variable
  // while holding the mutator_lock_.  Callers should ensure that this will not cause any problems
  // for the closure or the rest of the system.
  // NB Since multiple closures can be queued and some closures can delay other threads from running
  // no closure should attempt to suspend another thread while running.
  bool RequestSynchronousCheckpoint(Closure* function,
                                    ThreadState suspend_state = ThreadState::kWaiting)
      REQUIRES_SHARED(Locks::mutator_lock_)
      RELEASE(Locks::thread_list_lock_)
      REQUIRES(!Locks::thread_suspend_count_lock_);

  bool RequestEmptyCheckpoint()
      REQUIRES(Locks::thread_suspend_count_lock_);

  void SetFlipFunction(Closure* function);
  Closure* GetFlipFunction();

  gc::accounting::AtomicStack<mirror::Object>* GetThreadLocalMarkStack() {
    CHECK(kUseReadBarrier);
    return tlsPtr_.thread_local_mark_stack;
  }
  void SetThreadLocalMarkStack(gc::accounting::AtomicStack<mirror::Object>* stack) {
    CHECK(kUseReadBarrier);
    tlsPtr_.thread_local_mark_stack = stack;
  }

  // Called when thread detected that the thread_suspend_count_ was non-zero. Gives up share of
  // mutator_lock_ and waits until it is resumed and thread_suspend_count_ is zero.
  void FullSuspendCheck()
      REQUIRES(!Locks::thread_suspend_count_lock_)
      REQUIRES_SHARED(Locks::mutator_lock_);

  // Transition from non-runnable to runnable state acquiring share on mutator_lock_.
  ALWAYS_INLINE ThreadState TransitionFromSuspendedToRunnable()
      REQUIRES(!Locks::thread_suspend_count_lock_)
      SHARED_LOCK_FUNCTION(Locks::mutator_lock_);

  // Transition from runnable into a state where mutator privileges are denied. Releases share of
  // mutator lock.
  ALWAYS_INLINE void TransitionFromRunnableToSuspended(ThreadState new_state)
      REQUIRES(!Locks::thread_suspend_count_lock_, !Roles::uninterruptible_)
      UNLOCK_FUNCTION(Locks::mutator_lock_);

  // Once called thread suspension will cause an assertion failure.
  const char* StartAssertNoThreadSuspension(const char* cause) ACQUIRE(Roles::uninterruptible_) {
    Roles::uninterruptible_.Acquire();  // No-op.
    if (kIsDebugBuild) {
      CHECK(cause != nullptr);
      const char* previous_cause = tlsPtr_.last_no_thread_suspension_cause;
      tls32_.no_thread_suspension++;
      tlsPtr_.last_no_thread_suspension_cause = cause;
      return previous_cause;
    } else {
      return nullptr;
    }
  }

  // End region where no thread suspension is expected.
  void EndAssertNoThreadSuspension(const char* old_cause) RELEASE(Roles::uninterruptible_) {
    if (kIsDebugBuild) {
      CHECK(old_cause != nullptr || tls32_.no_thread_suspension == 1);
      CHECK_GT(tls32_.no_thread_suspension, 0U);
      tls32_.no_thread_suspension--;
      tlsPtr_.last_no_thread_suspension_cause = old_cause;
    }
    Roles::uninterruptible_.Release();  // No-op.
  }

  void AssertThreadSuspensionIsAllowable(bool check_locks = true) const;

  // Return true if thread suspension is allowable.
  bool IsThreadSuspensionAllowable() const;

  bool IsDaemon() const {
    return tls32_.daemon;
  }

  size_t NumberOfHeldMutexes() const;

  bool HoldsLock(ObjPtr<mirror::Object> object) const REQUIRES_SHARED(Locks::mutator_lock_);

  /*
   * Changes the priority of this thread to match that of the java.lang.Thread object.
   *
   * We map a priority value from 1-10 to Linux "nice" values, where lower
   * numbers indicate higher priority.
   */
  void SetNativePriority(int newPriority);

  /*
   * Returns the priority of this thread by querying the system.
   * This is useful when attaching a thread through JNI.
   *
   * Returns a value from 1 to 10 (compatible with java.lang.Thread values).
   */
  int GetNativePriority() const;

  // Guaranteed to be non-zero.
  uint32_t GetThreadId() const {
    return tls32_.thin_lock_thread_id;
  }

  pid_t GetTid() const {
    return tls32_.tid;
  }

  // Returns the java.lang.Thread's name, or null if this Thread* doesn't have a peer.
  ObjPtr<mirror::String> GetThreadName() const REQUIRES_SHARED(Locks::mutator_lock_);

  // Sets 'name' to the java.lang.Thread's name. This requires no transition to managed code,
  // allocation, or locking.
  void GetThreadName(std::string& name) const;

  // Sets the thread's name.
  void SetThreadName(const char* name) REQUIRES_SHARED(Locks::mutator_lock_);

  // Returns the thread-specific CPU-time clock in microseconds or -1 if unavailable.
  uint64_t GetCpuMicroTime() const;

  mirror::Object* GetPeer() const REQUIRES_SHARED(Locks::mutator_lock_) {
    DCHECK(Thread::Current() == this) << "Use GetPeerFromOtherThread instead";
    CHECK(tlsPtr_.jpeer == nullptr);
    return tlsPtr_.opeer;
  }
  // GetPeer is not safe if called on another thread in the middle of the CC thread flip and
  // the thread's stack may have not been flipped yet and peer may be a from-space (stale) ref.
  // This function will explicitly mark/forward it.
  mirror::Object* GetPeerFromOtherThread() const REQUIRES_SHARED(Locks::mutator_lock_);

  bool HasPeer() const {
    return tlsPtr_.jpeer != nullptr || tlsPtr_.opeer != nullptr;
  }

  RuntimeStats* GetStats() {
    return &tls64_.stats;
  }

  bool IsStillStarting() const;

  bool IsExceptionPending() const {
    return tlsPtr_.exception != nullptr;
  }

  bool IsAsyncExceptionPending() const {
    return tlsPtr_.async_exception != nullptr;
  }

  mirror::Throwable* GetException() const REQUIRES_SHARED(Locks::mutator_lock_) {
    return tlsPtr_.exception;
  }

  void AssertPendingException() const;
  void AssertPendingOOMException() const REQUIRES_SHARED(Locks::mutator_lock_);
  void AssertNoPendingException() const;
  void AssertNoPendingExceptionForNewException(const char* msg) const;

  void SetException(ObjPtr<mirror::Throwable> new_exception) REQUIRES_SHARED(Locks::mutator_lock_);

  // Set an exception that is asynchronously thrown from a different thread. This will be checked
  // periodically and might overwrite the current 'Exception'. This can only be called from a
  // checkpoint.
  //
  // The caller should also make sure that the thread has been deoptimized so that the exception
  // could be detected on back-edges.
  void SetAsyncException(ObjPtr<mirror::Throwable> new_exception)
      REQUIRES_SHARED(Locks::mutator_lock_);

  void ClearException() REQUIRES_SHARED(Locks::mutator_lock_) {
    tlsPtr_.exception = nullptr;
  }

  // Move the current async-exception to the main exception. This should be called when the current
  // thread is ready to deal with any async exceptions. Returns true if there is an async exception
  // that needs to be dealt with, false otherwise.
  bool ObserveAsyncException() REQUIRES_SHARED(Locks::mutator_lock_);

  // Find catch block and perform long jump to appropriate exception handle
  NO_RETURN void QuickDeliverException() REQUIRES_SHARED(Locks::mutator_lock_);

  Context* GetLongJumpContext();
  void ReleaseLongJumpContext(Context* context) {
    if (tlsPtr_.long_jump_context != nullptr) {
      ReleaseLongJumpContextInternal();
    }
    tlsPtr_.long_jump_context = context;
  }

  // Get the current method and dex pc. If there are errors in retrieving the dex pc, this will
  // abort the runtime iff abort_on_error is true.
  ArtMethod* GetCurrentMethod(uint32_t* dex_pc,
                              bool check_suspended = true,
                              bool abort_on_error = true) const
      REQUIRES_SHARED(Locks::mutator_lock_);

  // Returns whether the given exception was thrown by the current Java method being executed
  // (Note that this includes native Java methods).
  bool IsExceptionThrownByCurrentMethod(ObjPtr<mirror::Throwable> exception) const
      REQUIRES_SHARED(Locks::mutator_lock_);

  void SetTopOfStack(ArtMethod** top_method) {
    tlsPtr_.managed_stack.SetTopQuickFrame(top_method);
  }

  void SetTopOfStackTagged(ArtMethod** top_method) {
    tlsPtr_.managed_stack.SetTopQuickFrameTagged(top_method);
  }

  void SetTopOfShadowStack(ShadowFrame* top) {
    tlsPtr_.managed_stack.SetTopShadowFrame(top);
  }

  bool HasManagedStack() const {
    return tlsPtr_.managed_stack.HasTopQuickFrame() || tlsPtr_.managed_stack.HasTopShadowFrame();
  }

  // If 'msg' is null, no detail message is set.
  void ThrowNewException(const char* exception_class_descriptor, const char* msg)
      REQUIRES_SHARED(Locks::mutator_lock_) REQUIRES(!Roles::uninterruptible_);

  // If 'msg' is null, no detail message is set. An exception must be pending, and will be
  // used as the new exception's cause.
  void ThrowNewWrappedException(const char* exception_class_descriptor, const char* msg)
      REQUIRES_SHARED(Locks::mutator_lock_) REQUIRES(!Roles::uninterruptible_);

  void ThrowNewExceptionF(const char* exception_class_descriptor, const char* fmt, ...)
      __attribute__((format(printf, 3, 4)))
      REQUIRES_SHARED(Locks::mutator_lock_) REQUIRES(!Roles::uninterruptible_);

  void ThrowNewExceptionV(const char* exception_class_descriptor, const char* fmt, va_list ap)
      REQUIRES_SHARED(Locks::mutator_lock_) REQUIRES(!Roles::uninterruptible_);

  // OutOfMemoryError is special, because we need to pre-allocate an instance.
  // Only the GC should call this.
  void ThrowOutOfMemoryError(const char* msg) REQUIRES_SHARED(Locks::mutator_lock_)
      REQUIRES(!Roles::uninterruptible_);

  static void Startup();
  static void FinishStartup();
  static void Shutdown();

  // Notify this thread's thread-group that this thread has started.
  // Note: the given thread-group is used as a fast path and verified in debug build. If the value
  //       is null, the thread's thread-group is loaded from the peer.
  void NotifyThreadGroup(ScopedObjectAccessAlreadyRunnable& soa, jobject thread_group = nullptr)
      REQUIRES_SHARED(Locks::mutator_lock_);

  // JNI methods
  JNIEnvExt* GetJniEnv() const {
    return tlsPtr_.jni_env;
  }

  // Convert a jobject into a Object*
  ObjPtr<mirror::Object> DecodeJObject(jobject obj) const REQUIRES_SHARED(Locks::mutator_lock_);
  // Checks if the weak global ref has been cleared by the GC without decoding it.
  bool IsJWeakCleared(jweak obj) const REQUIRES_SHARED(Locks::mutator_lock_);

  mirror::Object* GetMonitorEnterObject() const REQUIRES_SHARED(Locks::mutator_lock_) {
    return tlsPtr_.monitor_enter_object;
  }

  void SetMonitorEnterObject(mirror::Object* obj) REQUIRES_SHARED(Locks::mutator_lock_) {
    tlsPtr_.monitor_enter_object = obj;
  }

  // Implements java.lang.Thread.interrupted.
  bool Interrupted();
  // Implements java.lang.Thread.isInterrupted.
  bool IsInterrupted();
  void Interrupt(Thread* self) REQUIRES(!wait_mutex_);
  void SetInterrupted(bool i) {
    tls32_.interrupted.store(i, std::memory_order_seq_cst);
  }
  void Notify() REQUIRES(!wait_mutex_);

  ALWAYS_INLINE void PoisonObjectPointers() {
    ++poison_object_cookie_;
  }

  ALWAYS_INLINE static void PoisonObjectPointersIfDebug();

  ALWAYS_INLINE uintptr_t GetPoisonObjectCookie() const {
    return poison_object_cookie_;
  }

  // Parking for 0ns of relative time means an untimed park, negative (though
  // should be handled in java code) returns immediately
  void Park(bool is_absolute, int64_t time) REQUIRES_SHARED(Locks::mutator_lock_);
  void Unpark();

 private:
  void NotifyLocked(Thread* self) REQUIRES(wait_mutex_);

 public:
  Mutex* GetWaitMutex() const LOCK_RETURNED(wait_mutex_) {
    return wait_mutex_;
  }

  ConditionVariable* GetWaitConditionVariable() const REQUIRES(wait_mutex_) {
    return wait_cond_;
  }

  Monitor* GetWaitMonitor() const REQUIRES(wait_mutex_) {
    return wait_monitor_;
  }

  void SetWaitMonitor(Monitor* mon) REQUIRES(wait_mutex_) {
    wait_monitor_ = mon;
  }

  // Waiter link-list support.
  Thread* GetWaitNext() const {
    return tlsPtr_.wait_next;
  }

  void SetWaitNext(Thread* next) {
    tlsPtr_.wait_next = next;
  }

  jobject GetClassLoaderOverride() {
    return tlsPtr_.class_loader_override;
  }

  void SetClassLoaderOverride(jobject class_loader_override);

  // Create the internal representation of a stack trace, that is more time
  // and space efficient to compute than the StackTraceElement[].
  template<bool kTransactionActive>
  jobject CreateInternalStackTrace(const ScopedObjectAccessAlreadyRunnable& soa) const
      REQUIRES_SHARED(Locks::mutator_lock_);

  // Convert an internal stack trace representation (returned by CreateInternalStackTrace) to a
  // StackTraceElement[]. If output_array is null, a new array is created, otherwise as many
  // frames as will fit are written into the given array. If stack_depth is non-null, it's updated
  // with the number of valid frames in the returned array.
  static jobjectArray InternalStackTraceToStackTraceElementArray(
      const ScopedObjectAccessAlreadyRunnable& soa, jobject internal,
      jobjectArray output_array = nullptr, int* stack_depth = nullptr)
      REQUIRES_SHARED(Locks::mutator_lock_);

  jobjectArray CreateAnnotatedStackTrace(const ScopedObjectAccessAlreadyRunnable& soa) const
      REQUIRES_SHARED(Locks::mutator_lock_);

  bool HasDebuggerShadowFrames() const {
    return tlsPtr_.frame_id_to_shadow_frame != nullptr;
  }

  void VisitRoots(RootVisitor* visitor, VisitRootFlags flags)
      REQUIRES_SHARED(Locks::mutator_lock_);

  void VerifyStack() REQUIRES_SHARED(Locks::mutator_lock_) {
    if (kVerifyStack) {
      VerifyStackImpl();
    }
  }

  //
  // Offsets of various members of native Thread class, used by compiled code.
  //

  template<PointerSize pointer_size>
  static constexpr ThreadOffset<pointer_size> ThinLockIdOffset() {
    return ThreadOffset<pointer_size>(
        OFFSETOF_MEMBER(Thread, tls32_) +
        OFFSETOF_MEMBER(tls_32bit_sized_values, thin_lock_thread_id));
  }

  template<PointerSize pointer_size>
  static constexpr ThreadOffset<pointer_size> InterruptedOffset() {
    return ThreadOffset<pointer_size>(
        OFFSETOF_MEMBER(Thread, tls32_) +
        OFFSETOF_MEMBER(tls_32bit_sized_values, interrupted));
  }

  template<PointerSize pointer_size>
  static constexpr ThreadOffset<pointer_size> ThreadFlagsOffset() {
    return ThreadOffset<pointer_size>(
        OFFSETOF_MEMBER(Thread, tls32_) +
        OFFSETOF_MEMBER(tls_32bit_sized_values, state_and_flags));
  }

  template<PointerSize pointer_size>
  static constexpr ThreadOffset<pointer_size> UseMterpOffset() {
    return ThreadOffset<pointer_size>(
        OFFSETOF_MEMBER(Thread, tls32_) +
        OFFSETOF_MEMBER(tls_32bit_sized_values, use_mterp));
  }

  template<PointerSize pointer_size>
  static constexpr ThreadOffset<pointer_size> IsGcMarkingOffset() {
    return ThreadOffset<pointer_size>(
        OFFSETOF_MEMBER(Thread, tls32_) +
        OFFSETOF_MEMBER(tls_32bit_sized_values, is_gc_marking));
  }

  static constexpr size_t IsGcMarkingSize() {
    return sizeof(tls32_.is_gc_marking);
  }

  // Deoptimize the Java stack.
  void DeoptimizeWithDeoptimizationException(JValue* result) REQUIRES_SHARED(Locks::mutator_lock_);

 private:
  template<PointerSize pointer_size>
  static constexpr ThreadOffset<pointer_size> ThreadOffsetFromTlsPtr(size_t tls_ptr_offset) {
    size_t base = OFFSETOF_MEMBER(Thread, tlsPtr_);
    size_t scale = (pointer_size > kRuntimePointerSize) ?
      static_cast<size_t>(pointer_size) / static_cast<size_t>(kRuntimePointerSize) : 1;
    size_t shrink = (kRuntimePointerSize > pointer_size) ?
      static_cast<size_t>(kRuntimePointerSize) / static_cast<size_t>(pointer_size) : 1;
    return ThreadOffset<pointer_size>(base + ((tls_ptr_offset * scale) / shrink));
  }

 public:
  static uint32_t QuickEntryPointOffsetWithSize(size_t quick_entrypoint_offset,
                                                PointerSize pointer_size) {
    if (pointer_size == PointerSize::k32) {
      return QuickEntryPointOffset<PointerSize::k32>(quick_entrypoint_offset).
          Uint32Value();
    } else {
      return QuickEntryPointOffset<PointerSize::k64>(quick_entrypoint_offset).
          Uint32Value();
    }
  }

  template<PointerSize pointer_size>
  static ThreadOffset<pointer_size> QuickEntryPointOffset(size_t quick_entrypoint_offset) {
    return ThreadOffsetFromTlsPtr<pointer_size>(
        OFFSETOF_MEMBER(tls_ptr_sized_values, quick_entrypoints) + quick_entrypoint_offset);
  }

  template<PointerSize pointer_size>
  static ThreadOffset<pointer_size> JniEntryPointOffset(size_t jni_entrypoint_offset) {
    return ThreadOffsetFromTlsPtr<pointer_size>(
        OFFSETOF_MEMBER(tls_ptr_sized_values, jni_entrypoints) + jni_entrypoint_offset);
  }

  // Return the entry point offset integer value for ReadBarrierMarkRegX, where X is `reg`.
  template <PointerSize pointer_size>
  static int32_t ReadBarrierMarkEntryPointsOffset(size_t reg) {
    // The entry point list defines 30 ReadBarrierMarkRegX entry points.
    DCHECK_LT(reg, 30u);
    // The ReadBarrierMarkRegX entry points are ordered by increasing
    // register number in Thread::tls_Ptr_.quick_entrypoints.
    return QUICK_ENTRYPOINT_OFFSET(pointer_size, pReadBarrierMarkReg00).Int32Value()
        + static_cast<size_t>(pointer_size) * reg;
  }

  template<PointerSize pointer_size>
  static constexpr ThreadOffset<pointer_size> SelfOffset() {
    return ThreadOffsetFromTlsPtr<pointer_size>(OFFSETOF_MEMBER(tls_ptr_sized_values, self));
  }

  template<PointerSize pointer_size>
  static constexpr ThreadOffset<pointer_size> MterpCurrentIBaseOffset() {
    return ThreadOffsetFromTlsPtr<pointer_size>(
        OFFSETOF_MEMBER(tls_ptr_sized_values, mterp_current_ibase));
  }

  template<PointerSize pointer_size>
  static constexpr ThreadOffset<pointer_size> ExceptionOffset() {
    return ThreadOffsetFromTlsPtr<pointer_size>(OFFSETOF_MEMBER(tls_ptr_sized_values, exception));
  }

  template<PointerSize pointer_size>
  static constexpr ThreadOffset<pointer_size> PeerOffset() {
    return ThreadOffsetFromTlsPtr<pointer_size>(OFFSETOF_MEMBER(tls_ptr_sized_values, opeer));
  }


  template<PointerSize pointer_size>
  static constexpr ThreadOffset<pointer_size> CardTableOffset() {
    return ThreadOffsetFromTlsPtr<pointer_size>(OFFSETOF_MEMBER(tls_ptr_sized_values, card_table));
  }

  template<PointerSize pointer_size>
  static constexpr ThreadOffset<pointer_size> ThreadSuspendTriggerOffset() {
    return ThreadOffsetFromTlsPtr<pointer_size>(
        OFFSETOF_MEMBER(tls_ptr_sized_values, suspend_trigger));
  }

  template<PointerSize pointer_size>
  static constexpr ThreadOffset<pointer_size> ThreadLocalPosOffset() {
    return ThreadOffsetFromTlsPtr<pointer_size>(OFFSETOF_MEMBER(tls_ptr_sized_values,
                                                                thread_local_pos));
  }

  template<PointerSize pointer_size>
  static constexpr ThreadOffset<pointer_size> ThreadLocalEndOffset() {
    return ThreadOffsetFromTlsPtr<pointer_size>(OFFSETOF_MEMBER(tls_ptr_sized_values,
                                                                thread_local_end));
  }

  template<PointerSize pointer_size>
  static constexpr ThreadOffset<pointer_size> ThreadLocalObjectsOffset() {
    return ThreadOffsetFromTlsPtr<pointer_size>(OFFSETOF_MEMBER(tls_ptr_sized_values,
                                                                thread_local_objects));
  }

  template<PointerSize pointer_size>
  static constexpr ThreadOffset<pointer_size> RosAllocRunsOffset() {
    return ThreadOffsetFromTlsPtr<pointer_size>(OFFSETOF_MEMBER(tls_ptr_sized_values,
                                                                rosalloc_runs));
  }

  template<PointerSize pointer_size>
  static constexpr ThreadOffset<pointer_size> ThreadLocalAllocStackTopOffset() {
    return ThreadOffsetFromTlsPtr<pointer_size>(OFFSETOF_MEMBER(tls_ptr_sized_values,
                                                                thread_local_alloc_stack_top));
  }

  template<PointerSize pointer_size>
  static constexpr ThreadOffset<pointer_size> ThreadLocalAllocStackEndOffset() {
    return ThreadOffsetFromTlsPtr<pointer_size>(OFFSETOF_MEMBER(tls_ptr_sized_values,
                                                                thread_local_alloc_stack_end));
  }

  // Size of stack less any space reserved for stack overflow
  size_t GetStackSize() const {
    return tlsPtr_.stack_size - (tlsPtr_.stack_end - tlsPtr_.stack_begin);
  }

  ALWAYS_INLINE uint8_t* GetStackEndForInterpreter(bool implicit_overflow_check) const;

  uint8_t* GetStackEnd() const {
    return tlsPtr_.stack_end;
  }

  // Set the stack end to that to be used during a stack overflow
  void SetStackEndForStackOverflow() REQUIRES_SHARED(Locks::mutator_lock_);

  // Set the stack end to that to be used during regular execution
  ALWAYS_INLINE void ResetDefaultStackEnd();

  bool IsHandlingStackOverflow() const {
    return tlsPtr_.stack_end == tlsPtr_.stack_begin;
  }

  template<PointerSize pointer_size>
  static constexpr ThreadOffset<pointer_size> StackEndOffset() {
    return ThreadOffsetFromTlsPtr<pointer_size>(
        OFFSETOF_MEMBER(tls_ptr_sized_values, stack_end));
  }

  template<PointerSize pointer_size>
  static constexpr ThreadOffset<pointer_size> JniEnvOffset() {
    return ThreadOffsetFromTlsPtr<pointer_size>(
        OFFSETOF_MEMBER(tls_ptr_sized_values, jni_env));
  }

  template<PointerSize pointer_size>
  static constexpr ThreadOffset<pointer_size> TopOfManagedStackOffset() {
    return ThreadOffsetFromTlsPtr<pointer_size>(
        OFFSETOF_MEMBER(tls_ptr_sized_values, managed_stack) +
        ManagedStack::TaggedTopQuickFrameOffset());
  }

  const ManagedStack* GetManagedStack() const {
    return &tlsPtr_.managed_stack;
  }

  // Linked list recording fragments of managed stack.
  void PushManagedStackFragment(ManagedStack* fragment) {
    tlsPtr_.managed_stack.PushManagedStackFragment(fragment);
  }
  void PopManagedStackFragment(const ManagedStack& fragment) {
    tlsPtr_.managed_stack.PopManagedStackFragment(fragment);
  }

  ALWAYS_INLINE ShadowFrame* PushShadowFrame(ShadowFrame* new_top_frame);
  ALWAYS_INLINE ShadowFrame* PopShadowFrame();

  template<PointerSize pointer_size>
  static constexpr ThreadOffset<pointer_size> TopShadowFrameOffset() {
    return ThreadOffsetFromTlsPtr<pointer_size>(
        OFFSETOF_MEMBER(tls_ptr_sized_values, managed_stack) +
        ManagedStack::TopShadowFrameOffset());
  }

  // Is the given obj in this thread's stack indirect reference table?
  bool HandleScopeContains(jobject obj) const;

  void HandleScopeVisitRoots(RootVisitor* visitor, pid_t thread_id)
      REQUIRES_SHARED(Locks::mutator_lock_);

  BaseHandleScope* GetTopHandleScope() {
    return tlsPtr_.top_handle_scope;
  }

  void PushHandleScope(BaseHandleScope* handle_scope) {
    DCHECK_EQ(handle_scope->GetLink(), tlsPtr_.top_handle_scope);
    tlsPtr_.top_handle_scope = handle_scope;
  }

  BaseHandleScope* PopHandleScope() {
    BaseHandleScope* handle_scope = tlsPtr_.top_handle_scope;
    DCHECK(handle_scope != nullptr);
    tlsPtr_.top_handle_scope = tlsPtr_.top_handle_scope->GetLink();
    return handle_scope;
  }

  template<PointerSize pointer_size>
  static constexpr ThreadOffset<pointer_size> TopHandleScopeOffset() {
    return ThreadOffsetFromTlsPtr<pointer_size>(OFFSETOF_MEMBER(tls_ptr_sized_values,
                                                                top_handle_scope));
  }

  DebugInvokeReq* GetInvokeReq() const {
    return tlsPtr_.debug_invoke_req;
  }

  SingleStepControl* GetSingleStepControl() const {
    return tlsPtr_.single_step_control;
  }

  // Indicates whether this thread is ready to invoke a method for debugging. This
  // is only true if the thread has been suspended by a debug event.
  bool IsReadyForDebugInvoke() const {
    return tls32_.ready_for_debug_invoke;
  }

  void SetReadyForDebugInvoke(bool ready) {
    tls32_.ready_for_debug_invoke = ready;
  }

  bool IsDebugMethodEntry() const {
    return tls32_.debug_method_entry_;
  }

  void SetDebugMethodEntry() {
    tls32_.debug_method_entry_ = true;
  }

  void ClearDebugMethodEntry() {
    tls32_.debug_method_entry_ = false;
  }

  bool GetIsGcMarking() const {
    CHECK(kUseReadBarrier);
    return tls32_.is_gc_marking;
  }

  void SetIsGcMarkingAndUpdateEntrypoints(bool is_marking);

  bool GetWeakRefAccessEnabled() const {
    CHECK(kUseReadBarrier);
    return tls32_.weak_ref_access_enabled;
  }

  void SetWeakRefAccessEnabled(bool enabled) {
    CHECK(kUseReadBarrier);
    tls32_.weak_ref_access_enabled = enabled;
  }

  uint32_t GetDisableThreadFlipCount() const {
    CHECK(kUseReadBarrier);
    return tls32_.disable_thread_flip_count;
  }

  void IncrementDisableThreadFlipCount() {
    CHECK(kUseReadBarrier);
    ++tls32_.disable_thread_flip_count;
  }

  void DecrementDisableThreadFlipCount() {
    CHECK(kUseReadBarrier);
    DCHECK_GT(tls32_.disable_thread_flip_count, 0U);
    --tls32_.disable_thread_flip_count;
  }

  // Returns true if the thread is a runtime thread (eg from a ThreadPool).
  bool IsRuntimeThread() const {
    return is_runtime_thread_;
  }

  void SetIsRuntimeThread(bool is_runtime_thread) {
    is_runtime_thread_ = is_runtime_thread;
  }

<<<<<<< HEAD
=======
  uint32_t CorePlatformApiCookie() {
    return core_platform_api_cookie_;
  }

  void SetCorePlatformApiCookie(uint32_t cookie) {
    core_platform_api_cookie_ = cookie;
  }

>>>>>>> 5a45d7b4
  // Returns true if the thread is allowed to load java classes.
  bool CanLoadClasses() const;

  // Activates single step control for debugging. The thread takes the
  // ownership of the given SingleStepControl*. It is deleted by a call
  // to DeactivateSingleStepControl or upon thread destruction.
  void ActivateSingleStepControl(SingleStepControl* ssc);

  // Deactivates single step control for debugging.
  void DeactivateSingleStepControl();

  // Sets debug invoke request for debugging. When the thread is resumed,
  // it executes the method described by this request then sends the reply
  // before suspending itself. The thread takes the ownership of the given
  // DebugInvokeReq*. It is deleted by a call to ClearDebugInvokeReq.
  void SetDebugInvokeReq(DebugInvokeReq* req);

  // Clears debug invoke request for debugging. When the thread completes
  // method invocation, it deletes its debug invoke request and suspends
  // itself.
  void ClearDebugInvokeReq();

  // Returns the fake exception used to activate deoptimization.
  static mirror::Throwable* GetDeoptimizationException() {
    // Note that the mirror::Throwable must be aligned to kObjectAlignment or else it cannot be
    // represented by ObjPtr.
    return reinterpret_cast<mirror::Throwable*>(0x100);
  }

  // Currently deoptimization invokes verifier which can trigger class loading
  // and execute Java code, so there might be nested deoptimizations happening.
  // We need to save the ongoing deoptimization shadow frames and return
  // values on stacks.
  // 'from_code' denotes whether the deoptimization was explicitly made from
  // compiled code.
  // 'method_type' contains info on whether deoptimization should advance
  // dex_pc.
  void PushDeoptimizationContext(const JValue& return_value,
                                 bool is_reference,
                                 ObjPtr<mirror::Throwable> exception,
                                 bool from_code,
                                 DeoptimizationMethodType method_type)
      REQUIRES_SHARED(Locks::mutator_lock_);
  void PopDeoptimizationContext(JValue* result,
                                ObjPtr<mirror::Throwable>* exception,
                                bool* from_code,
                                DeoptimizationMethodType* method_type)
      REQUIRES_SHARED(Locks::mutator_lock_);
  void AssertHasDeoptimizationContext()
      REQUIRES_SHARED(Locks::mutator_lock_);
  void PushStackedShadowFrame(ShadowFrame* sf, StackedShadowFrameType type);
  ShadowFrame* PopStackedShadowFrame(StackedShadowFrameType type, bool must_be_present = true);

  // For debugger, find the shadow frame that corresponds to a frame id.
  // Or return null if there is none.
  ShadowFrame* FindDebuggerShadowFrame(size_t frame_id)
      REQUIRES_SHARED(Locks::mutator_lock_);
  // For debugger, find the bool array that keeps track of the updated vreg set
  // for a frame id.
  bool* GetUpdatedVRegFlags(size_t frame_id) REQUIRES_SHARED(Locks::mutator_lock_);
  // For debugger, find the shadow frame that corresponds to a frame id. If
  // one doesn't exist yet, create one and track it in frame_id_to_shadow_frame.
  ShadowFrame* FindOrCreateDebuggerShadowFrame(size_t frame_id,
                                               uint32_t num_vregs,
                                               ArtMethod* method,
                                               uint32_t dex_pc)
      REQUIRES_SHARED(Locks::mutator_lock_);

  // Delete the entry that maps from frame_id to shadow_frame.
  void RemoveDebuggerShadowFrameMapping(size_t frame_id)
      REQUIRES_SHARED(Locks::mutator_lock_);

  std::deque<instrumentation::InstrumentationStackFrame>* GetInstrumentationStack() {
    return tlsPtr_.instrumentation_stack;
  }

  std::vector<ArtMethod*>* GetStackTraceSample() const {
    DCHECK(!IsAotCompiler());
    return tlsPtr_.deps_or_stack_trace_sample.stack_trace_sample;
  }

  void SetStackTraceSample(std::vector<ArtMethod*>* sample) {
    DCHECK(!IsAotCompiler());
    tlsPtr_.deps_or_stack_trace_sample.stack_trace_sample = sample;
  }

  verifier::VerifierDeps* GetVerifierDeps() const {
    DCHECK(IsAotCompiler());
    return tlsPtr_.deps_or_stack_trace_sample.verifier_deps;
  }

  // It is the responsability of the caller to make sure the verifier_deps
  // entry in the thread is cleared before destruction of the actual VerifierDeps
  // object, or the thread.
  void SetVerifierDeps(verifier::VerifierDeps* verifier_deps) {
    DCHECK(IsAotCompiler());
    DCHECK(verifier_deps == nullptr || tlsPtr_.deps_or_stack_trace_sample.verifier_deps == nullptr);
    tlsPtr_.deps_or_stack_trace_sample.verifier_deps = verifier_deps;
  }

  uint64_t GetTraceClockBase() const {
    return tls64_.trace_clock_base;
  }

  void SetTraceClockBase(uint64_t clock_base) {
    tls64_.trace_clock_base = clock_base;
  }

  BaseMutex* GetHeldMutex(LockLevel level) const {
    return tlsPtr_.held_mutexes[level];
  }

  void SetHeldMutex(LockLevel level, BaseMutex* mutex) {
    tlsPtr_.held_mutexes[level] = mutex;
  }

  void ClearSuspendBarrier(AtomicInteger* target)
      REQUIRES(Locks::thread_suspend_count_lock_);

  bool ReadFlag(ThreadFlag flag) const {
    return (tls32_.state_and_flags.as_struct.flags & flag) != 0;
  }

  bool TestAllFlags() const {
    return (tls32_.state_and_flags.as_struct.flags != 0);
  }

  void AtomicSetFlag(ThreadFlag flag) {
    tls32_.state_and_flags.as_atomic_int.fetch_or(flag, std::memory_order_seq_cst);
  }

  void AtomicClearFlag(ThreadFlag flag) {
    tls32_.state_and_flags.as_atomic_int.fetch_and(-1 ^ flag, std::memory_order_seq_cst);
  }

  bool UseMterp() const {
    return tls32_.use_mterp.load();
  }

  void ResetQuickAllocEntryPointsForThread(bool is_marking);

  // Returns the remaining space in the TLAB.
  size_t TlabSize() const {
    return tlsPtr_.thread_local_end - tlsPtr_.thread_local_pos;
  }

  // Returns the remaining space in the TLAB if we were to expand it to maximum capacity.
  size_t TlabRemainingCapacity() const {
    return tlsPtr_.thread_local_limit - tlsPtr_.thread_local_pos;
  }

  // Expand the TLAB by a fixed number of bytes. There must be enough capacity to do so.
  void ExpandTlab(size_t bytes) {
    tlsPtr_.thread_local_end += bytes;
    DCHECK_LE(tlsPtr_.thread_local_end, tlsPtr_.thread_local_limit);
  }

  // Doesn't check that there is room.
  mirror::Object* AllocTlab(size_t bytes);
  void SetTlab(uint8_t* start, uint8_t* end, uint8_t* limit);
  bool HasTlab() const;
  uint8_t* GetTlabStart() {
    return tlsPtr_.thread_local_start;
  }
  uint8_t* GetTlabPos() {
    return tlsPtr_.thread_local_pos;
  }

  // Remove the suspend trigger for this thread by making the suspend_trigger_ TLS value
  // equal to a valid pointer.
  // TODO: does this need to atomic?  I don't think so.
  void RemoveSuspendTrigger() {
    tlsPtr_.suspend_trigger = reinterpret_cast<uintptr_t*>(&tlsPtr_.suspend_trigger);
  }

  // Trigger a suspend check by making the suspend_trigger_ TLS value an invalid pointer.
  // The next time a suspend check is done, it will load from the value at this address
  // and trigger a SIGSEGV.
  void TriggerSuspend() {
    tlsPtr_.suspend_trigger = nullptr;
  }


  // Push an object onto the allocation stack.
  bool PushOnThreadLocalAllocationStack(mirror::Object* obj)
      REQUIRES_SHARED(Locks::mutator_lock_);

  // Set the thread local allocation pointers to the given pointers.
  void SetThreadLocalAllocationStack(StackReference<mirror::Object>* start,
                                     StackReference<mirror::Object>* end);

  // Resets the thread local allocation pointers.
  void RevokeThreadLocalAllocationStack();

  size_t GetThreadLocalBytesAllocated() const {
    return tlsPtr_.thread_local_end - tlsPtr_.thread_local_start;
  }

  size_t GetThreadLocalObjectsAllocated() const {
    return tlsPtr_.thread_local_objects;
  }

  void* GetRosAllocRun(size_t index) const {
    return tlsPtr_.rosalloc_runs[index];
  }

  void SetRosAllocRun(size_t index, void* run) {
    tlsPtr_.rosalloc_runs[index] = run;
  }

  bool ProtectStack(bool fatal_on_error = true);
  bool UnprotectStack();

  void SetMterpCurrentIBase(void* ibase) {
    tlsPtr_.mterp_current_ibase = ibase;
  }

  const void* GetMterpCurrentIBase() const {
    return tlsPtr_.mterp_current_ibase;
  }

  bool HandlingSignal() const {
    return tls32_.handling_signal_;
  }

  void SetHandlingSignal(bool handling_signal) {
    tls32_.handling_signal_ = handling_signal;
  }

  bool IsTransitioningToRunnable() const {
    return tls32_.is_transitioning_to_runnable;
  }

  void SetIsTransitioningToRunnable(bool value) {
    tls32_.is_transitioning_to_runnable = value;
  }

  uint32_t DecrementForceInterpreterCount() REQUIRES(Locks::thread_list_lock_) {
    return --tls32_.force_interpreter_count;
  }

  uint32_t IncrementForceInterpreterCount() REQUIRES(Locks::thread_list_lock_) {
    return ++tls32_.force_interpreter_count;
  }

  void SetForceInterpreterCount(uint32_t value) REQUIRES(Locks::thread_list_lock_) {
    tls32_.force_interpreter_count = value;
  }

  uint32_t ForceInterpreterCount() const {
    return tls32_.force_interpreter_count;
  }

  bool IsForceInterpreter() const {
    return tls32_.force_interpreter_count != 0;
  }

<<<<<<< HEAD
=======
  bool IncrementMakeVisiblyInitializedCounter() {
    tls32_.make_visibly_initialized_counter += 1u;
    return tls32_.make_visibly_initialized_counter == kMakeVisiblyInitializedCounterTriggerCount;
  }

  void ClearMakeVisiblyInitializedCounter() {
    tls32_.make_visibly_initialized_counter = 0u;
  }

>>>>>>> 5a45d7b4
  void PushVerifier(verifier::MethodVerifier* verifier);
  void PopVerifier(verifier::MethodVerifier* verifier);

  void InitStringEntryPoints();

  void ModifyDebugDisallowReadBarrier(int8_t delta) {
    debug_disallow_read_barrier_ += delta;
  }

  uint8_t GetDebugDisallowReadBarrierCount() const {
    return debug_disallow_read_barrier_;
  }

  // Gets the current TLSData associated with the key or nullptr if there isn't any. Note that users
  // do not gain ownership of TLSData and must synchronize with SetCustomTls themselves to prevent
  // it from being deleted.
  TLSData* GetCustomTLS(const char* key) REQUIRES(!Locks::custom_tls_lock_);

  // Sets the tls entry at 'key' to data. The thread takes ownership of the TLSData. The destructor
  // will be run when the thread exits or when SetCustomTLS is called again with the same key.
  void SetCustomTLS(const char* key, TLSData* data) REQUIRES(!Locks::custom_tls_lock_);

  // Returns true if the current thread is the jit sensitive thread.
  bool IsJitSensitiveThread() const {
    return this == jit_sensitive_thread_;
  }

  bool IsSystemDaemon() const REQUIRES_SHARED(Locks::mutator_lock_);

  // Returns true if StrictMode events are traced for the current thread.
  static bool IsSensitiveThread() {
    if (is_sensitive_thread_hook_ != nullptr) {
      return (*is_sensitive_thread_hook_)();
    }
    return false;
  }

  // Set to the read barrier marking entrypoints to be non-null.
  void SetReadBarrierEntrypoints();

  static jobject CreateCompileTimePeer(JNIEnv* env,
                                       const char* name,
                                       bool as_daemon,
                                       jobject thread_group)
      REQUIRES_SHARED(Locks::mutator_lock_);

  ALWAYS_INLINE InterpreterCache* GetInterpreterCache() {
    return &interpreter_cache_;
  }

  // Clear all thread-local interpreter caches.
  //
  // Since the caches are keyed by memory pointer to dex instructions, this must be
  // called when any dex code is unloaded (before different code gets loaded at the
  // same memory location).
  //
  // If presence of cache entry implies some pre-conditions, this must also be
  // called if the pre-conditions might no longer hold true.
  static void ClearAllInterpreterCaches();

  template<PointerSize pointer_size>
  static constexpr ThreadOffset<pointer_size> InterpreterCacheOffset() {
    return ThreadOffset<pointer_size>(OFFSETOF_MEMBER(Thread, interpreter_cache_));
  }

  static constexpr int InterpreterCacheSizeLog2() {
    return WhichPowerOf2(InterpreterCache::kSize);
  }

 private:
  explicit Thread(bool daemon);
  ~Thread() REQUIRES(!Locks::mutator_lock_, !Locks::thread_suspend_count_lock_);
  void Destroy();

  void NotifyInTheadList()
      REQUIRES_SHARED(Locks::thread_list_lock_);

  // Attaches the calling native thread to the runtime, returning the new native peer.
  // Used to implement JNI AttachCurrentThread and AttachCurrentThreadAsDaemon calls.
  template <typename PeerAction>
  static Thread* Attach(const char* thread_name,
                        bool as_daemon,
                        PeerAction p);

  void CreatePeer(const char* name, bool as_daemon, jobject thread_group);

  template<bool kTransactionActive>
  static void InitPeer(ScopedObjectAccessAlreadyRunnable& soa,
                       ObjPtr<mirror::Object> peer,
                       jboolean thread_is_daemon,
                       jobject thread_group,
                       jobject thread_name,
                       jint thread_priority)
      REQUIRES_SHARED(Locks::mutator_lock_);

  // Avoid use, callers should use SetState. Used only by SignalCatcher::HandleSigQuit, ~Thread and
  // Dbg::ManageDeoptimization.
  ThreadState SetStateUnsafe(ThreadState new_state) {
    ThreadState old_state = GetState();
    if (old_state == kRunnable && new_state != kRunnable) {
      // Need to run pending checkpoint and suspend barriers. Run checkpoints in runnable state in
      // case they need to use a ScopedObjectAccess. If we are holding the mutator lock and a SOA
      // attempts to TransitionFromSuspendedToRunnable, it results in a deadlock.
      TransitionToSuspendedAndRunCheckpoints(new_state);
      // Since we transitioned to a suspended state, check the pass barrier requests.
      PassActiveSuspendBarriers();
    } else {
      tls32_.state_and_flags.as_struct.state = new_state;
    }
    return old_state;
  }

  void VerifyStackImpl() REQUIRES_SHARED(Locks::mutator_lock_);

  void DumpState(std::ostream& os) const REQUIRES_SHARED(Locks::mutator_lock_);
  void DumpStack(std::ostream& os,
                 bool dump_native_stack = true,
                 BacktraceMap* backtrace_map = nullptr,
                 bool force_dump_stack = false) const
      REQUIRES_SHARED(Locks::mutator_lock_);

  // Out-of-line conveniences for debugging in gdb.
  static Thread* CurrentFromGdb();  // Like Thread::Current.
  // Like Thread::Dump(std::cerr).
  void DumpFromGdb() const REQUIRES_SHARED(Locks::mutator_lock_);

  static void* CreateCallback(void* arg);

  void HandleUncaughtExceptions(ScopedObjectAccessAlreadyRunnable& soa)
      REQUIRES_SHARED(Locks::mutator_lock_);
  void RemoveFromThreadGroup(ScopedObjectAccessAlreadyRunnable& soa)
      REQUIRES_SHARED(Locks::mutator_lock_);

  // Initialize a thread.
  //
  // The third parameter is not mandatory. If given, the thread will use this JNIEnvExt. In case
  // Init succeeds, this means the thread takes ownership of it. If Init fails, it is the caller's
  // responsibility to destroy the given JNIEnvExt. If the parameter is null, Init will try to
  // create a JNIEnvExt on its own (and potentially fail at that stage, indicated by a return value
  // of false).
  bool Init(ThreadList*, JavaVMExt*, JNIEnvExt* jni_env_ext = nullptr)
      REQUIRES(Locks::runtime_shutdown_lock_);
  void InitCardTable();
  void InitCpu();
  void CleanupCpu();
  void InitTlsEntryPoints();
  void InitTid();
  void InitPthreadKeySelf();
  bool InitStackHwm();

  void SetUpAlternateSignalStack();
  void TearDownAlternateSignalStack();

  ALWAYS_INLINE void TransitionToSuspendedAndRunCheckpoints(ThreadState new_state)
      REQUIRES(!Locks::thread_suspend_count_lock_, !Roles::uninterruptible_);

  ALWAYS_INLINE void PassActiveSuspendBarriers()
      REQUIRES(!Locks::thread_suspend_count_lock_, !Roles::uninterruptible_);

  // Registers the current thread as the jit sensitive thread. Should be called just once.
  static void SetJitSensitiveThread() {
    if (jit_sensitive_thread_ == nullptr) {
      jit_sensitive_thread_ = Thread::Current();
    } else {
      LOG(WARNING) << "Attempt to set the sensitive thread twice. Tid:"
          << Thread::Current()->GetTid();
    }
  }

  static void SetSensitiveThreadHook(bool (*is_sensitive_thread_hook)()) {
    is_sensitive_thread_hook_ = is_sensitive_thread_hook;
  }

  bool ModifySuspendCountInternal(Thread* self,
                                  int delta,
                                  AtomicInteger* suspend_barrier,
                                  SuspendReason reason)
      WARN_UNUSED
      REQUIRES(Locks::thread_suspend_count_lock_);

  // Runs a single checkpoint function. If there are no more pending checkpoint functions it will
  // clear the kCheckpointRequest flag. The caller is responsible for calling this in a loop until
  // the kCheckpointRequest flag is cleared.
  void RunCheckpointFunction();
  void RunEmptyCheckpoint();

  bool PassActiveSuspendBarriers(Thread* self)
      REQUIRES(!Locks::thread_suspend_count_lock_);

  // Install the protected region for implicit stack checks.
  void InstallImplicitProtection();

  template <bool kPrecise>
  void VisitRoots(RootVisitor* visitor) REQUIRES_SHARED(Locks::mutator_lock_);

  static bool IsAotCompiler();

  void ReleaseLongJumpContextInternal();

  // 32 bits of atomically changed state and flags. Keeping as 32 bits allows and atomic CAS to
  // change from being Suspended to Runnable without a suspend request occurring.
  union PACKED(4) StateAndFlags {
    StateAndFlags() {}
    struct PACKED(4) {
      // Bitfield of flag values. Must be changed atomically so that flag values aren't lost. See
      // ThreadFlags for bit field meanings.
      volatile uint16_t flags;
      // Holds the ThreadState. May be changed non-atomically between Suspended (ie not Runnable)
      // transitions. Changing to Runnable requires that the suspend_request be part of the atomic
      // operation. If a thread is suspended and a suspend_request is present, a thread may not
      // change to Runnable as a GC or other operation is in progress.
      volatile uint16_t state;
    } as_struct;
    AtomicInteger as_atomic_int;
    volatile int32_t as_int;

   private:
    // gcc does not handle struct with volatile member assignments correctly.
    // See http://gcc.gnu.org/bugzilla/show_bug.cgi?id=47409
    DISALLOW_COPY_AND_ASSIGN(StateAndFlags);
  };
  static_assert(sizeof(StateAndFlags) == sizeof(int32_t), "Weird state_and_flags size");

  static void ThreadExitCallback(void* arg);

  // Maximum number of suspend barriers.
  static constexpr uint32_t kMaxSuspendBarriers = 3;

  // Has Thread::Startup been called?
  static bool is_started_;

  // TLS key used to retrieve the Thread*.
  static pthread_key_t pthread_key_self_;

  // Used to notify threads that they should attempt to resume, they will suspend again if
  // their suspend count is > 0.
  static ConditionVariable* resume_cond_ GUARDED_BY(Locks::thread_suspend_count_lock_);

  // Hook passed by framework which returns true
  // when StrictMode events are traced for the current thread.
  static bool (*is_sensitive_thread_hook_)();
  // Stores the jit sensitive thread (which for now is the UI thread).
  static Thread* jit_sensitive_thread_;

  static constexpr uint32_t kMakeVisiblyInitializedCounterTriggerCount = 128;

  /***********************************************************************************************/
  // Thread local storage. Fields are grouped by size to enable 32 <-> 64 searching to account for
  // pointer size differences. To encourage shorter encoding, more frequently used values appear
  // first if possible.
  /***********************************************************************************************/

  struct PACKED(4) tls_32bit_sized_values {
    // We have no control over the size of 'bool', but want our boolean fields
    // to be 4-byte quantities.
    typedef uint32_t bool32_t;

<<<<<<< HEAD
    explicit tls_32bit_sized_values(bool is_daemon) :
      suspend_count(0), debug_suspend_count(0), thin_lock_thread_id(0), tid(0),
      daemon(is_daemon), throwing_OutOfMemoryError(false), no_thread_suspension(0),
      thread_exit_check_count(0), handling_signal_(false),
      is_transitioning_to_runnable(false), ready_for_debug_invoke(false),
      debug_method_entry_(false), is_gc_marking(false), weak_ref_access_enabled(true),
      disable_thread_flip_count(0), user_code_suspend_count(0), force_interpreter_count(0) {
    }
=======
    explicit tls_32bit_sized_values(bool is_daemon)
        : suspend_count(0),
          debug_suspend_count(0),
          thin_lock_thread_id(0),
          tid(0),
          daemon(is_daemon),
          throwing_OutOfMemoryError(false),
          no_thread_suspension(0),
          thread_exit_check_count(0),
          handling_signal_(false),
          is_transitioning_to_runnable(false),
          ready_for_debug_invoke(false),
          debug_method_entry_(false),
          is_gc_marking(false),
          weak_ref_access_enabled(true),
          disable_thread_flip_count(0),
          user_code_suspend_count(0),
          force_interpreter_count(0),
          use_mterp(0),
          make_visibly_initialized_counter(0) {}
>>>>>>> 5a45d7b4

    union StateAndFlags state_and_flags;
    static_assert(sizeof(union StateAndFlags) == sizeof(int32_t),
                  "Size of state_and_flags and int32 are different");

    // A non-zero value is used to tell the current thread to enter a safe point
    // at the next poll.
    int suspend_count GUARDED_BY(Locks::thread_suspend_count_lock_);

    // How much of 'suspend_count_' is by request of the debugger, used to set things right
    // when the debugger detaches. Must be <= suspend_count_.
    int debug_suspend_count GUARDED_BY(Locks::thread_suspend_count_lock_);

    // Thin lock thread id. This is a small integer used by the thin lock implementation.
    // This is not to be confused with the native thread's tid, nor is it the value returned
    // by java.lang.Thread.getId --- this is a distinct value, used only for locking. One
    // important difference between this id and the ids visible to managed code is that these
    // ones get reused (to ensure that they fit in the number of bits available).
    uint32_t thin_lock_thread_id;

    // System thread id.
    uint32_t tid;

    // Is the thread a daemon?
    const bool32_t daemon;

    // A boolean telling us whether we're recursively throwing OOME.
    bool32_t throwing_OutOfMemoryError;

    // A positive value implies we're in a region where thread suspension isn't expected.
    uint32_t no_thread_suspension;

    // How many times has our pthread key's destructor been called?
    uint32_t thread_exit_check_count;

    // True if signal is being handled by this thread.
    bool32_t handling_signal_;

    // True if the thread is in TransitionFromSuspendedToRunnable(). This is used to distinguish the
    // non-runnable threads (eg. kNative, kWaiting) that are about to transition to runnable from
    // the rest of them.
    bool32_t is_transitioning_to_runnable;

    // True if the thread has been suspended by a debugger event. This is
    // used to invoke method from the debugger which is only allowed when
    // the thread is suspended by an event.
    bool32_t ready_for_debug_invoke;

    // True if the thread enters a method. This is used to detect method entry
    // event for the debugger.
    bool32_t debug_method_entry_;

    // True if the GC is in the marking phase. This is used for the CC collector only. This is
    // thread local so that we can simplify the logic to check for the fast path of read barriers of
    // GC roots.
    bool32_t is_gc_marking;

    // Thread "interrupted" status; stays raised until queried or thrown.
    Atomic<bool32_t> interrupted;

    AtomicInteger park_state_;

    // True if the thread is allowed to access a weak ref (Reference::GetReferent() and system
    // weaks) and to potentially mark an object alive/gray. This is used for concurrent reference
    // processing of the CC collector only. This is thread local so that we can enable/disable weak
    // ref access by using a checkpoint and avoid a race around the time weak ref access gets
    // disabled and concurrent reference processing begins (if weak ref access is disabled during a
    // pause, this is not an issue.) Other collectors use Runtime::DisallowNewSystemWeaks() and
    // ReferenceProcessor::EnableSlowPath().
    bool32_t weak_ref_access_enabled;

    // A thread local version of Heap::disable_thread_flip_count_. This keeps track of how many
    // levels of (nested) JNI critical sections the thread is in and is used to detect a nested JNI
    // critical section enter.
    uint32_t disable_thread_flip_count;

    // How much of 'suspend_count_' is by request of user code, used to distinguish threads
    // suspended by the runtime from those suspended by user code.
    // This should have GUARDED_BY(Locks::user_code_suspension_lock_) but auto analysis cannot be
    // told that AssertHeld should be good enough.
    int user_code_suspend_count GUARDED_BY(Locks::thread_suspend_count_lock_);

    // Count of how many times this thread has been forced to interpreter. If this is not 0 the
    // thread must remain in interpreted code as much as possible.
    uint32_t force_interpreter_count;

    // True if everything is in the ideal state for fast interpretation.
    // False if we need to switch to the C++ interpreter to handle special cases.
    std::atomic<bool32_t> use_mterp;
<<<<<<< HEAD
=======

    // Counter for calls to initialize a class that's initialized but not visibly initialized.
    // When this reaches kMakeVisiblyInitializedCounterTriggerCount, we call the runtime to
    // make initialized classes visibly initialized. This is needed because we usually make
    // classes visibly initialized in batches but we do not want to be stuck with a class
    // initialized but not visibly initialized for a long time even if no more classes are
    // being initialized anymore.
    uint32_t make_visibly_initialized_counter;
>>>>>>> 5a45d7b4
  } tls32_;

  struct PACKED(8) tls_64bit_sized_values {
    tls_64bit_sized_values() : trace_clock_base(0) {
    }

    // The clock base used for tracing.
    uint64_t trace_clock_base;

    RuntimeStats stats;
  } tls64_;

  struct PACKED(sizeof(void*)) tls_ptr_sized_values {
      tls_ptr_sized_values() : card_table(nullptr), exception(nullptr), stack_end(nullptr),
      managed_stack(), suspend_trigger(nullptr), jni_env(nullptr), tmp_jni_env(nullptr),
      self(nullptr), opeer(nullptr), jpeer(nullptr), stack_begin(nullptr), stack_size(0),
      deps_or_stack_trace_sample(), wait_next(nullptr), monitor_enter_object(nullptr),
      top_handle_scope(nullptr), class_loader_override(nullptr), long_jump_context(nullptr),
      instrumentation_stack(nullptr), debug_invoke_req(nullptr), single_step_control(nullptr),
      stacked_shadow_frame_record(nullptr), deoptimization_context_stack(nullptr),
      frame_id_to_shadow_frame(nullptr), name(nullptr), pthread_self(0),
      last_no_thread_suspension_cause(nullptr), checkpoint_function(nullptr),
      thread_local_start(nullptr), thread_local_pos(nullptr), thread_local_end(nullptr),
      thread_local_limit(nullptr),
      thread_local_objects(0), mterp_current_ibase(nullptr), thread_local_alloc_stack_top(nullptr),
      thread_local_alloc_stack_end(nullptr),
      flip_function(nullptr), method_verifier(nullptr), thread_local_mark_stack(nullptr),
      async_exception(nullptr) {
      std::fill(held_mutexes, held_mutexes + kLockLevelCount, nullptr);
    }

    // The biased card table, see CardTable for details.
    uint8_t* card_table;

    // The pending exception or null.
    mirror::Throwable* exception;

    // The end of this thread's stack. This is the lowest safely-addressable address on the stack.
    // We leave extra space so there's room for the code that throws StackOverflowError.
    uint8_t* stack_end;

    // The top of the managed stack often manipulated directly by compiler generated code.
    ManagedStack managed_stack;

    // In certain modes, setting this to 0 will trigger a SEGV and thus a suspend check.  It is
    // normally set to the address of itself.
    uintptr_t* suspend_trigger;

    // Every thread may have an associated JNI environment
    JNIEnvExt* jni_env;

    // Temporary storage to transfer a pre-allocated JNIEnvExt from the creating thread to the
    // created thread.
    JNIEnvExt* tmp_jni_env;

    // Initialized to "this". On certain architectures (such as x86) reading off of Thread::Current
    // is easy but getting the address of Thread::Current is hard. This field can be read off of
    // Thread::Current to give the address.
    Thread* self;

    // Our managed peer (an instance of java.lang.Thread). The jobject version is used during thread
    // start up, until the thread is registered and the local opeer_ is used.
    mirror::Object* opeer;
    jobject jpeer;

    // The "lowest addressable byte" of the stack.
    uint8_t* stack_begin;

    // Size of the stack.
    size_t stack_size;

    // Sampling profiler and AOT verification cannot happen on the same run, so we share
    // the same entry for the stack trace and the verifier deps.
    union DepsOrStackTraceSample {
      DepsOrStackTraceSample() {
        verifier_deps = nullptr;
        stack_trace_sample = nullptr;
      }
      // Pointer to previous stack trace captured by sampling profiler.
      std::vector<ArtMethod*>* stack_trace_sample;
      // When doing AOT verification, per-thread VerifierDeps.
      verifier::VerifierDeps* verifier_deps;
    } deps_or_stack_trace_sample;

    // The next thread in the wait set this thread is part of or null if not waiting.
    Thread* wait_next;

    // If we're blocked in MonitorEnter, this is the object we're trying to lock.
    mirror::Object* monitor_enter_object;

    // Top of linked list of handle scopes or null for none.
    BaseHandleScope* top_handle_scope;

    // Needed to get the right ClassLoader in JNI_OnLoad, but also
    // useful for testing.
    jobject class_loader_override;

    // Thread local, lazily allocated, long jump context. Used to deliver exceptions.
    Context* long_jump_context;

    // Additional stack used by method instrumentation to store method and return pc values.
    // Stored as a pointer since std::deque is not PACKED.
    std::deque<instrumentation::InstrumentationStackFrame>* instrumentation_stack;

    // JDWP invoke-during-breakpoint support.
    DebugInvokeReq* debug_invoke_req;

    // JDWP single-stepping support.
    SingleStepControl* single_step_control;

    // For gc purpose, a shadow frame record stack that keeps track of:
    // 1) shadow frames under construction.
    // 2) deoptimization shadow frames.
    StackedShadowFrameRecord* stacked_shadow_frame_record;

    // Deoptimization return value record stack.
    DeoptimizationContextRecord* deoptimization_context_stack;

    // For debugger, a linked list that keeps the mapping from frame_id to shadow frame.
    // Shadow frames may be created before deoptimization happens so that the debugger can
    // set local values there first.
    FrameIdToShadowFrame* frame_id_to_shadow_frame;

    // A cached copy of the java.lang.Thread's name.
    std::string* name;

    // A cached pthread_t for the pthread underlying this Thread*.
    pthread_t pthread_self;

    // If no_thread_suspension_ is > 0, what is causing that assertion.
    const char* last_no_thread_suspension_cause;

    // Pending checkpoint function or null if non-pending. If this checkpoint is set and someone\
    // requests another checkpoint, it goes to the checkpoint overflow list.
    Closure* checkpoint_function GUARDED_BY(Locks::thread_suspend_count_lock_);

    // Pending barriers that require passing or NULL if non-pending. Installation guarding by
    // Locks::thread_suspend_count_lock_.
    // They work effectively as art::Barrier, but implemented directly using AtomicInteger and futex
    // to avoid additional cost of a mutex and a condition variable, as used in art::Barrier.
    AtomicInteger* active_suspend_barriers[kMaxSuspendBarriers];

    // Thread-local allocation pointer. Moved here to force alignment for thread_local_pos on ARM.
    uint8_t* thread_local_start;

    // thread_local_pos and thread_local_end must be consecutive for ldrd and are 8 byte aligned for
    // potentially better performance.
    uint8_t* thread_local_pos;
    uint8_t* thread_local_end;

    // Thread local limit is how much we can expand the thread local buffer to, it is greater or
    // equal to thread_local_end.
    uint8_t* thread_local_limit;

    size_t thread_local_objects;

    // Entrypoint function pointers.
    // TODO: move this to more of a global offset table model to avoid per-thread duplication.
    JniEntryPoints jni_entrypoints;
    QuickEntryPoints quick_entrypoints;

    // Mterp jump table base.
    void* mterp_current_ibase;

    // There are RosAlloc::kNumThreadLocalSizeBrackets thread-local size brackets per thread.
    void* rosalloc_runs[kNumRosAllocThreadLocalSizeBracketsInThread];

    // Thread-local allocation stack data/routines.
    StackReference<mirror::Object>* thread_local_alloc_stack_top;
    StackReference<mirror::Object>* thread_local_alloc_stack_end;

    // Support for Mutex lock hierarchy bug detection.
    BaseMutex* held_mutexes[kLockLevelCount];

    // The function used for thread flip.
    Closure* flip_function;

    // Current method verifier, used for root marking.
    verifier::MethodVerifier* method_verifier;

    // Thread-local mark stack for the concurrent copying collector.
    gc::accounting::AtomicStack<mirror::Object>* thread_local_mark_stack;

    // The pending async-exception or null.
    mirror::Throwable* async_exception;
  } tlsPtr_;

  // Small thread-local cache to be used from the interpreter.
  // It is keyed by dex instruction pointer.
  // The value is opcode-depended (e.g. field offset).
  InterpreterCache interpreter_cache_;

  // All fields below this line should not be accessed by native code. This means these fields can
  // be modified, rearranged, added or removed without having to modify asm_support.h

  // Guards the 'wait_monitor_' members.
  Mutex* wait_mutex_ DEFAULT_MUTEX_ACQUIRED_AFTER;

  // Condition variable waited upon during a wait.
  ConditionVariable* wait_cond_ GUARDED_BY(wait_mutex_);
  // Pointer to the monitor lock we're currently waiting on or null if not waiting.
  Monitor* wait_monitor_ GUARDED_BY(wait_mutex_);

  // Debug disable read barrier count, only is checked for debug builds and only in the runtime.
  uint8_t debug_disallow_read_barrier_ = 0;

  // Note that it is not in the packed struct, may not be accessed for cross compilation.
  uintptr_t poison_object_cookie_ = 0;

  // Pending extra checkpoints if checkpoint_function_ is already used.
  std::list<Closure*> checkpoint_overflow_ GUARDED_BY(Locks::thread_suspend_count_lock_);

  // Custom TLS field that can be used by plugins or the runtime. Should not be accessed directly by
  // compiled code or entrypoints.
  SafeMap<std::string, std::unique_ptr<TLSData>> custom_tls_ GUARDED_BY(Locks::custom_tls_lock_);
<<<<<<< HEAD

  // True if the thread is some form of runtime thread (ex, GC or JIT).
  bool is_runtime_thread_;
=======

#ifndef __BIONIC__
  __attribute__((tls_model("initial-exec")))
  static thread_local Thread* self_tls_;
#endif

  // True if the thread is some form of runtime thread (ex, GC or JIT).
  bool is_runtime_thread_;

  // Set during execution of JNI methods that get field and method id's as part of determining if
  // the caller is allowed to access all fields and methods in the Core Platform API.
  uint32_t core_platform_api_cookie_ = 0;
>>>>>>> 5a45d7b4

  friend class Dbg;  // For SetStateUnsafe.
  friend class gc::collector::SemiSpace;  // For getting stack traces.
  friend class Runtime;  // For CreatePeer.
  friend class QuickExceptionHandler;  // For dumping the stack.
  friend class ScopedThreadStateChange;
  friend class StubTest;  // For accessing entrypoints.
  friend class ThreadList;  // For ~Thread and Destroy.

  friend class EntrypointsOrderTest;  // To test the order of tls entries.

  DISALLOW_COPY_AND_ASSIGN(Thread);
};

class SCOPED_CAPABILITY ScopedAssertNoThreadSuspension {
 public:
  ALWAYS_INLINE ScopedAssertNoThreadSuspension(const char* cause,
                                               bool enabled = true)
      ACQUIRE(Roles::uninterruptible_)
      : enabled_(enabled) {
    if (!enabled_) {
      return;
    }
    if (kIsDebugBuild) {
      self_ = Thread::Current();
      old_cause_ = self_->StartAssertNoThreadSuspension(cause);
    } else {
      Roles::uninterruptible_.Acquire();  // No-op.
    }
  }
  ALWAYS_INLINE ~ScopedAssertNoThreadSuspension() RELEASE(Roles::uninterruptible_) {
    if (!enabled_) {
      return;
    }
    if (kIsDebugBuild) {
      self_->EndAssertNoThreadSuspension(old_cause_);
    } else {
      Roles::uninterruptible_.Release();  // No-op.
    }
  }

 private:
  Thread* self_;
  const bool enabled_;
  const char* old_cause_;
};

class ScopedStackedShadowFramePusher {
 public:
  ScopedStackedShadowFramePusher(Thread* self, ShadowFrame* sf, StackedShadowFrameType type)
    : self_(self), type_(type) {
    self_->PushStackedShadowFrame(sf, type);
  }
  ~ScopedStackedShadowFramePusher() {
    self_->PopStackedShadowFrame(type_);
  }

 private:
  Thread* const self_;
  const StackedShadowFrameType type_;

  DISALLOW_COPY_AND_ASSIGN(ScopedStackedShadowFramePusher);
};

// Only works for debug builds.
class ScopedDebugDisallowReadBarriers {
 public:
  explicit ScopedDebugDisallowReadBarriers(Thread* self) : self_(self) {
    self_->ModifyDebugDisallowReadBarrier(1);
  }
  ~ScopedDebugDisallowReadBarriers() {
    self_->ModifyDebugDisallowReadBarrier(-1);
  }

 private:
  Thread* const self_;
};

class ScopedTransitioningToRunnable : public ValueObject {
 public:
  explicit ScopedTransitioningToRunnable(Thread* self)
      : self_(self) {
    DCHECK_EQ(self, Thread::Current());
    if (kUseReadBarrier) {
      self_->SetIsTransitioningToRunnable(true);
    }
  }

  ~ScopedTransitioningToRunnable() {
    if (kUseReadBarrier) {
      self_->SetIsTransitioningToRunnable(false);
    }
  }

 private:
  Thread* const self_;
};

class ThreadLifecycleCallback {
 public:
  virtual ~ThreadLifecycleCallback() {}

  virtual void ThreadStart(Thread* self) REQUIRES_SHARED(Locks::mutator_lock_) = 0;
  virtual void ThreadDeath(Thread* self) REQUIRES_SHARED(Locks::mutator_lock_) = 0;
};

// Store an exception from the thread and suppress it for the duration of this object.
class ScopedExceptionStorage {
 public:
  explicit ScopedExceptionStorage(Thread* self) REQUIRES_SHARED(Locks::mutator_lock_);
  void SuppressOldException(const char* message = "") REQUIRES_SHARED(Locks::mutator_lock_);
  ~ScopedExceptionStorage() REQUIRES_SHARED(Locks::mutator_lock_);

 private:
  Thread* self_;
  StackHandleScope<1> hs_;
  MutableHandle<mirror::Throwable> excp_;
};

std::ostream& operator<<(std::ostream& os, const Thread& thread);
std::ostream& operator<<(std::ostream& os, const StackedShadowFrameType& thread);

}  // namespace art

#endif  // ART_RUNTIME_THREAD_H_<|MERGE_RESOLUTION|>--- conflicted
+++ resolved
@@ -33,10 +33,7 @@
 #include "base/value_object.h"
 #include "entrypoints/jni/jni_entrypoints.h"
 #include "entrypoints/quick/quick_entrypoints.h"
-<<<<<<< HEAD
-=======
 #include "handle.h"
->>>>>>> 5a45d7b4
 #include "handle_scope.h"
 #include "interpreter/interpreter_cache.h"
 #include "jvalue.h"
@@ -967,8 +964,6 @@
     is_runtime_thread_ = is_runtime_thread;
   }
 
-<<<<<<< HEAD
-=======
   uint32_t CorePlatformApiCookie() {
     return core_platform_api_cookie_;
   }
@@ -977,7 +972,6 @@
     core_platform_api_cookie_ = cookie;
   }
 
->>>>>>> 5a45d7b4
   // Returns true if the thread is allowed to load java classes.
   bool CanLoadClasses() const;
 
@@ -1235,8 +1229,6 @@
     return tls32_.force_interpreter_count != 0;
   }
 
-<<<<<<< HEAD
-=======
   bool IncrementMakeVisiblyInitializedCounter() {
     tls32_.make_visibly_initialized_counter += 1u;
     return tls32_.make_visibly_initialized_counter == kMakeVisiblyInitializedCounterTriggerCount;
@@ -1246,7 +1238,6 @@
     tls32_.make_visibly_initialized_counter = 0u;
   }
 
->>>>>>> 5a45d7b4
   void PushVerifier(verifier::MethodVerifier* verifier);
   void PopVerifier(verifier::MethodVerifier* verifier);
 
@@ -1504,16 +1495,6 @@
     // to be 4-byte quantities.
     typedef uint32_t bool32_t;
 
-<<<<<<< HEAD
-    explicit tls_32bit_sized_values(bool is_daemon) :
-      suspend_count(0), debug_suspend_count(0), thin_lock_thread_id(0), tid(0),
-      daemon(is_daemon), throwing_OutOfMemoryError(false), no_thread_suspension(0),
-      thread_exit_check_count(0), handling_signal_(false),
-      is_transitioning_to_runnable(false), ready_for_debug_invoke(false),
-      debug_method_entry_(false), is_gc_marking(false), weak_ref_access_enabled(true),
-      disable_thread_flip_count(0), user_code_suspend_count(0), force_interpreter_count(0) {
-    }
-=======
     explicit tls_32bit_sized_values(bool is_daemon)
         : suspend_count(0),
           debug_suspend_count(0),
@@ -1534,7 +1515,6 @@
           force_interpreter_count(0),
           use_mterp(0),
           make_visibly_initialized_counter(0) {}
->>>>>>> 5a45d7b4
 
     union StateAndFlags state_and_flags;
     static_assert(sizeof(union StateAndFlags) == sizeof(int32_t),
@@ -1624,8 +1604,6 @@
     // True if everything is in the ideal state for fast interpretation.
     // False if we need to switch to the C++ interpreter to handle special cases.
     std::atomic<bool32_t> use_mterp;
-<<<<<<< HEAD
-=======
 
     // Counter for calls to initialize a class that's initialized but not visibly initialized.
     // When this reaches kMakeVisiblyInitializedCounterTriggerCount, we call the runtime to
@@ -1634,7 +1612,6 @@
     // initialized but not visibly initialized for a long time even if no more classes are
     // being initialized anymore.
     uint32_t make_visibly_initialized_counter;
->>>>>>> 5a45d7b4
   } tls32_;
 
   struct PACKED(8) tls_64bit_sized_values {
@@ -1850,11 +1827,6 @@
   // Custom TLS field that can be used by plugins or the runtime. Should not be accessed directly by
   // compiled code or entrypoints.
   SafeMap<std::string, std::unique_ptr<TLSData>> custom_tls_ GUARDED_BY(Locks::custom_tls_lock_);
-<<<<<<< HEAD
-
-  // True if the thread is some form of runtime thread (ex, GC or JIT).
-  bool is_runtime_thread_;
-=======
 
 #ifndef __BIONIC__
   __attribute__((tls_model("initial-exec")))
@@ -1867,7 +1839,6 @@
   // Set during execution of JNI methods that get field and method id's as part of determining if
   // the caller is allowed to access all fields and methods in the Core Platform API.
   uint32_t core_platform_api_cookie_ = 0;
->>>>>>> 5a45d7b4
 
   friend class Dbg;  // For SetStateUnsafe.
   friend class gc::collector::SemiSpace;  // For getting stack traces.
