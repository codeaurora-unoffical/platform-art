/*
 * Copyright (C) 2008 The Android Open Source Project
 *
 * Licensed under the Apache License, Version 2.0 (the "License");
 * you may not use this file except in compliance with the License.
 * You may obtain a copy of the License at
 *
 *      http://www.apache.org/licenses/LICENSE-2.0
 *
 * Unless required by applicable law or agreed to in writing, software
 * distributed under the License is distributed on an "AS IS" BASIS,
 * WITHOUT WARRANTIES OR CONDITIONS OF ANY KIND, either express or implied.
 * See the License for the specific language governing permissions and
 * limitations under the License.
 */

#include "dalvik_system_ZygoteHooks.h"

#include <stdlib.h>

#include <android-base/logging.h>
#include <android-base/stringprintf.h>

#include "arch/instruction_set.h"
#include "art_method-inl.h"
#include "base/macros.h"
#include "base/mutex.h"
#include "base/runtime_debug.h"
#include "debugger.h"
#include "hidden_api.h"
#include "jit/jit.h"
#include "jit/jit_code_cache.h"
#include "jni/java_vm_ext.h"
#include "jni/jni_internal.h"
#include "native_util.h"
#include "nativehelper/jni_macros.h"
#include "nativehelper/scoped_utf_chars.h"
#include "non_debuggable_classes.h"
#include "oat_file.h"
#include "oat_file_manager.h"
#include "scoped_thread_state_change-inl.h"
#include "stack.h"
#include "thread-current-inl.h"
#include "thread_list.h"
#include "trace.h"

<<<<<<< HEAD
#if defined(__linux__)
#include <sys/prctl.h>
#endif
#ifdef __ANDROID__
#include <cutils/properties.h>
#endif
=======
>>>>>>> 5a08ff7b
#include <sys/resource.h>

namespace art {

// Set to true to always determine the non-debuggable classes even if we would not allow a debugger
// to actually attach.
static bool kAlwaysCollectNonDebuggableClasses =
    RegisterRuntimeDebugFlag(&kAlwaysCollectNonDebuggableClasses);

using android::base::StringPrintf;

<<<<<<< HEAD
static void EnableDebugger() {
#if defined(__linux__)
  // To let a non-privileged gdbserver attach to this
  // process, we must set our dumpable flag.
  if (prctl(PR_SET_DUMPABLE, 1, 0, 0, 0) == -1) {
    PLOG(ERROR) << "prctl(PR_SET_DUMPABLE) failed for pid " << getpid();
  }

  // Even if Yama is on a non-privileged native debugger should
  // be able to attach to the debuggable app.
  if (prctl(PR_SET_PTRACER, PR_SET_PTRACER_ANY, 0, 0, 0) == -1) {
    // if Yama is off prctl(PR_SET_PTRACER) returns EINVAL - don't log in this
    // case since it's expected behaviour.
    if (errno != EINVAL) {
      PLOG(ERROR) << "prctl(PR_SET_PTRACER, PR_SET_PTRACER_ANY) failed for pid " << getpid();
    }
  }
#endif
  // We don't want core dumps, though, so set the soft limit on core dump size
  // to 0 without changing the hard limit.
  rlimit rl;
  if (getrlimit(RLIMIT_CORE, &rl) == -1) {
    PLOG(ERROR) << "getrlimit(RLIMIT_CORE) failed for pid " << getpid();
  } else {
#ifdef __ANDROID__
    char prop_value[PROPERTY_VALUE_MAX];
    property_get("persist.debug.trace", prop_value, "0");
    if (prop_value[0] == '1') {
      LOG(INFO) << "setting RLIM to infinity for process " << getpid();
      rl.rlim_cur = RLIM_INFINITY;
    } else {
      rl.rlim_cur = 0;
    }
#else
    rl.rlim_cur = 0;
#endif
    if (setrlimit(RLIMIT_CORE, &rl) == -1) {
      PLOG(ERROR) << "setrlimit(RLIMIT_CORE) failed for pid " << getpid();
    }
  }
}

=======
>>>>>>> 5a08ff7b
class ClassSet {
 public:
  // The number of classes we reasonably expect to have to look at. Realistically the number is more
  // ~10 but there is little harm in having some extra.
  static constexpr int kClassSetCapacity = 100;

  explicit ClassSet(Thread* const self) : self_(self) {
    self_->GetJniEnv()->PushFrame(kClassSetCapacity);
  }

  ~ClassSet() {
    self_->GetJniEnv()->PopFrame();
  }

  void AddClass(ObjPtr<mirror::Class> klass) REQUIRES(Locks::mutator_lock_) {
    class_set_.insert(self_->GetJniEnv()->AddLocalReference<jclass>(klass));
  }

  const std::unordered_set<jclass>& GetClasses() const {
    return class_set_;
  }

 private:
  Thread* const self_;
  std::unordered_set<jclass> class_set_;
};

static void DoCollectNonDebuggableCallback(Thread* thread, void* data)
    REQUIRES(Locks::mutator_lock_) {
  class NonDebuggableStacksVisitor : public StackVisitor {
   public:
    NonDebuggableStacksVisitor(Thread* t, ClassSet* class_set)
        : StackVisitor(t, nullptr, StackVisitor::StackWalkKind::kIncludeInlinedFrames),
          class_set_(class_set) {}

    ~NonDebuggableStacksVisitor() override {}

    bool VisitFrame() override REQUIRES(Locks::mutator_lock_) {
      if (GetMethod()->IsRuntimeMethod()) {
        return true;
      }
      class_set_->AddClass(GetMethod()->GetDeclaringClass());
      if (kIsDebugBuild) {
        LOG(INFO) << GetMethod()->GetDeclaringClass()->PrettyClass()
                  << " might not be fully debuggable/deoptimizable due to "
                  << GetMethod()->PrettyMethod() << " appearing on the stack during zygote fork.";
      }
      return true;
    }

   private:
    ClassSet* class_set_;
  };
  NonDebuggableStacksVisitor visitor(thread, reinterpret_cast<ClassSet*>(data));
  visitor.WalkStack();
}

static void CollectNonDebuggableClasses() REQUIRES(!Locks::mutator_lock_) {
  Runtime* const runtime = Runtime::Current();
  Thread* const self = Thread::Current();
  // Get the mutator lock.
  ScopedObjectAccess soa(self);
  ClassSet classes(self);
  {
    // Drop the shared mutator lock.
    ScopedThreadSuspension sts(self, art::ThreadState::kNative);
    // Get exclusive mutator lock with suspend all.
    ScopedSuspendAll suspend("Checking stacks for non-obsoletable methods!",
                             /*long_suspend=*/false);
    MutexLock mu(Thread::Current(), *Locks::thread_list_lock_);
    runtime->GetThreadList()->ForEach(DoCollectNonDebuggableCallback, &classes);
  }
  for (jclass klass : classes.GetClasses()) {
    NonDebuggableClasses::AddNonDebuggableClass(klass);
  }
}

// Must match values in com.android.internal.os.Zygote.
enum {
  DEBUG_ENABLE_JDWP                  = 1,
  DEBUG_ENABLE_CHECKJNI              = 1 << 1,
  DEBUG_ENABLE_ASSERT                = 1 << 2,
  DEBUG_ENABLE_SAFEMODE              = 1 << 3,
  DEBUG_ENABLE_JNI_LOGGING           = 1 << 4,
  DEBUG_GENERATE_DEBUG_INFO          = 1 << 5,
  DEBUG_ALWAYS_JIT                   = 1 << 6,
  DEBUG_NATIVE_DEBUGGABLE            = 1 << 7,
  DEBUG_JAVA_DEBUGGABLE              = 1 << 8,
  DISABLE_VERIFIER                   = 1 << 9,
  ONLY_USE_SYSTEM_OAT_FILES          = 1 << 10,
  DEBUG_GENERATE_MINI_DEBUG_INFO     = 1 << 11,
  HIDDEN_API_ENFORCEMENT_POLICY_MASK = (1 << 12)
                                     | (1 << 13),
  PROFILE_SYSTEM_SERVER              = 1 << 14,

  // bits to shift (flags & HIDDEN_API_ENFORCEMENT_POLICY_MASK) by to get a value
  // corresponding to hiddenapi::EnforcementPolicy
  API_ENFORCEMENT_POLICY_SHIFT = CTZ(HIDDEN_API_ENFORCEMENT_POLICY_MASK),
};

static uint32_t EnableDebugFeatures(uint32_t runtime_flags) {
  Runtime* const runtime = Runtime::Current();
  if ((runtime_flags & DEBUG_ENABLE_CHECKJNI) != 0) {
    JavaVMExt* vm = runtime->GetJavaVM();
    if (!vm->IsCheckJniEnabled()) {
      LOG(INFO) << "Late-enabling -Xcheck:jni";
      vm->SetCheckJniEnabled(true);
      // There's only one thread running at this point, so only one JNIEnv to fix up.
      Thread::Current()->GetJniEnv()->SetCheckJniEnabled(true);
    } else {
      LOG(INFO) << "Not late-enabling -Xcheck:jni (already on)";
    }
    runtime_flags &= ~DEBUG_ENABLE_CHECKJNI;
  }

  if ((runtime_flags & DEBUG_ENABLE_JNI_LOGGING) != 0) {
    gLogVerbosity.third_party_jni = true;
    runtime_flags &= ~DEBUG_ENABLE_JNI_LOGGING;
  }

  Dbg::SetJdwpAllowed((runtime_flags & DEBUG_ENABLE_JDWP) != 0);
  runtime_flags &= ~DEBUG_ENABLE_JDWP;

  const bool safe_mode = (runtime_flags & DEBUG_ENABLE_SAFEMODE) != 0;
  if (safe_mode) {
    // Only quicken oat files.
    runtime->AddCompilerOption("--compiler-filter=quicken");
    runtime->SetSafeMode(true);
    runtime_flags &= ~DEBUG_ENABLE_SAFEMODE;
  }

  // This is for backwards compatibility with Dalvik.
  runtime_flags &= ~DEBUG_ENABLE_ASSERT;

  if ((runtime_flags & DEBUG_ALWAYS_JIT) != 0) {
    jit::JitOptions* jit_options = runtime->GetJITOptions();
    CHECK(jit_options != nullptr);
    Runtime::Current()->DoAndMaybeSwitchInterpreter([=]() {
        jit_options->SetJitAtFirstUse();
    });
    runtime_flags &= ~DEBUG_ALWAYS_JIT;
  }

  bool needs_non_debuggable_classes = false;
  if ((runtime_flags & DEBUG_JAVA_DEBUGGABLE) != 0) {
    runtime->AddCompilerOption("--debuggable");
    runtime_flags |= DEBUG_GENERATE_MINI_DEBUG_INFO;
    runtime->SetJavaDebuggable(true);
    // Deoptimize the boot image as it may be non-debuggable.
    runtime->DeoptimizeBootImage();
    runtime_flags &= ~DEBUG_JAVA_DEBUGGABLE;
    needs_non_debuggable_classes = true;
  }
  if (needs_non_debuggable_classes || kAlwaysCollectNonDebuggableClasses) {
    CollectNonDebuggableClasses();
  }

  if ((runtime_flags & DEBUG_NATIVE_DEBUGGABLE) != 0) {
    runtime->AddCompilerOption("--debuggable");
    runtime_flags |= DEBUG_GENERATE_DEBUG_INFO;
    runtime->SetNativeDebuggable(true);
    runtime_flags &= ~DEBUG_NATIVE_DEBUGGABLE;
  }

  if ((runtime_flags & DEBUG_GENERATE_MINI_DEBUG_INFO) != 0) {
    // Generate native minimal debug information to allow backtracing.
    runtime->AddCompilerOption("--generate-mini-debug-info");
    runtime_flags &= ~DEBUG_GENERATE_MINI_DEBUG_INFO;
  }

  if ((runtime_flags & DEBUG_GENERATE_DEBUG_INFO) != 0) {
    // Generate all native debug information we can (e.g. line-numbers).
    runtime->AddCompilerOption("--generate-debug-info");
    runtime_flags &= ~DEBUG_GENERATE_DEBUG_INFO;
  }

  return runtime_flags;
}

static jlong ZygoteHooks_nativePreFork(JNIEnv* env, jclass) {
  Runtime* runtime = Runtime::Current();
  CHECK(runtime->IsZygote()) << "runtime instance not started with -Xzygote";

  runtime->PreZygoteFork();

  // Grab thread before fork potentially makes Thread::pthread_key_self_ unusable.
  return reinterpret_cast<jlong>(ThreadForEnv(env));
}

static void ZygoteHooks_nativePostZygoteFork(JNIEnv*, jclass) {
  Runtime* runtime = Runtime::Current();
  if (runtime->IsZygote()) {
    runtime->PostZygoteFork();
  }
}

static void ZygoteHooks_nativePostForkSystemServer(JNIEnv* env ATTRIBUTE_UNUSED,
                                                   jclass klass ATTRIBUTE_UNUSED) {
  // This JIT code cache for system server is created whilst the runtime is still single threaded.
  // System server has a window where it can create executable pages for this purpose, but this is
  // turned off after this hook. Consequently, the only JIT mode supported is the dual-view JIT
  // where one mapping is R->RW and the other is RX. Single view requires RX->RWX->RX.
  if (Runtime::Current()->GetJit() != nullptr) {
    Runtime::Current()->GetJit()->GetCodeCache()->PostForkChildAction(
        /* is_system_server= */ true, /* is_zygote= */ false);
  }
}

static void ZygoteHooks_nativePostForkChild(JNIEnv* env,
                                            jclass,
                                            jlong token,
                                            jint runtime_flags,
                                            jboolean is_system_server,
                                            jboolean is_zygote,
                                            jstring instruction_set) {
  DCHECK(!(is_system_server && is_zygote));

  Thread* thread = reinterpret_cast<Thread*>(token);
  // Our system thread ID, etc, has changed so reset Thread state.
  thread->InitAfterFork();
  runtime_flags = EnableDebugFeatures(runtime_flags);
  hiddenapi::EnforcementPolicy api_enforcement_policy = hiddenapi::EnforcementPolicy::kDisabled;

  if ((runtime_flags & DISABLE_VERIFIER) != 0) {
    Runtime::Current()->DisableVerifier();
    runtime_flags &= ~DISABLE_VERIFIER;
  }

  if ((runtime_flags & ONLY_USE_SYSTEM_OAT_FILES) != 0) {
    Runtime::Current()->GetOatFileManager().SetOnlyUseSystemOatFiles();
    runtime_flags &= ~ONLY_USE_SYSTEM_OAT_FILES;
  }

  api_enforcement_policy = hiddenapi::EnforcementPolicyFromInt(
      (runtime_flags & HIDDEN_API_ENFORCEMENT_POLICY_MASK) >> API_ENFORCEMENT_POLICY_SHIFT);
  runtime_flags &= ~HIDDEN_API_ENFORCEMENT_POLICY_MASK;

  bool profile_system_server = (runtime_flags & PROFILE_SYSTEM_SERVER) == PROFILE_SYSTEM_SERVER;
  runtime_flags &= ~PROFILE_SYSTEM_SERVER;

  if (runtime_flags != 0) {
    LOG(ERROR) << StringPrintf("Unknown bits set in runtime_flags: %#x", runtime_flags);
  }

  Runtime::Current()->GetHeap()->PostForkChildAction(thread);
  if (Runtime::Current()->GetJit() != nullptr) {
    if (!is_system_server) {
      // System server already called the JIT cache post fork action in `nativePostForkSystemServer`.
      Runtime::Current()->GetJit()->GetCodeCache()->PostForkChildAction(
          /* is_system_server= */ false, is_zygote);
    }
    // This must be called after EnableDebugFeatures.
    Runtime::Current()->GetJit()->PostForkChildAction(is_zygote);
  }

  // Update tracing.
  if (Trace::GetMethodTracingMode() != TracingMode::kTracingInactive) {
    Trace::TraceOutputMode output_mode = Trace::GetOutputMode();
    Trace::TraceMode trace_mode = Trace::GetMode();
    size_t buffer_size = Trace::GetBufferSize();

    // Just drop it.
    Trace::Abort();

    // Only restart if it was streaming mode.
    // TODO: Expose buffer size, so we can also do file mode.
    if (output_mode == Trace::TraceOutputMode::kStreaming) {
      static constexpr size_t kMaxProcessNameLength = 100;
      char name_buf[kMaxProcessNameLength] = {};
      int rc = pthread_getname_np(pthread_self(), name_buf, kMaxProcessNameLength);
      std::string proc_name;

      if (rc == 0) {
          // On success use the pthread name.
          proc_name = name_buf;
      }

      if (proc_name.empty() || proc_name == "zygote" || proc_name == "zygote64") {
        // Either no process name, or the name hasn't been changed, yet. Just use pid.
        pid_t pid = getpid();
        proc_name = StringPrintf("%u", static_cast<uint32_t>(pid));
      }

      std::string trace_file = StringPrintf("/data/misc/trace/%s.trace.bin", proc_name.c_str());
      Trace::Start(trace_file.c_str(),
                   buffer_size,
                   0,   // TODO: Expose flags.
                   output_mode,
                   trace_mode,
                   0);  // TODO: Expose interval.
      if (thread->IsExceptionPending()) {
        ScopedObjectAccess soa(env);
        thread->ClearException();
      }
    }
  }

  bool do_hidden_api_checks = api_enforcement_policy != hiddenapi::EnforcementPolicy::kDisabled;
  DCHECK(!(is_system_server && do_hidden_api_checks))
      << "SystemServer should be forked with EnforcementPolicy::kDisable";
  DCHECK(!(is_zygote && do_hidden_api_checks))
      << "Child zygote processes should be forked with EnforcementPolicy::kDisable";
  Runtime::Current()->SetHiddenApiEnforcementPolicy(api_enforcement_policy);
  Runtime::Current()->SetDedupeHiddenApiWarnings(true);
  if (api_enforcement_policy != hiddenapi::EnforcementPolicy::kDisabled &&
      Runtime::Current()->GetHiddenApiEventLogSampleRate() != 0) {
    // Hidden API checks are enabled, and we are sampling access for the event log. Initialize the
    // random seed, to ensure the sampling is actually random. We do this post-fork, as doing it
    // pre-fork would result in the same sequence for every forked process.
    std::srand(static_cast<uint32_t>(NanoTime()));
  }

  if (is_zygote) {
    // If creating a child-zygote, do not call into the runtime's post-fork logic.
    // Doing so would spin up threads for Binder and JDWP. Instead, the Java side
    // of the child process will call a static main in a class specified by the parent.
    return;
  }

  if (instruction_set != nullptr && !is_system_server) {
    ScopedUtfChars isa_string(env, instruction_set);
    InstructionSet isa = GetInstructionSetFromString(isa_string.c_str());
    Runtime::NativeBridgeAction action = Runtime::NativeBridgeAction::kUnload;
    if (isa != InstructionSet::kNone && isa != kRuntimeISA) {
      action = Runtime::NativeBridgeAction::kInitialize;
    }
    Runtime::Current()->InitNonZygoteOrPostFork(
        env, is_system_server, action, isa_string.c_str());
  } else {
    Runtime::Current()->InitNonZygoteOrPostFork(
        env,
        is_system_server,
        Runtime::NativeBridgeAction::kUnload,
        /*isa=*/ nullptr,
        profile_system_server);
  }
}

static void ZygoteHooks_startZygoteNoThreadCreation(JNIEnv* env ATTRIBUTE_UNUSED,
                                                    jclass klass ATTRIBUTE_UNUSED) {
  Runtime::Current()->SetZygoteNoThreadSection(true);
}

static void ZygoteHooks_stopZygoteNoThreadCreation(JNIEnv* env ATTRIBUTE_UNUSED,
                                                   jclass klass ATTRIBUTE_UNUSED) {
  Runtime::Current()->SetZygoteNoThreadSection(false);
}

static JNINativeMethod gMethods[] = {
  NATIVE_METHOD(ZygoteHooks, nativePreFork, "()J"),
  NATIVE_METHOD(ZygoteHooks, nativePostZygoteFork, "()V"),
  NATIVE_METHOD(ZygoteHooks, nativePostForkSystemServer, "()V"),
  NATIVE_METHOD(ZygoteHooks, nativePostForkChild, "(JIZZLjava/lang/String;)V"),
  NATIVE_METHOD(ZygoteHooks, startZygoteNoThreadCreation, "()V"),
  NATIVE_METHOD(ZygoteHooks, stopZygoteNoThreadCreation, "()V"),
};

void register_dalvik_system_ZygoteHooks(JNIEnv* env) {
  REGISTER_NATIVE_METHODS("dalvik/system/ZygoteHooks");
}

}  // namespace art<|MERGE_RESOLUTION|>--- conflicted
+++ resolved
@@ -44,15 +44,6 @@
 #include "thread_list.h"
 #include "trace.h"
 
-<<<<<<< HEAD
-#if defined(__linux__)
-#include <sys/prctl.h>
-#endif
-#ifdef __ANDROID__
-#include <cutils/properties.h>
-#endif
-=======
->>>>>>> 5a08ff7b
 #include <sys/resource.h>
 
 namespace art {
@@ -64,51 +55,6 @@
 
 using android::base::StringPrintf;
 
-<<<<<<< HEAD
-static void EnableDebugger() {
-#if defined(__linux__)
-  // To let a non-privileged gdbserver attach to this
-  // process, we must set our dumpable flag.
-  if (prctl(PR_SET_DUMPABLE, 1, 0, 0, 0) == -1) {
-    PLOG(ERROR) << "prctl(PR_SET_DUMPABLE) failed for pid " << getpid();
-  }
-
-  // Even if Yama is on a non-privileged native debugger should
-  // be able to attach to the debuggable app.
-  if (prctl(PR_SET_PTRACER, PR_SET_PTRACER_ANY, 0, 0, 0) == -1) {
-    // if Yama is off prctl(PR_SET_PTRACER) returns EINVAL - don't log in this
-    // case since it's expected behaviour.
-    if (errno != EINVAL) {
-      PLOG(ERROR) << "prctl(PR_SET_PTRACER, PR_SET_PTRACER_ANY) failed for pid " << getpid();
-    }
-  }
-#endif
-  // We don't want core dumps, though, so set the soft limit on core dump size
-  // to 0 without changing the hard limit.
-  rlimit rl;
-  if (getrlimit(RLIMIT_CORE, &rl) == -1) {
-    PLOG(ERROR) << "getrlimit(RLIMIT_CORE) failed for pid " << getpid();
-  } else {
-#ifdef __ANDROID__
-    char prop_value[PROPERTY_VALUE_MAX];
-    property_get("persist.debug.trace", prop_value, "0");
-    if (prop_value[0] == '1') {
-      LOG(INFO) << "setting RLIM to infinity for process " << getpid();
-      rl.rlim_cur = RLIM_INFINITY;
-    } else {
-      rl.rlim_cur = 0;
-    }
-#else
-    rl.rlim_cur = 0;
-#endif
-    if (setrlimit(RLIMIT_CORE, &rl) == -1) {
-      PLOG(ERROR) << "setrlimit(RLIMIT_CORE) failed for pid " << getpid();
-    }
-  }
-}
-
-=======
->>>>>>> 5a08ff7b
 class ClassSet {
  public:
   // The number of classes we reasonably expect to have to look at. Realistically the number is more
