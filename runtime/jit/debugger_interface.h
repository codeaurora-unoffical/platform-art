/*
 * Copyright (C) 2015 The Android Open Source Project
 *
 * Licensed under the Apache License, Version 2.0 (the "License");
 * you may not use this file except in compliance with the License.
 * You may obtain a copy of the License at
 *
 *      http://www.apache.org/licenses/LICENSE-2.0
 *
 * Unless required by applicable law or agreed to in writing, software
 * distributed under the License is distributed on an "AS IS" BASIS,
 * WITHOUT WARRANTIES OR CONDITIONS OF ANY KIND, either express or implied.
 * See the License for the specific language governing permissions and
 * limitations under the License.
 */

#ifndef ART_RUNTIME_JIT_DEBUGGER_INTERFACE_H_
#define ART_RUNTIME_JIT_DEBUGGER_INTERFACE_H_

#include <functional>
#include <inttypes.h>
#include <vector>

#include "arch/instruction_set_features.h"
#include "base/array_ref.h"
#include "base/locks.h"

namespace art {

class DexFile;
class Mutex;
class Thread;
<<<<<<< HEAD

// This method is declared in the compiler library.
// We need to pass it by pointer to be able to call it from runtime.
typedef std::vector<uint8_t> PackElfFileForJITFunction(
    InstructionSet isa,
    const InstructionSetFeatures* features,
    std::vector<ArrayRef<const uint8_t>>& added_elf_files,
    std::vector<const void*>& removed_symbols,
    bool compress,
    /*out*/ size_t* num_symbols);
=======
struct JITCodeEntry;

ArrayRef<const uint8_t> GetJITCodeEntrySymFile(JITCodeEntry*);
>>>>>>> 5a45d7b4

// Notify native tools (e.g. libunwind) that DEX file has been opened.
void AddNativeDebugInfoForDex(Thread* self, const DexFile* dexfile);

// Notify native tools (e.g. libunwind) that DEX file has been closed.
void RemoveNativeDebugInfoForDex(Thread* self, const DexFile* dexfile);

<<<<<<< HEAD
// Notify native tools (e.g. libunwind) that JIT has compiled a new method.
// The method will make copy of the passed ELF file (to shrink it to the minimum size).
// If packing function is provided, ELF files can be merged to save space
// (however, the merging drops advanced gdb debug-info as it is too complex).
void AddNativeDebugInfoForJit(Thread* self,
                              const void* code_ptr,
                              const std::vector<uint8_t>& symfile,
                              PackElfFileForJITFunction pack,
                              InstructionSet isa,
                              const InstructionSetFeatures* features);

// Notify native tools (e.g. libunwind) that JIT code has been garbage collected.
void RemoveNativeDebugInfoForJit(Thread* self, const void* code_ptr);
=======
// Notify native tools (e.g. libunwind) that JIT has compiled a single new method.
// The method will make copy of the passed ELF file (to shrink it to the minimum size).
// If packing is allowed, the ELF file might be merged with others to save space
// (however, this drops all ELF sections other than symbols names and unwinding info).
void AddNativeDebugInfoForJit(const void* code_ptr,
                              const std::vector<uint8_t>& symfile,
                              bool allow_packing);

// Notify native tools (e.g. libunwind) that JIT code has been garbage collected.
void RemoveNativeDebugInfoForJit(ArrayRef<const void*> removed_code_ptrs);
>>>>>>> 5a45d7b4

// Returns approximate memory used by debug info for JIT code.
size_t GetJitMiniDebugInfoMemUsage();

// Get the lock which protects the native debug info.
// Used only in tests to unwind while the JIT thread is running.
// TODO: Unwinding should be race-free. Remove this.
Mutex* GetNativeDebugInfoLock();

}  // namespace art

#endif  // ART_RUNTIME_JIT_DEBUGGER_INTERFACE_H_<|MERGE_RESOLUTION|>--- conflicted
+++ resolved
@@ -30,22 +30,9 @@
 class DexFile;
 class Mutex;
 class Thread;
-<<<<<<< HEAD
-
-// This method is declared in the compiler library.
-// We need to pass it by pointer to be able to call it from runtime.
-typedef std::vector<uint8_t> PackElfFileForJITFunction(
-    InstructionSet isa,
-    const InstructionSetFeatures* features,
-    std::vector<ArrayRef<const uint8_t>>& added_elf_files,
-    std::vector<const void*>& removed_symbols,
-    bool compress,
-    /*out*/ size_t* num_symbols);
-=======
 struct JITCodeEntry;
 
 ArrayRef<const uint8_t> GetJITCodeEntrySymFile(JITCodeEntry*);
->>>>>>> 5a45d7b4
 
 // Notify native tools (e.g. libunwind) that DEX file has been opened.
 void AddNativeDebugInfoForDex(Thread* self, const DexFile* dexfile);
@@ -53,21 +40,6 @@
 // Notify native tools (e.g. libunwind) that DEX file has been closed.
 void RemoveNativeDebugInfoForDex(Thread* self, const DexFile* dexfile);
 
-<<<<<<< HEAD
-// Notify native tools (e.g. libunwind) that JIT has compiled a new method.
-// The method will make copy of the passed ELF file (to shrink it to the minimum size).
-// If packing function is provided, ELF files can be merged to save space
-// (however, the merging drops advanced gdb debug-info as it is too complex).
-void AddNativeDebugInfoForJit(Thread* self,
-                              const void* code_ptr,
-                              const std::vector<uint8_t>& symfile,
-                              PackElfFileForJITFunction pack,
-                              InstructionSet isa,
-                              const InstructionSetFeatures* features);
-
-// Notify native tools (e.g. libunwind) that JIT code has been garbage collected.
-void RemoveNativeDebugInfoForJit(Thread* self, const void* code_ptr);
-=======
 // Notify native tools (e.g. libunwind) that JIT has compiled a single new method.
 // The method will make copy of the passed ELF file (to shrink it to the minimum size).
 // If packing is allowed, the ELF file might be merged with others to save space
@@ -78,7 +50,6 @@
 
 // Notify native tools (e.g. libunwind) that JIT code has been garbage collected.
 void RemoveNativeDebugInfoForJit(ArrayRef<const void*> removed_code_ptrs);
->>>>>>> 5a45d7b4
 
 // Returns approximate memory used by debug info for JIT code.
 size_t GetJitMiniDebugInfoMemUsage();
