--- conflicted
+++ resolved
@@ -23,10 +23,7 @@
 #include "base/runtime_debug.h"
 #include "base/timing_logger.h"
 #include "handle.h"
-<<<<<<< HEAD
-=======
 #include "jit/debugger_interface.h"
->>>>>>> 5a45d7b4
 #include "jit/profile_saver_options.h"
 #include "obj_ptr.h"
 #include "thread_pool.h"
@@ -44,11 +41,8 @@
 class Object;
 class Class;
 class ClassLoader;
-<<<<<<< HEAD
-=======
 class DexCache;
 class String;
->>>>>>> 5a45d7b4
 }   // namespace mirror
 
 namespace jit {
@@ -62,13 +56,9 @@
 // At what priority to schedule jit threads. 9 is the lowest foreground priority on device.
 // See android/os/Process.java.
 static constexpr int kJitPoolThreadPthreadDefaultPriority = 9;
-<<<<<<< HEAD
-static constexpr uint32_t kJitSamplesBatchSize = 32;  // Must be power of 2.
-=======
 // We check whether to jit-compile the method every Nth invoke.
 // The tests often use threshold of 1000 (and thus 500 to start profiling).
 static constexpr uint32_t kJitSamplesBatchSize = 512;  // Must be power of 2.
->>>>>>> 5a45d7b4
 
 class JitOptions {
  public:
@@ -174,8 +164,6 @@
 
   DISALLOW_COPY_AND_ASSIGN(JitOptions);
 };
-<<<<<<< HEAD
-=======
 
 // Implemented and provided by the compiler library.
 class JitCompilerInterface {
@@ -194,7 +182,6 @@
                                                  bool compress,
                                                  /*out*/ size_t* num_symbols) = 0;
 };
->>>>>>> 5a45d7b4
 
 class Jit {
  public:
@@ -202,22 +189,15 @@
   static constexpr size_t kDefaultInvokeTransitionWeightRatio = 500;
   // How frequently should the interpreter check to see if OSR compilation is ready.
   static constexpr int16_t kJitRecheckOSRThreshold = 101;  // Prime number to avoid patterns.
-<<<<<<< HEAD
-=======
 
   DECLARE_RUNTIME_DEBUG_FLAG(kSlowMode);
->>>>>>> 5a45d7b4
 
   virtual ~Jit();
 
   // Create JIT itself.
   static Jit* Create(JitCodeCache* code_cache, JitOptions* options);
 
-<<<<<<< HEAD
-  bool CompileMethod(ArtMethod* method, Thread* self, bool baseline, bool osr)
-=======
   bool CompileMethod(ArtMethod* method, Thread* self, bool baseline, bool osr, bool prejit)
->>>>>>> 5a45d7b4
       REQUIRES_SHARED(Locks::mutator_lock_);
 
   const JitCodeCache* GetCodeCache() const {
@@ -228,13 +208,10 @@
     return code_cache_;
   }
 
-<<<<<<< HEAD
-=======
   JitCompilerInterface* GetJitCompiler() const {
     return jit_compiler_;
   }
 
->>>>>>> 5a45d7b4
   void CreateThreadPool();
   void DeleteThreadPool();
   void WaitForWorkersToBeCreated();
@@ -362,16 +339,6 @@
   // Adjust state after forking.
   void PostZygoteFork();
 
-<<<<<<< HEAD
-  // Compile methods from the given profile. If `add_to_queue` is true, methods
-  // in the profile are added to the JIT queue. Otherwise they are compiled
-  // directly.
-  void CompileMethodsFromProfile(Thread* self,
-                                 const std::vector<const DexFile*>& dex_files,
-                                 const std::string& profile_path,
-                                 Handle<mirror::ClassLoader> class_loader,
-                                 bool add_to_queue);
-=======
   // Called when system finishes booting.
   void BootCompleted();
 
@@ -394,14 +361,10 @@
                                          const std::string& profile_path,
                                          Handle<mirror::ClassLoader> class_loader,
                                          bool add_to_queue);
->>>>>>> 5a45d7b4
 
   // Register the dex files to the JIT. This is to perform any compilation/optimization
   // at the point of loading the dex files.
   void RegisterDexFiles(const std::vector<std::unique_ptr<const DexFile>>& dex_files,
-<<<<<<< HEAD
-                        ObjPtr<mirror::ClassLoader> class_loader);
-=======
                         jobject class_loader);
 
   // Called by the compiler to know whether it can directly encode the
@@ -414,22 +377,10 @@
       REQUIRES_SHARED(Locks::mutator_lock_);
   bool CanAssumeInitialized(ObjPtr<mirror::Class> cls, bool is_for_shared_region) const
       REQUIRES_SHARED(Locks::mutator_lock_);
->>>>>>> 5a45d7b4
 
  private:
   Jit(JitCodeCache* code_cache, JitOptions* options);
 
-<<<<<<< HEAD
-  // Compile the method if the number of samples passes a threshold.
-  // Returns false if we can not compile now - don't increment the counter and retry later.
-  bool MaybeCompileMethod(Thread* self,
-                          ArtMethod* method,
-                          uint32_t old_count,
-                          uint32_t new_count,
-                          bool with_backedges)
-      REQUIRES_SHARED(Locks::mutator_lock_);
-
-=======
   // Compile an individual method listed in a profile. If `add_to_queue` is
   // true and the method was resolved, return true. Otherwise return false.
   bool CompileMethodFromProfile(Thread* self,
@@ -450,23 +401,12 @@
                           bool with_backedges)
       REQUIRES_SHARED(Locks::mutator_lock_);
 
->>>>>>> 5a45d7b4
   static bool BindCompilerMethods(std::string* error_msg);
 
   // JIT compiler
   static void* jit_library_handle_;
-<<<<<<< HEAD
-  static void* jit_compiler_handle_;
-  static void* (*jit_load_)(void);
-  static void (*jit_unload_)(void*);
-  static bool (*jit_compile_method_)(void*, ArtMethod*, Thread*, bool, bool);
-  static void (*jit_types_loaded_)(void*, mirror::Class**, size_t count);
-  static void (*jit_update_options_)(void*);
-  static bool (*jit_generate_debug_info_)(void*);
-=======
   static JitCompilerInterface* jit_compiler_;
   static JitCompilerInterface* (*jit_load_)(void);
->>>>>>> 5a45d7b4
   template <typename T> static bool LoadSymbol(T*, const char* symbol, std::string* error_msg);
 
   // JIT resources owned by runtime.
@@ -475,13 +415,10 @@
 
   std::unique_ptr<ThreadPool> thread_pool_;
   std::vector<std::unique_ptr<OatDexFile>> type_lookup_tables_;
-<<<<<<< HEAD
-=======
 
   Mutex boot_completed_lock_;
   bool boot_completed_ GUARDED_BY(boot_completed_lock_) = false;
   std::deque<Task*> tasks_after_boot_ GUARDED_BY(boot_completed_lock_);
->>>>>>> 5a45d7b4
 
   // Performance monitoring.
   CumulativeLogger cumulative_timings_;
