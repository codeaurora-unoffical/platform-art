/*
 * Copyright (C) 2015 The Android Open Source Project
 *
 * Licensed under the Apache License, Version 2.0 (the "License");
 * you may not use this file except in compliance with the License.
 * You may obtain a copy of the License at
 *
 *      http://www.apache.org/licenses/LICENSE-2.0
 *
 * Unless required by applicable law or agreed to in writing, software
 * distributed under the License is distributed on an "AS IS" BASIS,
 * WITHOUT WARRANTIES OR CONDITIONS OF ANY KIND, either express or implied.
 * See the License for the specific language governing permissions and
 * limitations under the License.
 */

#include "profile_saver.h"

#include <fcntl.h>
#include <sys/resource.h>
#include <sys/stat.h>
#include <sys/types.h>

#include "android-base/strings.h"

#include "art_method-inl.h"
#include "base/enums.h"
#include "base/logging.h"  // For VLOG.
#include "base/scoped_arena_containers.h"
#include "base/stl_util.h"
#include "base/systrace.h"
#include "base/time_utils.h"
#include "class_table-inl.h"
#include "compiler_filter.h"
#include "dex/dex_file_loader.h"
#include "dex_reference_collection.h"
#include "gc/collector_type.h"
#include "gc/gc_cause.h"
#include "gc/scoped_gc_critical_section.h"
#include "jit/profiling_info.h"
#include "oat_file_manager.h"
#include "profile/profile_compilation_info.h"
#include "scoped_thread_state_change-inl.h"

namespace art {

ProfileSaver* ProfileSaver::instance_ = nullptr;
pthread_t ProfileSaver::profiler_pthread_ = 0U;

static_assert(ProfileCompilationInfo::kIndividualInlineCacheSize ==
              InlineCache::kIndividualCacheSize,
              "InlineCache and ProfileCompilationInfo do not agree on kIndividualCacheSize");

// At what priority to schedule the saver threads. 9 is the lowest foreground priority on device.
static constexpr int kProfileSaverPthreadPriority = 9;

static void SetProfileSaverThreadPriority(pthread_t thread, int priority) {
#if defined(ART_TARGET_ANDROID)
  int result = setpriority(PRIO_PROCESS, pthread_gettid_np(thread), priority);
  if (result != 0) {
    LOG(ERROR) << "Failed to setpriority to :" << priority;
  }
#else
  UNUSED(thread);
  UNUSED(priority);
#endif
}

static int GetDefaultThreadPriority() {
#if defined(ART_TARGET_ANDROID)
  pthread_attr_t attr;
  sched_param param;
  pthread_attr_init(&attr);
  pthread_attr_getschedparam(&attr, &param);
  return param.sched_priority;
#else
  return 0;
#endif
}

ProfileSaver::ProfileSaver(const ProfileSaverOptions& options,
                           const std::string& output_filename,
                           jit::JitCodeCache* jit_code_cache,
                           const std::vector<std::string>& code_paths)
    : jit_code_cache_(jit_code_cache),
      shutting_down_(false),
      last_time_ns_saver_woke_up_(0),
      jit_activity_notifications_(0),
      wait_lock_("ProfileSaver wait lock"),
      period_condition_("ProfileSaver period condition", wait_lock_),
      total_bytes_written_(0),
      total_number_of_writes_(0),
      total_number_of_code_cache_queries_(0),
      total_number_of_skipped_writes_(0),
      total_number_of_failed_writes_(0),
      total_ms_of_sleep_(0),
      total_ns_of_work_(0),
      max_number_of_profile_entries_cached_(0),
      total_number_of_hot_spikes_(0),
      total_number_of_wake_ups_(0),
      options_(options) {
  DCHECK(options_.IsEnabled());
  AddTrackedLocations(output_filename, code_paths);
}

ProfileSaver::~ProfileSaver() {
  for (auto& it : profile_cache_) {
    delete it.second;
  }
}

void ProfileSaver::NotifyStartupCompleted() {
  Thread* self = Thread::Current();
  MutexLock mu(self, *Locks::profiler_lock_);
  if (instance_ == nullptr || instance_->shutting_down_) {
    return;
  }
  MutexLock mu2(self, instance_->wait_lock_);
  instance_->period_condition_.Signal(self);
}

void ProfileSaver::Run() {
  Thread* self = Thread::Current();

  // For thread annotalysis, the setup is more complicated than it should be. Run needs to start
  // under mutex, but should drop it.
  Locks::profiler_lock_->ExclusiveUnlock(self);

  // Fetch the resolved classes for the app images after sleeping for
  // options_.GetSaveResolvedClassesDelayMs().
  // TODO(calin) This only considers the case of the primary profile file.
  // Anything that gets loaded in the same VM will not have their resolved
  // classes save (unless they started before the initial saving was done).
  {
    MutexLock mu(self, wait_lock_);
    const uint64_t end_time = NanoTime() + MsToNs(options_.GetSaveResolvedClassesDelayMs());
    while (!Runtime::Current()->GetStartupCompleted()) {
      const uint64_t current_time = NanoTime();
      if (current_time >= end_time) {
        break;
      }
      period_condition_.TimedWait(self, NsToMs(end_time - current_time), 0);
    }
    total_ms_of_sleep_ += options_.GetSaveResolvedClassesDelayMs();
  }
  // Tell the runtime that startup is completed if it has not already been notified.
  // TODO: We should use another thread to do this in case the profile saver is not running.
  Runtime::Current()->NotifyStartupCompleted();

  FetchAndCacheResolvedClassesAndMethods(/*startup=*/ true);

  // When we save without waiting for JIT notifications we use a simple
  // exponential back off policy bounded by max_wait_without_jit.
  uint32_t max_wait_without_jit = options_.GetMinSavePeriodMs() * 16;
  uint64_t cur_wait_without_jit = options_.GetMinSavePeriodMs();
  // Loop for the profiled methods.
  while (!ShuttingDown(self)) {
    uint64_t sleep_start = NanoTime();
    {
      uint64_t sleep_time = 0;
      {
        MutexLock mu(self, wait_lock_);
        if (options_.GetWaitForJitNotificationsToSave()) {
          period_condition_.Wait(self);
        } else {
          period_condition_.TimedWait(self, cur_wait_without_jit, 0);
          if (cur_wait_without_jit < max_wait_without_jit) {
            cur_wait_without_jit *= 2;
          }
        }
        sleep_time = NanoTime() - sleep_start;
      }
      // Check if the thread was woken up for shutdown.
      if (ShuttingDown(self)) {
        break;
      }
      total_number_of_wake_ups_++;
      // We might have been woken up by a huge number of notifications to guarantee saving.
      // If we didn't meet the minimum saving period go back to sleep (only if missed by
      // a reasonable margin).
      uint64_t min_save_period_ns = MsToNs(options_.GetMinSavePeriodMs());
      while (min_save_period_ns * 0.9 > sleep_time) {
        {
          MutexLock mu(self, wait_lock_);
          period_condition_.TimedWait(self, NsToMs(min_save_period_ns - sleep_time), 0);
          sleep_time = NanoTime() - sleep_start;
        }
        // Check if the thread was woken up for shutdown.
        if (ShuttingDown(self)) {
          break;
        }
        total_number_of_wake_ups_++;
      }
    }
    total_ms_of_sleep_ += NsToMs(NanoTime() - sleep_start);

    if (ShuttingDown(self)) {
      break;
    }

    uint16_t number_of_new_methods = 0;
    uint64_t start_work = NanoTime();
    bool profile_saved_to_disk = ProcessProfilingInfo(/*force_save=*/false, &number_of_new_methods);
    // Update the notification counter based on result. Note that there might be contention on this
    // but we don't care about to be 100% precise.
    if (!profile_saved_to_disk) {
      // If we didn't save to disk it may be because we didn't have enough new methods.
      // Set the jit activity notifications to number_of_new_methods so we can wake up earlier
      // if needed.
      jit_activity_notifications_ = number_of_new_methods;
    }
    total_ns_of_work_ += NanoTime() - start_work;
  }
}

void ProfileSaver::NotifyJitActivity() {
  MutexLock mu(Thread::Current(), *Locks::profiler_lock_);
  if (instance_ == nullptr || instance_->shutting_down_) {
    return;
  }
  instance_->NotifyJitActivityInternal();
}

void ProfileSaver::WakeUpSaver() {
  jit_activity_notifications_ = 0;
  last_time_ns_saver_woke_up_ = NanoTime();
  period_condition_.Signal(Thread::Current());
}

void ProfileSaver::NotifyJitActivityInternal() {
  // Unlikely to overflow but if it happens,
  // we would have waken up the saver long before that.
  jit_activity_notifications_++;
  // Note that we are not as precise as we could be here but we don't want to wake the saver
  // every time we see a hot method.
  if (jit_activity_notifications_ > options_.GetMinNotificationBeforeWake()) {
    MutexLock wait_mutex(Thread::Current(), wait_lock_);
    if ((NanoTime() - last_time_ns_saver_woke_up_) > MsToNs(options_.GetMinSavePeriodMs())) {
      WakeUpSaver();
    } else if (jit_activity_notifications_ > options_.GetMaxNotificationBeforeWake()) {
      // Make sure to wake up the saver if we see a spike in the number of notifications.
      // This is a precaution to avoid losing a big number of methods in case
      // this is a spike with no jit after.
      total_number_of_hot_spikes_++;
      WakeUpSaver();
    }
  }
}

class ScopedDefaultPriority {
 public:
  explicit ScopedDefaultPriority(pthread_t thread) : thread_(thread) {
    SetProfileSaverThreadPriority(thread_, GetDefaultThreadPriority());
  }

  ~ScopedDefaultPriority() {
    SetProfileSaverThreadPriority(thread_, kProfileSaverPthreadPriority);
  }

 private:
  const pthread_t thread_;
};

// GetClassLoadersVisitor takes a snapshot of the class loaders and stores them in the out
// class_loaders argument. Not affected by class unloading since there are no suspend points in
// the caller.
class GetClassLoadersVisitor : public ClassLoaderVisitor {
 public:
  explicit GetClassLoadersVisitor(VariableSizedHandleScope* hs,
                                  std::vector<Handle<mirror::ClassLoader>>* class_loaders)
      : hs_(hs),
        class_loaders_(class_loaders) {}

  void Visit(ObjPtr<mirror::ClassLoader> class_loader)
      REQUIRES_SHARED(Locks::classlinker_classes_lock_, Locks::mutator_lock_) override {
    class_loaders_->push_back(hs_->NewHandle(class_loader));
  }

 private:
  VariableSizedHandleScope* const hs_;
  std::vector<Handle<mirror::ClassLoader>>* const class_loaders_;
};

// GetClassesVisitor takes a snapshot of the loaded classes that we may want to visit and stores
// them in the out argument. Not affected by class unloading since there are no suspend points in
// the caller.
class GetClassesVisitor : public ClassVisitor {
 public:
  explicit GetClassesVisitor(bool profile_boot_class_path,
                             ScopedArenaVector<ObjPtr<mirror::Class>>* out)
      : profile_boot_class_path_(profile_boot_class_path),
        out_(out) {}

  bool operator()(ObjPtr<mirror::Class> klass) override REQUIRES_SHARED(Locks::mutator_lock_) {
    if (klass->IsProxyClass() ||
        klass->IsArrayClass() ||
        klass->IsPrimitive() ||
        !klass->IsResolved() ||
        klass->IsErroneousResolved() ||
        (!profile_boot_class_path_ && klass->GetClassLoader() == nullptr)) {
      return true;
    }
    out_->push_back(klass);
    return true;
  }

 private:
  const bool profile_boot_class_path_;
  ScopedArenaVector<ObjPtr<mirror::Class>>* const out_;
};

using MethodReferenceCollection = DexReferenceCollection<uint16_t, ScopedArenaAllocatorAdapter>;
using TypeReferenceCollection = DexReferenceCollection<dex::TypeIndex,
                                                       ScopedArenaAllocatorAdapter>;

// Iterate over all of the loaded classes and visit each one. For each class, add it to the
// resolved_classes out argument if startup is true.
// Add methods to the hot_methods out argument if the number of samples is greater or equal to
// hot_method_sample_threshold, add it to sampled_methods if it has at least one sample.
static void SampleClassesAndExecutedMethods(pthread_t profiler_pthread,
                                            bool profile_boot_class_path,
                                            ScopedArenaAllocator* allocator,
                                            uint32_t hot_method_sample_threshold,
                                            bool startup,
                                            TypeReferenceCollection* resolved_classes,
                                            MethodReferenceCollection* hot_methods,
                                            MethodReferenceCollection* sampled_methods) {
  Thread* const self = Thread::Current();
  ClassLinker* const class_linker = Runtime::Current()->GetClassLinker();
  // Restore profile saver thread priority during the GC critical section. This helps prevent
  // priority inversions blocking the GC for long periods of time.
  std::unique_ptr<ScopedDefaultPriority> sdp;
  // Only restore default priority if we are the profile saver thread. Other threads that call this
  // are threads calling Stop and the signal catcher (for SIGUSR1).
  if (pthread_self() == profiler_pthread) {
    sdp.reset(new ScopedDefaultPriority(profiler_pthread));
  }

  // Do ScopedGCCriticalSection before acquiring mutator lock to prevent the GC running and
  // blocking threads during thread root flipping. Since the GC is a background thread, blocking it
  // is not a problem.
  ScopedObjectAccess soa(self);
  gc::ScopedGCCriticalSection sgcs(self,
                                   gc::kGcCauseProfileSaver,
                                   gc::kCollectorTypeCriticalSection);
  VariableSizedHandleScope hs(soa.Self());
  std::vector<Handle<mirror::ClassLoader>> class_loaders;
  if (profile_boot_class_path) {
    // First add the boot class loader since visit classloaders doesn't visit it.
    class_loaders.push_back(hs.NewHandle<mirror::ClassLoader>(nullptr));
  }
  GetClassLoadersVisitor class_loader_visitor(&hs, &class_loaders);
  {
    // Read the class loaders into a temporary array to prevent contention problems on the
    // class_linker_classes_lock.
    ScopedTrace trace2("Get class loaders");
    ReaderMutexLock mu(soa.Self(), *Locks::classlinker_classes_lock_);
    class_linker->VisitClassLoaders(&class_loader_visitor);
  }
  ScopedArenaVector<ObjPtr<mirror::Class>> classes(allocator->Adapter());
  for (Handle<mirror::ClassLoader> class_loader : class_loaders) {
    ClassTable* table = class_linker->ClassTableForClassLoader(class_loader.Get());
    if (table == nullptr) {
      // If the class loader has not loaded any classes, it may have a null table.
      continue;
    }
    GetClassesVisitor get_classes_visitor(profile_boot_class_path, &classes);
    {
      // Collect the classes into a temporary array to prevent lock contention on the class
      // table lock. We want to avoid blocking class loading in other threads as much as
      // possible.
      ScopedTrace trace3("Visiting class table");
      table->Visit(get_classes_visitor);
    }
    for (ObjPtr<mirror::Class> klass : classes) {
      if (startup) {
        // We only record classes for the startup case. This may change in the future.
        resolved_classes->AddReference(&klass->GetDexFile(), klass->GetDexTypeIndex());
      }
      // Visit all of the methods in the class to see which ones were executed.
      for (ArtMethod& method : klass->GetMethods(kRuntimePointerSize)) {
        if (!method.IsNative() && !method.IsAbstract()) {
          DCHECK(!method.IsProxyMethod());
          const uint16_t counter = method.GetCounter();
          // Mark startup methods as hot if they have more than hot_method_sample_threshold
          // samples. This means they will get compiled by the compiler driver.
          if (method.GetProfilingInfo(kRuntimePointerSize) != nullptr ||
              method.PreviouslyWarm() ||
              counter >= hot_method_sample_threshold) {
            hot_methods->AddReference(method.GetDexFile(), method.GetDexMethodIndex());
          } else if (counter != 0) {
            sampled_methods->AddReference(method.GetDexFile(), method.GetDexMethodIndex());
          }
        } else {
          // We do not record native methods. Once we AOT-compile the app, all native
          // methods shall have their thunks compiled.
        }
      }
    }
    classes.clear();
  }
}

void ProfileSaver::FetchAndCacheResolvedClassesAndMethods(bool startup) {
  ScopedTrace trace(__PRETTY_FUNCTION__);
  const uint64_t start_time = NanoTime();

  // Resolve any new registered locations.
  ResolveTrackedLocations();

  Thread* const self = Thread::Current();
  Runtime* const runtime = Runtime::Current();
  ArenaStack stack(runtime->GetArenaPool());
  ScopedArenaAllocator allocator(&stack);
  MethodReferenceCollection hot_methods(allocator.Adapter(), allocator.Adapter());
  MethodReferenceCollection sampled_methods(allocator.Adapter(), allocator.Adapter());
  TypeReferenceCollection resolved_classes(allocator.Adapter(), allocator.Adapter());
  const bool is_low_ram = Runtime::Current()->GetHeap()->IsLowMemoryMode();
  pthread_t profiler_pthread;
  {
    MutexLock mu(self, *Locks::profiler_lock_);
    profiler_pthread = profiler_pthread_;
  }
  const uint32_t hot_method_sample_threshold = startup ?
      options_.GetHotStartupMethodSamples(is_low_ram) :
      std::numeric_limits<uint32_t>::max();
  SampleClassesAndExecutedMethods(profiler_pthread,
                                  options_.GetProfileBootClassPath(),
                                  &allocator,
                                  hot_method_sample_threshold,
                                  startup,
                                  &resolved_classes,
                                  &hot_methods,
                                  &sampled_methods);
  MutexLock mu(self, *Locks::profiler_lock_);
  uint64_t total_number_of_profile_entries_cached = 0;
  using Hotness = ProfileCompilationInfo::MethodHotness;

  for (const auto& it : tracked_dex_base_locations_) {
    std::set<DexCacheResolvedClasses> resolved_classes_for_location;
    const std::string& filename = it.first;
    auto info_it = profile_cache_.find(filename);
    if (info_it == profile_cache_.end()) {
      info_it = profile_cache_.Put(
          filename,
          new ProfileCompilationInfo(Runtime::Current()->GetArenaPool()));
    }
    ProfileCompilationInfo* cached_info = info_it->second;

    const std::set<std::string>& locations = it.second;
    VLOG(profiler) << "Locations for " << it.first << " " << android::base::Join(locations, ':');

    for (const auto& pair : hot_methods.GetMap()) {
      const DexFile* const dex_file = pair.first;
      const std::string base_location = DexFileLoader::GetBaseLocation(dex_file->GetLocation());
      const MethodReferenceCollection::IndexVector& indices = pair.second;
      VLOG(profiler) << "Location " << dex_file->GetLocation()
                     << " base_location=" << base_location
                     << " found=" << (locations.find(base_location) != locations.end())
                     << " indices size=" << indices.size();
      if (locations.find(base_location) != locations.end()) {
        uint8_t flags = Hotness::kFlagHot;
        flags |= startup ? Hotness::kFlagStartup : Hotness::kFlagPostStartup;
        cached_info->AddMethodsForDex(
            static_cast<Hotness::Flag>(flags),
            dex_file,
            indices.begin(),
            indices.end());
      }
    }
    for (const auto& pair : sampled_methods.GetMap()) {
      const DexFile* const dex_file = pair.first;
      const std::string base_location = DexFileLoader::GetBaseLocation(dex_file->GetLocation());
      const MethodReferenceCollection::IndexVector& indices = pair.second;
      VLOG(profiler) << "Location " << base_location
                     << " found=" << (locations.find(base_location) != locations.end())
                     << " indices size=" << indices.size();
      if (locations.find(base_location) != locations.end()) {
        cached_info->AddMethodsForDex(startup ? Hotness::kFlagStartup : Hotness::kFlagPostStartup,
                                      dex_file,
                                      indices.begin(),
                                      indices.end());
      }
    }
    for (const auto& pair : resolved_classes.GetMap()) {
      const DexFile* const dex_file = pair.first;
      const std::string base_location = DexFileLoader::GetBaseLocation(dex_file->GetLocation());
      if (locations.find(base_location) != locations.end()) {
        const TypeReferenceCollection::IndexVector& classes = pair.second;
        VLOG(profiler) << "Added " << classes.size() << " classes for location "
                       << base_location
                       << " (" << dex_file->GetLocation() << ")";
        cached_info->AddClassesForDex(dex_file, classes.begin(), classes.end());
      } else {
        VLOG(profiler) << "Location not found " << base_location;
      }
    }
    total_number_of_profile_entries_cached += resolved_classes_for_location.size();
  }
  max_number_of_profile_entries_cached_ = std::max(
      max_number_of_profile_entries_cached_,
      total_number_of_profile_entries_cached);
  VLOG(profiler) << "Profile saver recorded " << hot_methods.NumReferences() << " hot methods and "
                 << sampled_methods.NumReferences() << " sampled methods with threshold "
                 << hot_method_sample_threshold << " in "
                 << PrettyDuration(NanoTime() - start_time);
}

bool ProfileSaver::ProcessProfilingInfo(bool force_save, /*out*/uint16_t* number_of_new_methods) {
  ScopedTrace trace(__PRETTY_FUNCTION__);

  // Resolve any new registered locations.
  ResolveTrackedLocations();

  SafeMap<std::string, std::set<std::string>> tracked_locations;
  {
    // Make a copy so that we don't hold the lock while doing I/O.
    MutexLock mu(Thread::Current(), *Locks::profiler_lock_);
    tracked_locations = tracked_dex_base_locations_;
  }

  bool profile_file_saved = false;
  if (number_of_new_methods != nullptr) {
    *number_of_new_methods = 0;
  }

  // We only need to do this once, not once per dex location.
  // TODO: Figure out a way to only do it when stuff has changed? It takes 30-50ms.
  FetchAndCacheResolvedClassesAndMethods(/*startup=*/ false);

  for (const auto& it : tracked_locations) {
    if (!force_save && ShuttingDown(Thread::Current())) {
      // The ProfileSaver is in shutdown mode, meaning a stop request was made and
      // we need to exit cleanly (by waiting for the saver thread to finish). Unless
      // we have a request for a forced save, do not do any processing so that we
      // speed up the exit.
      return true;
    }
    const std::string& filename = it.first;
    const std::set<std::string>& locations = it.second;
    VLOG(profiler) << "Tracked filename " << filename << " locations "
                   << android::base::Join(locations, ":");

    std::vector<ProfileMethodInfo> profile_methods;
    {
      ScopedObjectAccess soa(Thread::Current());
      jit_code_cache_->GetProfiledMethods(locations, profile_methods);
      total_number_of_code_cache_queries_++;
    }
    {
      ProfileCompilationInfo info(Runtime::Current()->GetArenaPool());
      if (!info.Load(filename, /*clear_if_invalid=*/ true)) {
        LOG(WARNING) << "Could not forcefully load profile " << filename;
        continue;
      }
      uint64_t last_save_number_of_methods = info.GetNumberOfMethods();
      uint64_t last_save_number_of_classes = info.GetNumberOfResolvedClasses();
      VLOG(profiler) << "last_save_number_of_methods=" << last_save_number_of_methods
                     << " last_save_number_of_classes=" << last_save_number_of_classes
                     << " number of profiled methods=" << profile_methods.size();

      // Try to add the method data. Note this may fail is the profile loaded from disk contains
      // outdated data (e.g. the previous profiled dex files might have been updated).
      // If this happens we clear the profile data and for the save to ensure the file is cleared.
      if (!info.AddMethods(profile_methods,
              ProfileCompilationInfo::MethodHotness::kFlagPostStartup)) {
        LOG(WARNING) << "Could not add methods to the existing profiler. "
            << "Clearing the profile data.";
        info.ClearData();
        force_save = true;
      }

      auto profile_cache_it = profile_cache_.find(filename);
      if (profile_cache_it != profile_cache_.end()) {
        if (!info.MergeWith(*(profile_cache_it->second))) {
          LOG(WARNING) << "Could not merge the profile. Clearing the profile data.";
          info.ClearData();
          force_save = true;
        }
      } else if (VLOG_IS_ON(profiler)) {
        LOG(INFO) << "Failed to find cached profile for " << filename;
        for (auto&& pair : profile_cache_) {
          LOG(INFO) << "Cached profile " << pair.first;
        }
      }

      int64_t delta_number_of_methods =
          info.GetNumberOfMethods() - last_save_number_of_methods;
      int64_t delta_number_of_classes =
          info.GetNumberOfResolvedClasses() - last_save_number_of_classes;

      if (!force_save &&
          delta_number_of_methods < options_.GetMinMethodsToSave() &&
          delta_number_of_classes < options_.GetMinClassesToSave()) {
        VLOG(profiler) << "Not enough information to save to: " << filename
                       << " Number of methods: " << delta_number_of_methods
                       << " Number of classes: " << delta_number_of_classes;
        total_number_of_skipped_writes_++;
        continue;
      }

      if (number_of_new_methods != nullptr) {
        *number_of_new_methods =
            std::max(static_cast<uint16_t>(delta_number_of_methods),
                     *number_of_new_methods);
      }
      uint64_t bytes_written;
      // Force the save. In case the profile data is corrupted or the the profile
      // has the wrong version this will "fix" the file to the correct format.
      if (info.Save(filename, &bytes_written)) {
        // We managed to save the profile. Clear the cache stored during startup.
        if (profile_cache_it != profile_cache_.end()) {
          ProfileCompilationInfo *cached_info = profile_cache_it->second;
          profile_cache_.erase(profile_cache_it);
          delete cached_info;
        }
        if (bytes_written > 0) {
          total_number_of_writes_++;
          total_bytes_written_ += bytes_written;
          profile_file_saved = true;
        } else {
          // At this point we could still have avoided the write.
          // We load and merge the data from the file lazily at its first ever
          // save attempt. So, whatever we are trying to save could already be
          // in the file.
          total_number_of_skipped_writes_++;
        }
      } else {
        LOG(WARNING) << "Could not save profiling info to " << filename;
        total_number_of_failed_writes_++;
      }
    }
  }

  // Trim the maps to madvise the pages used for profile info.
  // It is unlikely we will need them again in the near feature.
  Runtime::Current()->GetArenaPool()->TrimMaps();

  return profile_file_saved;
}

void* ProfileSaver::RunProfileSaverThread(void* arg) {
  Runtime* runtime = Runtime::Current();

  bool attached = runtime->AttachCurrentThread("Profile Saver",
                                               /*as_daemon=*/true,
                                               runtime->GetSystemThreadGroup(),
                                               /*create_peer=*/true);
  if (!attached) {
    CHECK(runtime->IsShuttingDown(Thread::Current()));
    return nullptr;
  }

  {
    Locks::profiler_lock_->ExclusiveLock(Thread::Current());
    CHECK_EQ(reinterpret_cast<ProfileSaver*>(arg), instance_);
    instance_->Run();
  }

  runtime->DetachCurrentThread();
  VLOG(profiler) << "Profile saver shutdown";
  return nullptr;
}

static bool ShouldProfileLocation(const std::string& location, bool profile_aot_code) {
  if (profile_aot_code) {
    // If we have to profile all the code, irrespective of its compilation state, return true
    // right away.
    return true;
  }

  OatFileManager& oat_manager = Runtime::Current()->GetOatFileManager();
  const OatFile* oat_file = oat_manager.FindOpenedOatFileFromDexLocation(location);
  if (oat_file == nullptr) {
    // This can happen if we fallback to run code directly from the APK.
    // Profile it with the hope that the background dexopt will get us back into
    // a good state.
    VLOG(profiler) << "Asked to profile a location without an oat file:" << location;
    return true;
  }
  CompilerFilter::Filter filter = oat_file->GetCompilerFilter();
  if ((filter == CompilerFilter::kSpeed) || (filter == CompilerFilter::kEverything)) {
    VLOG(profiler)
        << "Skip profiling oat file because it's already speed|everything compiled: "
        << location << " oat location: " << oat_file->GetLocation();
    return false;
  }
  return true;
}

void ProfileSaver::Start(const ProfileSaverOptions& options,
                         const std::string& output_filename,
                         jit::JitCodeCache* jit_code_cache,
                         const std::vector<std::string>& code_paths) {
  Runtime* const runtime = Runtime::Current();
  DCHECK(options.IsEnabled());
  DCHECK(runtime->GetJit() != nullptr);
  DCHECK(!output_filename.empty());
  DCHECK(jit_code_cache != nullptr);

  std::vector<std::string> code_paths_to_profile;
  for (const std::string& location : code_paths) {
    if (ShouldProfileLocation(location, options.GetProfileAOTCode()))  {
      VLOG(profiler) << "Code path to profile " << location;
      code_paths_to_profile.push_back(location);
    }
  }

  MutexLock mu(Thread::Current(), *Locks::profiler_lock_);
  // Support getting profile samples for the boot class path. This will be used to generate the boot
  // image profile. The intention is to use this code to generate to boot image but not use it in
  // production. b/37966211
  if (options.GetProfileBootClassPath()) {
    std::set<std::string> code_paths_keys;
    for (const std::string& location : code_paths) {
      code_paths_keys.insert(ProfileCompilationInfo::GetProfileDexFileKey(location));
    }
    for (const DexFile* dex_file : runtime->GetClassLinker()->GetBootClassPath()) {
      // Don't check ShouldProfileLocation since the boot class path may be speed compiled.
      const std::string& location = dex_file->GetLocation();
      const std::string key = ProfileCompilationInfo::GetProfileDexFileKey(location);
      VLOG(profiler) << "Registering boot dex file " << location;
      if (code_paths_keys.find(key) != code_paths_keys.end()) {
        LOG(WARNING) << "Boot class path location key conflicts with code path " << location;
      } else if (instance_ == nullptr) {
        // Only add the boot class path once since Start may be called multiple times for secondary
        // dexes.
        // We still do the collision check above. This handles any secondary dexes that conflict
        // with the boot class path dex files.
        code_paths_to_profile.push_back(location);
      }
    }
  }
  if (code_paths_to_profile.empty()) {
    VLOG(profiler) << "No code paths should be profiled.";
    return;
  }

  if (instance_ != nullptr) {
    // If we already have an instance, make sure it uses the same jit_code_cache.
    // This may be called multiple times via Runtime::registerAppInfo (e.g. for
    // apps which share the same runtime).
    DCHECK_EQ(instance_->jit_code_cache_, jit_code_cache);
    // Add the code_paths to the tracked locations.
    instance_->AddTrackedLocations(output_filename, code_paths_to_profile);
    return;
  }

  VLOG(profiler) << "Starting profile saver using output file: " << output_filename
      << ". Tracking: " << android::base::Join(code_paths_to_profile, ':');

  instance_ = new ProfileSaver(options,
                               output_filename,
                               jit_code_cache,
                               code_paths_to_profile);

  // Create a new thread which does the saving.
  CHECK_PTHREAD_CALL(
      pthread_create,
      (&profiler_pthread_, nullptr, &RunProfileSaverThread, reinterpret_cast<void*>(instance_)),
      "Profile saver thread");

  SetProfileSaverThreadPriority(profiler_pthread_, kProfileSaverPthreadPriority);
}

void ProfileSaver::Stop(bool dump_info) {
  ProfileSaver* profile_saver = nullptr;
  pthread_t profiler_pthread = 0U;

  {
    MutexLock profiler_mutex(Thread::Current(), *Locks::profiler_lock_);
    VLOG(profiler) << "Stopping profile saver thread";
    profile_saver = instance_;
    profiler_pthread = profiler_pthread_;
    if (instance_ == nullptr) {
      DCHECK(false) << "Tried to stop a profile saver which was not started";
      return;
    }
    if (instance_->shutting_down_) {
      DCHECK(false) << "Tried to stop the profile saver twice";
      return;
    }
    instance_->shutting_down_ = true;
  }

  {
    // Wake up the saver thread if it is sleeping to allow for a clean exit.
    MutexLock wait_mutex(Thread::Current(), profile_saver->wait_lock_);
    profile_saver->period_condition_.Signal(Thread::Current());
  }

  // Force save everything before destroying the thread since we want profiler_pthread_ to remain
  // valid.
<<<<<<< HEAD
  instance_->ProcessProfilingInfo(/*force_save=*/true, /*number_of_new_methods=*/nullptr);
=======
  profile_saver->ProcessProfilingInfo(/*force_save=*/true, /*number_of_new_methods=*/nullptr);
>>>>>>> 5a45d7b4

  // Wait for the saver thread to stop.
  CHECK_PTHREAD_CALL(pthread_join, (profiler_pthread, nullptr), "profile saver thread shutdown");

  {
    MutexLock profiler_mutex(Thread::Current(), *Locks::profiler_lock_);
    if (dump_info) {
      instance_->DumpInfo(LOG_STREAM(INFO));
    }
    instance_ = nullptr;
    profiler_pthread_ = 0U;
  }
  delete profile_saver;
}

bool ProfileSaver::ShuttingDown(Thread* self) {
  MutexLock mu(self, *Locks::profiler_lock_);
  return shutting_down_;
}

bool ProfileSaver::IsStarted() {
  MutexLock mu(Thread::Current(), *Locks::profiler_lock_);
  return instance_ != nullptr;
}

static void AddTrackedLocationsToMap(const std::string& output_filename,
                                     const std::vector<std::string>& code_paths,
                                     SafeMap<std::string, std::set<std::string>>* map) {
  std::vector<std::string> code_paths_and_filenames;
  // The dex locations are sometimes set to the filename instead of the full path.
  // So make sure we have both "locations" when tracking what needs to be profiled.
  //   - apps + system server have filenames
  //   - boot classpath elements have full paths

  // TODO(calin, ngeoffray, vmarko) This is an workaround for using filanames as
  // dex locations - needed to prebuilt with a partial boot image
  // (commit: c4a924d8c74241057d957d360bf31cd5cd0e4f9c).
  // We should find a better way which allows us to do the tracking based on full paths.
  for (const std::string& path : code_paths) {
    size_t last_sep_index = path.find_last_of('/');
    if (last_sep_index == path.size() - 1) {
      // Should not happen, but anyone can register code paths so better be prepared and ignore
      // such locations.
      continue;
    }
    std::string filename = last_sep_index == std::string::npos
        ? path
        : path.substr(last_sep_index + 1);

    code_paths_and_filenames.push_back(path);
    code_paths_and_filenames.push_back(filename);
  }

  auto it = map->find(output_filename);
  if (it == map->end()) {
    map->Put(
        output_filename,
        std::set<std::string>(code_paths_and_filenames.begin(), code_paths_and_filenames.end()));
  } else {
    it->second.insert(code_paths_and_filenames.begin(), code_paths_and_filenames.end());
  }
}

void ProfileSaver::AddTrackedLocations(const std::string& output_filename,
                                       const std::vector<std::string>& code_paths) {
  // Add the code paths to the list of tracked location.
  AddTrackedLocationsToMap(output_filename, code_paths, &tracked_dex_base_locations_);
  // The code paths may contain symlinks which could fool the profiler.
  // If the dex file is compiled with an absolute location but loaded with symlink
  // the profiler could skip the dex due to location mismatch.
  // To avoid this, we add the code paths to the temporary cache of 'to_be_resolved'
  // locations. When the profiler thread executes we will resolve the paths to their
  // real paths.
  // Note that we delay taking the realpath to avoid spending more time than needed
  // when registering location (as it is done during app launch).
  AddTrackedLocationsToMap(output_filename,
                           code_paths,
                           &tracked_dex_base_locations_to_be_resolved_);
}

void ProfileSaver::DumpInstanceInfo(std::ostream& os) {
  MutexLock mu(Thread::Current(), *Locks::profiler_lock_);
  if (instance_ != nullptr) {
    instance_->DumpInfo(os);
  }
}

void ProfileSaver::DumpInfo(std::ostream& os) {
  os << "ProfileSaver total_bytes_written=" << total_bytes_written_ << '\n'
     << "ProfileSaver total_number_of_writes=" << total_number_of_writes_ << '\n'
     << "ProfileSaver total_number_of_code_cache_queries="
     << total_number_of_code_cache_queries_ << '\n'
     << "ProfileSaver total_number_of_skipped_writes=" << total_number_of_skipped_writes_ << '\n'
     << "ProfileSaver total_number_of_failed_writes=" << total_number_of_failed_writes_ << '\n'
     << "ProfileSaver total_ms_of_sleep=" << total_ms_of_sleep_ << '\n'
     << "ProfileSaver total_ms_of_work=" << NsToMs(total_ns_of_work_) << '\n'
     << "ProfileSaver max_number_profile_entries_cached="
     << max_number_of_profile_entries_cached_ << '\n'
     << "ProfileSaver total_number_of_hot_spikes=" << total_number_of_hot_spikes_ << '\n'
     << "ProfileSaver total_number_of_wake_ups=" << total_number_of_wake_ups_ << '\n';
}


void ProfileSaver::ForceProcessProfiles() {
  ProfileSaver* saver = nullptr;
  {
    MutexLock mu(Thread::Current(), *Locks::profiler_lock_);
    saver = instance_;
  }
  // TODO(calin): this is not actually thread safe as the instance_ may have been deleted,
  // but we only use this in testing when we now this won't happen.
  // Refactor the way we handle the instance so that we don't end up in this situation.
  if (saver != nullptr) {
    saver->ProcessProfilingInfo(/*force_save=*/true, /*number_of_new_methods=*/nullptr);
  }
}

bool ProfileSaver::HasSeenMethod(const std::string& profile, bool hot, MethodReference ref) {
  MutexLock mu(Thread::Current(), *Locks::profiler_lock_);
  if (instance_ != nullptr) {
    ProfileCompilationInfo info(Runtime::Current()->GetArenaPool());
    if (!info.Load(profile, /*clear_if_invalid=*/false)) {
      return false;
    }
    ProfileCompilationInfo::MethodHotness hotness = info.GetMethodHotness(ref);
    // Ignore hot parameter for now since it was causing test 595 to be flaky. TODO: Investigate.
    // b/63635729
    UNUSED(hot);
    return hotness.IsInProfile();
  }
  return false;
}

void ProfileSaver::ResolveTrackedLocations() {
  SafeMap<std::string, std::set<std::string>> locations_to_be_resolved;
  {
    // Make a copy so that we don't hold the lock while doing I/O.
    MutexLock mu(Thread::Current(), *Locks::profiler_lock_);
    locations_to_be_resolved = tracked_dex_base_locations_to_be_resolved_;
    tracked_dex_base_locations_to_be_resolved_.clear();
  }

  // Resolve the locations.
  SafeMap<std::string, std::vector<std::string>> resolved_locations_map;
  for (const auto& it : locations_to_be_resolved) {
    const std::string& filename = it.first;
    const std::set<std::string>& locations = it.second;
    auto resolved_locations_it = resolved_locations_map.Put(
        filename,
        std::vector<std::string>(locations.size()));

    for (const auto& location : locations) {
      UniqueCPtr<const char[]> location_real(realpath(location.c_str(), nullptr));
      // Note that it's ok if we cannot get the real path.
      if (location_real != nullptr) {
        resolved_locations_it->second.emplace_back(location_real.get());
      }
    }
  }

  // Add the resolved locations to the tracked collection.
  MutexLock mu(Thread::Current(), *Locks::profiler_lock_);
  for (const auto& it : resolved_locations_map) {
    AddTrackedLocationsToMap(it.first, it.second, &tracked_dex_base_locations_);
  }
}

}   // namespace art<|MERGE_RESOLUTION|>--- conflicted
+++ resolved
@@ -791,11 +791,7 @@
 
   // Force save everything before destroying the thread since we want profiler_pthread_ to remain
   // valid.
-<<<<<<< HEAD
-  instance_->ProcessProfilingInfo(/*force_save=*/true, /*number_of_new_methods=*/nullptr);
-=======
   profile_saver->ProcessProfilingInfo(/*force_save=*/true, /*number_of_new_methods=*/nullptr);
->>>>>>> 5a45d7b4
 
   // Wait for the saver thread to stop.
   CHECK_PTHREAD_CALL(pthread_join, (profiler_pthread, nullptr), "profile saver thread shutdown");
