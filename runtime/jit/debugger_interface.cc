--- conflicted
+++ resolved
@@ -19,28 +19,19 @@
 #include <android-base/logging.h>
 
 #include "base/array_ref.h"
-<<<<<<< HEAD
-=======
 #include "base/bit_utils.h"
->>>>>>> 5a45d7b4
 #include "base/logging.h"
 #include "base/mutex.h"
 #include "base/time_utils.h"
 #include "base/utils.h"
 #include "dex/dex_file.h"
-<<<<<<< HEAD
-=======
 #include "jit/jit.h"
 #include "runtime.h"
->>>>>>> 5a45d7b4
 #include "thread-current-inl.h"
 #include "thread.h"
 
 #include <atomic>
 #include <cstddef>
-#include <deque>
-#include <map>
-#include <set>
 
 //
 // Debug interface for native tools (gdb, lldb, libunwind, simpleperf).
@@ -165,13 +156,10 @@
   }
   void (*__dex_debug_register_code_ptr)() = __dex_debug_register_code;
   JITDescriptor __dex_debug_descriptor GUARDED_BY(g_dex_debug_lock) {};
-<<<<<<< HEAD
-=======
 }
 
 ArrayRef<const uint8_t> GetJITCodeEntrySymFile(JITCodeEntry* entry) {
   return ArrayRef<const uint8_t>(entry->symfile_addr_, entry->symfile_size_);
->>>>>>> 5a45d7b4
 }
 
 // Mark the descriptor as "locked", so native tools know the data is being modified.
@@ -194,14 +182,10 @@
     JITDescriptor& descriptor,
     void (*register_code_ptr)(),
     ArrayRef<const uint8_t> symfile,
-<<<<<<< HEAD
-    bool copy_symfile) {
-=======
     bool copy_symfile,
     const void* addr = nullptr,
     bool allow_packing = false,
     bool is_compressed = false) {
->>>>>>> 5a45d7b4
   // Make a copy of the buffer to shrink it and to pass ownership to JITCodeEntry.
   if (copy_symfile) {
     uint8_t* copy = new uint8_t[symfile.size()];
@@ -283,22 +267,6 @@
   }
 }
 
-<<<<<<< HEAD
-static std::map<const DexFile*, JITCodeEntry*> g_dex_debug_entries GUARDED_BY(g_dex_debug_lock);
-
-void AddNativeDebugInfoForDex(Thread* self, const DexFile* dexfile) {
-  MutexLock mu(self, g_dex_debug_lock);
-  DCHECK(dexfile != nullptr);
-  // This is just defensive check. The class linker should not register the dex file twice.
-  if (g_dex_debug_entries.count(dexfile) == 0) {
-    const ArrayRef<const uint8_t> symfile(dexfile->Begin(), dexfile->Size());
-    JITCodeEntry* entry = CreateJITCodeEntryInternal(__dex_debug_descriptor,
-                                                     __dex_debug_register_code_ptr,
-                                                     symfile,
-                                                     /*copy_symfile=*/ false);
-    g_dex_debug_entries.emplace(dexfile, entry);
-  }
-=======
 void AddNativeDebugInfoForDex(Thread* self, const DexFile* dexfile) {
   MutexLock mu(self, g_dex_debug_lock);
   DCHECK(dexfile != nullptr);
@@ -307,74 +275,10 @@
                              __dex_debug_register_code_ptr,
                              symfile,
                              /*copy_symfile=*/ false);
->>>>>>> 5a45d7b4
 }
 
 void RemoveNativeDebugInfoForDex(Thread* self, const DexFile* dexfile) {
   MutexLock mu(self, g_dex_debug_lock);
-<<<<<<< HEAD
-  auto it = g_dex_debug_entries.find(dexfile);
-  // We register dex files in the class linker and free them in DexFile_closeDexFile, but
-  // there might be cases where we load the dex file without using it in the class linker.
-  if (it != g_dex_debug_entries.end()) {
-    DeleteJITCodeEntryInternal(__dex_debug_descriptor,
-                               __dex_debug_register_code_ptr,
-                               /*entry=*/ it->second,
-                               /*free_symfile=*/ false);
-    g_dex_debug_entries.erase(it);
-  }
-}
-
-// Mapping from handle to entry. Used to manage life-time of the entries.
-using JITCodeEntries = std::multimap<const void*, JITCodeEntry*>;
-static JITCodeEntries g_uncompressed_jit_debug_entries GUARDED_BY(g_jit_debug_lock);
-static JITCodeEntries g_compressed_jit_debug_entries GUARDED_BY(g_jit_debug_lock);
-
-// Number of entries added since last packing.  Used to pack entries in bulk.
-static size_t g_jit_num_unpacked_entries GUARDED_BY(g_jit_debug_lock) = 0;
-static constexpr uint32_t kJitMaxUnpackedEntries = 64;
-
-// We postpone removal so that it is done in bulk.
-static std::set<const void*> g_jit_removed_entries GUARDED_BY(g_jit_debug_lock);
-
-// Split the JIT code cache into groups of fixed size and create singe JITCodeEntry for each group.
-// The start address of method's code determines which group it belongs to.  The end is irrelevant.
-// As a consequnce, newly added mini debug infos will be merged and old ones (GCed) will be pruned.
-static void RepackEntries(PackElfFileForJITFunction pack,
-                          InstructionSet isa,
-                          const InstructionSetFeatures* features,
-                          bool compress,
-                          /*inout*/ JITCodeEntries* entries)
-    REQUIRES(g_jit_debug_lock) {
-  // Size of memory range covered by each JITCodeEntry.
-  // The number of methods per entry is variable (depending on how many fit in that range).
-  constexpr uint32_t kGroupSize = 64 * KB;
-
-  CHECK(pack != nullptr);
-  JITCodeEntries packed_entries;
-  std::vector<ArrayRef<const uint8_t>> added;
-  std::vector<const void*> removed;
-  while (!entries->empty()) {
-    const void* group_ptr = AlignDown(entries->begin()->first, kGroupSize);
-    const void* group_end = reinterpret_cast<const uint8_t*>(group_ptr) + kGroupSize;
-
-    // Collect all entries that have been added or removed within our memory range.
-    added.clear();
-    auto add_it = entries->begin();
-    for (; add_it != entries->end() && add_it->first < group_end; ++add_it) {
-      JITCodeEntry* entry = add_it->second;
-      added.emplace_back(entry->symfile_addr_, entry->symfile_size_);
-    }
-    removed.clear();
-    auto remove_it = g_jit_removed_entries.lower_bound(group_ptr);
-    for (; remove_it != g_jit_removed_entries.end() && *remove_it < group_end; ++remove_it) {
-      removed.push_back(*remove_it);
-    }
-    CHECK_GT(added.size(), 0u);
-    if (added.size() == 1 && removed.size() == 0) {
-      packed_entries.insert(entries->extract(entries->begin()));
-      continue;  // Nothing changed in this memory range.
-=======
   DCHECK(dexfile != nullptr);
   // We register dex files in the class linker and free them in DexFile_closeDexFile, but
   // there might be cases where we load the dex file without using it in the class linker.
@@ -444,84 +348,17 @@
     if (elfs.size() == 1 && removed_subset.empty() && (*begin)->is_compressed_ == compress) {
       group_it = end;  // Go to next group.
       continue;
->>>>>>> 5a45d7b4
     }
 
     // Create new single JITCodeEntry that covers this memory range.
     uint64_t start_time = MicroTime();
-<<<<<<< HEAD
-    size_t symbols;
-    std::vector<uint8_t> packed = pack(isa, features, added, removed, compress, &symbols);
-=======
     size_t live_symbols;
     std::vector<uint8_t> packed = jit->GetJitCompiler()->PackElfFileForJIT(
         elfs, removed_subset, compress, &live_symbols);
->>>>>>> 5a45d7b4
     VLOG(jit)
         << "JIT mini-debug-info repacked"
         << " for " << group_ptr
         << " in " << MicroTime() - start_time << "us"
-<<<<<<< HEAD
-        << " files=" << added.size()
-        << " removed=" << removed.size()
-        << " symbols=" << symbols
-        << " size=" << PrettySize(packed.size())
-        << " compress=" << compress;
-
-    // Replace the old entries with the new one (with their lifetime temporally overlapping).
-    packed_entries.emplace(group_ptr, CreateJITCodeEntryInternal(
-        __jit_debug_descriptor,
-        __jit_debug_register_code_ptr,
-        ArrayRef<const uint8_t>(packed),
-        /*copy_symfile=*/ true));
-    for (auto it = entries->begin(); it != add_it; it = entries->erase(it)) {
-      DeleteJITCodeEntryInternal(__jit_debug_descriptor,
-                                 __jit_debug_register_code_ptr,
-                                 /*entry=*/ it->second,
-                                 /*free_symfile=*/ true);
-    }
-  }
-  entries->swap(packed_entries);
-}
-
-void AddNativeDebugInfoForJit(Thread* self,
-                              const void* code_ptr,
-                              const std::vector<uint8_t>& symfile,
-                              PackElfFileForJITFunction pack,
-                              InstructionSet isa,
-                              const InstructionSetFeatures* features) {
-  MutexLock mu(self, g_jit_debug_lock);
-  DCHECK_NE(symfile.size(), 0u);
-
-  // Pack and compress all entries. This will run on first compilation after a GC.
-  // Must be done before addition in case the added code_ptr is in the removed set.
-  if (!g_jit_removed_entries.empty()) {
-    g_compressed_jit_debug_entries.merge(g_uncompressed_jit_debug_entries);
-    if (pack != nullptr) {
-      RepackEntries(pack, isa, features, /*compress=*/ true, &g_compressed_jit_debug_entries);
-    } else {
-      // If repacking function is not provided, just remove the individual entries.
-      for (const void* removed_code_ptr : g_jit_removed_entries) {
-        auto it = g_compressed_jit_debug_entries.find(removed_code_ptr);
-        if (it != g_compressed_jit_debug_entries.end()) {
-          DeleteJITCodeEntryInternal(__jit_debug_descriptor,
-                                     __jit_debug_register_code_ptr,
-                                     /*entry=*/ it->second,
-                                     /*free_symfile=*/ true);
-          g_compressed_jit_debug_entries.erase(it);
-        }
-      }
-    }
-    g_jit_removed_entries.clear();
-    g_jit_num_unpacked_entries = 0;
-  }
-
-  JITCodeEntry* entry = CreateJITCodeEntryInternal(
-      __jit_debug_descriptor,
-      __jit_debug_register_code_ptr,
-      ArrayRef<const uint8_t>(symfile),
-      /*copy_symfile=*/ true);
-=======
         << " elfs=" << elfs.size()
         << " dead=" << removed_subset.size()
         << " live=" << live_symbols
@@ -561,51 +398,12 @@
       /*addr=*/ code_ptr,
       /*allow_packing=*/ allow_packing,
       /*is_compressed=*/ false);
->>>>>>> 5a45d7b4
 
   VLOG(jit)
       << "JIT mini-debug-info added"
       << " for " << code_ptr
       << " size=" << PrettySize(symfile.size());
 
-<<<<<<< HEAD
-  // We don't provide code_ptr for type debug info, which means we cannot free it later.
-  // (this only happens when --generate-debug-info flag is enabled for the purpose
-  // of being debugged with gdb; it does not happen for debuggable apps by default).
-  if (code_ptr == nullptr) {
-    return;
-  }
-
-  g_uncompressed_jit_debug_entries.emplace(code_ptr, entry);
-  // Count how many entries we have added since the last mini-debug-info packing.
-  // We avoid g_uncompressed_jit_debug_entries.size() because it can shrink during packing.
-  ++g_jit_num_unpacked_entries;
-
-  // Pack (but don't compress) recent entries - this is cheap and reduces memory use by ~4x.
-  // We delay compression until after GC since it is more expensive (and saves further ~4x).
-  if (g_jit_num_unpacked_entries >= kJitMaxUnpackedEntries && pack != nullptr) {
-    RepackEntries(pack, isa, features, /*compress=*/ false, &g_uncompressed_jit_debug_entries);
-    g_jit_num_unpacked_entries = 0;
-  }
-}
-
-void RemoveNativeDebugInfoForJit(Thread* self, const void* code_ptr) {
-  MutexLock mu(self, g_jit_debug_lock);
-  // We generate JIT native debug info only if the right runtime flags are enabled,
-  // but we try to remove it unconditionally whenever code is freed from JIT cache.
-  if (!g_uncompressed_jit_debug_entries.empty() || !g_compressed_jit_debug_entries.empty()) {
-    g_jit_removed_entries.insert(code_ptr);
-  }
-}
-
-size_t GetJitMiniDebugInfoMemUsage() {
-  MutexLock mu(Thread::Current(), g_jit_debug_lock);
-  size_t size = 0;
-  for (const auto& entries : {g_uncompressed_jit_debug_entries, g_compressed_jit_debug_entries}) {
-    for (const auto& entry : entries) {
-      size += sizeof(JITCodeEntry) + entry.second->symfile_size_ + /*map entry*/ 4 * sizeof(void*);
-    }
-=======
   // Automatically repack entries on regular basis to save space.
   // Pack (but don't compress) recent entries - this is cheap and reduces memory use by ~4x.
   // We delay compression until after GC since it is more expensive (and saves further ~4x).
@@ -634,7 +432,6 @@
   size_t size = 0;
   for (JITCodeEntry* it = __jit_debug_descriptor.head_; it != nullptr; it = it->next_) {
     size += sizeof(JITCodeEntry) + it->symfile_size_;
->>>>>>> 5a45d7b4
   }
   return size;
 }
