--- conflicted
+++ resolved
@@ -19,10 +19,6 @@
 #include <sstream>
 
 #include <android-base/logging.h>
-<<<<<<< HEAD
-#include <android-base/unique_fd.h>
-=======
->>>>>>> 5a45d7b4
 
 #include "arch/context.h"
 #include "art_method-inl.h"
@@ -61,36 +57,11 @@
 #include "thread-current-inl.h"
 #include "thread_list.h"
 
-using android::base::unique_fd;
-
 namespace art {
 namespace jit {
 
 static constexpr size_t kCodeSizeLogThreshold = 50 * KB;
 static constexpr size_t kStackMapSizeLogThreshold = 50 * KB;
-
-// Data cache will be half of the capacity
-// Code cache will be the other half of the capacity.
-// TODO: Make this variable?
-static constexpr size_t kCodeAndDataCapacityDivider = 2;
-
-static constexpr int kProtR = PROT_READ;
-static constexpr int kProtRW = PROT_READ | PROT_WRITE;
-static constexpr int kProtRWX = PROT_READ | PROT_WRITE | PROT_EXEC;
-static constexpr int kProtRX = PROT_READ | PROT_EXEC;
-
-namespace {
-
-// Translate an address belonging to one memory map into an address in a second. This is useful
-// when there are two virtual memory ranges for the same physical memory range.
-template <typename T>
-T* TranslateAddress(T* src_ptr, const MemMap& src, const MemMap& dst) {
-  CHECK(src.HasAddress(src_ptr));
-  uint8_t* const raw_src_ptr = reinterpret_cast<uint8_t*>(src_ptr);
-  return reinterpret_cast<T*>(raw_src_ptr - src.Begin() + dst.Begin());
-}
-
-}  // namespace
 
 class JitCodeCache::JniStubKey {
  public:
@@ -193,39 +164,6 @@
   std::vector<ArtMethod*> methods_;
 };
 
-<<<<<<< HEAD
-bool JitCodeCache::InitializeMappings(bool rwx_memory_allowed,
-                                      bool is_zygote,
-                                      std::string* error_msg) {
-  ScopedTrace trace(__PRETTY_FUNCTION__);
-
-  const size_t capacity = max_capacity_;
-  const size_t data_capacity = capacity / kCodeAndDataCapacityDivider;
-  const size_t exec_capacity = capacity - data_capacity;
-
-  // File descriptor enabling dual-view mapping of code section.
-  unique_fd mem_fd;
-
-  // Zygote shouldn't create a shared mapping for JIT, so we cannot use dual view
-  // for it.
-  if (!is_zygote) {
-    // Bionic supports memfd_create, but the call may fail on older kernels.
-    mem_fd = unique_fd(art::memfd_create("/jit-cache", /* flags= */ 0));
-    if (mem_fd.get() < 0) {
-      std::ostringstream oss;
-      oss << "Failed to initialize dual view JIT. memfd_create() error: " << strerror(errno);
-      if (!rwx_memory_allowed) {
-        // Without using RWX page permissions, the JIT can not fallback to single mapping as it
-        // requires tranitioning the code pages to RWX for updates.
-        *error_msg = oss.str();
-        return false;
-      }
-      VLOG(jit) << oss.str();
-    }
-  }
-
-  if (mem_fd.get() >= 0 && ftruncate(mem_fd, capacity) != 0) {
-=======
 JitCodeCache* JitCodeCache::Create(bool used_only_for_profile_data,
                                    bool rwx_memory_allowed,
                                    bool is_zygote,
@@ -247,162 +185,6 @@
   // in the data cache. If the maps are more than 4G apart, having multiple maps wouldn't work.
   // Ensure we're below 1 GB to be safe.
   if (max_capacity > 1 * GB) {
->>>>>>> 5a45d7b4
-    std::ostringstream oss;
-    oss << "Failed to initialize memory file: " << strerror(errno);
-    *error_msg = oss.str();
-    return false;
-  }
-
-<<<<<<< HEAD
-  std::string data_cache_name = is_zygote ? "zygote-data-code-cache" : "data-code-cache";
-  std::string exec_cache_name = is_zygote ? "zygote-jit-code-cache" : "jit-code-cache";
-
-  std::string error_str;
-  // Map name specific for android_os_Debug.cpp accounting.
-  // Map in low 4gb to simplify accessing root tables for x86_64.
-  // We could do PC-relative addressing to avoid this problem, but that
-  // would require reserving code and data area before submitting, which
-  // means more windows for the code memory to be RWX.
-  int base_flags;
-  MemMap data_pages;
-  if (mem_fd.get() >= 0) {
-    // Dual view of JIT code cache case. Create an initial mapping of data pages large enough
-    // for data and non-writable view of JIT code pages. We use the memory file descriptor to
-    // enable dual mapping - we'll create a second mapping using the descriptor below. The
-    // mappings will look like:
-    //
-    //       VA                  PA
-    //
-    //       +---------------+
-    //       | non exec code |\
-    //       +---------------+ \
-    //       :               :\ \
-    //       +---------------+.\.+---------------+
-    //       |  exec code    |  \|     code      |
-    //       +---------------+...+---------------+
-    //       |      data     |   |     data      |
-    //       +---------------+...+---------------+
-    //
-    // In this configuration code updates are written to the non-executable view of the code
-    // cache, and the executable view of the code cache has fixed RX memory protections.
-    //
-    // This memory needs to be mapped shared as the code portions will have two mappings.
-    base_flags = MAP_SHARED;
-    data_pages = MemMap::MapFile(
-        data_capacity + exec_capacity,
-        kProtRW,
-        base_flags,
-        mem_fd,
-        /* start= */ 0,
-        /* low_4gb= */ true,
-        data_cache_name.c_str(),
-        &error_str);
-  } else {
-    // Single view of JIT code cache case. Create an initial mapping of data pages large enough
-    // for data and JIT code pages. The mappings will look like:
-    //
-    //       VA                  PA
-    //
-    //       +---------------+...+---------------+
-    //       |  exec code    |   |     code      |
-    //       +---------------+...+---------------+
-    //       |      data     |   |     data      |
-    //       +---------------+...+---------------+
-    //
-    // In this configuration code updates are written to the executable view of the code cache,
-    // and the executable view of the code cache transitions RX to RWX for the update and then
-    // back to RX after the update.
-    base_flags = MAP_PRIVATE | MAP_ANON;
-    data_pages = MemMap::MapAnonymous(
-        data_cache_name.c_str(),
-        data_capacity + exec_capacity,
-        kProtRW,
-        /* low_4gb= */ true,
-        &error_str);
-  }
-
-  if (!data_pages.IsValid()) {
-    std::ostringstream oss;
-    oss << "Failed to create read write cache: " << error_str << " size=" << capacity;
-    *error_msg = oss.str();
-    return false;
-  }
-
-  MemMap exec_pages;
-  MemMap non_exec_pages;
-  if (exec_capacity > 0) {
-    uint8_t* const divider = data_pages.Begin() + data_capacity;
-    // Set initial permission for executable view to catch any SELinux permission problems early
-    // (for processes that cannot map WX pages). Otherwise, this region does not need to be
-    // executable as there is no code in the cache yet.
-    exec_pages = data_pages.RemapAtEnd(divider,
-                                       exec_cache_name.c_str(),
-                                       kProtRX,
-                                       base_flags | MAP_FIXED,
-                                       mem_fd.get(),
-                                       (mem_fd.get() >= 0) ? data_capacity : 0,
-                                       &error_str);
-    if (!exec_pages.IsValid()) {
-      std::ostringstream oss;
-      oss << "Failed to create read execute code cache: " << error_str << " size=" << capacity;
-      *error_msg = oss.str();
-      return false;
-    }
-
-    if (mem_fd.get() >= 0) {
-      // For dual view, create the secondary view of code memory used for updating code. This view
-      // is never executable.
-      std::string name = exec_cache_name + "-rw";
-      non_exec_pages = MemMap::MapFile(exec_capacity,
-                                       kProtR,
-                                       base_flags,
-                                       mem_fd,
-                                       /* start= */ data_capacity,
-                                       /* low_4GB= */ false,
-                                       name.c_str(),
-                                       &error_str);
-      if (!non_exec_pages.IsValid()) {
-        static const char* kFailedNxView = "Failed to map non-executable view of JIT code cache";
-        if (rwx_memory_allowed) {
-          // Log and continue as single view JIT (requires RWX memory).
-          VLOG(jit) << kFailedNxView;
-        } else {
-          *error_msg = kFailedNxView;
-          return false;
-        }
-      }
-    }
-  } else {
-    // Profiling only. No memory for code required.
-  }
-
-  data_pages_ = std::move(data_pages);
-  exec_pages_ = std::move(exec_pages);
-  non_exec_pages_ = std::move(non_exec_pages);
-  return true;
-}
-
-JitCodeCache* JitCodeCache::Create(bool used_only_for_profile_data,
-                                   bool rwx_memory_allowed,
-                                   bool is_zygote,
-                                   std::string* error_msg) {
-  // Register for membarrier expedited sync core if JIT will be generating code.
-  if (!used_only_for_profile_data) {
-    if (art::membarrier(art::MembarrierCommand::kRegisterPrivateExpeditedSyncCore) != 0) {
-      // MEMBARRIER_CMD_PRIVATE_EXPEDITED_SYNC_CORE ensures that CPU instruction pipelines are
-      // flushed and it's used when adding code to the JIT. The memory used by the new code may
-      // have just been released and, in theory, the old code could still be in a pipeline.
-      VLOG(jit) << "Kernel does not support membarrier sync-core";
-    }
-  }
-
-  // Check whether the provided max capacity in options is below 1GB.
-  size_t max_capacity = Runtime::Current()->GetJITOptions()->GetCodeCacheMaxCapacity();
-  // We need to have 32 bit offsets from method headers in code cache which point to things
-  // in the data cache. If the maps are more than 4G apart, having multiple maps wouldn't work.
-  // Ensure we're below 1 GB to be safe.
-  if (max_capacity > 1 * GB) {
     std::ostringstream oss;
     oss << "Maxium code cache capacity is limited to 1 GB, "
         << PrettySize(max_capacity) << " is too big";
@@ -410,25 +192,6 @@
     return nullptr;
   }
 
-  size_t initial_capacity = Runtime::Current()->GetJITOptions()->GetCodeCacheInitialCapacity();
-
-  std::unique_ptr<JitCodeCache> jit_code_cache(new JitCodeCache());
-
-  MutexLock mu(Thread::Current(), jit_code_cache->lock_);
-  jit_code_cache->InitializeState(initial_capacity, max_capacity);
-
-  // Zygote should never collect code to share the memory with the children.
-  if (is_zygote) {
-    jit_code_cache->garbage_collect_code_ = false;
-  }
-
-  if (!jit_code_cache->InitializeMappings(rwx_memory_allowed, is_zygote, error_msg)) {
-    return nullptr;
-  }
-
-  jit_code_cache->InitializeSpaces();
-
-=======
   MutexLock mu(Thread::Current(), *Locks::jit_lock_);
   JitMemoryRegion region;
   if (!region.Initialize(initial_capacity,
@@ -448,7 +211,6 @@
     jit_code_cache->private_region_ = std::move(region);
   }
 
->>>>>>> 5a45d7b4
   VLOG(jit) << "Created jit code cache: initial capacity="
             << PrettySize(initial_capacity)
             << ", maximum capacity="
@@ -458,15 +220,6 @@
 }
 
 JitCodeCache::JitCodeCache()
-<<<<<<< HEAD
-    : lock_("Jit code cache", kJitCodeCacheLock),
-      lock_cond_("Jit code cache condition variable", lock_),
-      collection_in_progress_(false),
-      last_collection_increased_code_cache_(false),
-      garbage_collect_code_(true),
-      used_memory_for_data_(0),
-      used_memory_for_code_(0),
-=======
     : is_weak_access_enabled_(true),
       inline_cache_cond_("Jit inline cache condition variable", *Locks::jit_lock_),
       zygote_map_(&shared_region_),
@@ -474,84 +227,18 @@
       collection_in_progress_(false),
       last_collection_increased_code_cache_(false),
       garbage_collect_code_(true),
->>>>>>> 5a45d7b4
       number_of_compilations_(0),
       number_of_osr_compilations_(0),
       number_of_collections_(0),
       histogram_stack_map_memory_use_("Memory used for stack maps", 16),
       histogram_code_memory_use_("Memory used for compiled code", 16),
-<<<<<<< HEAD
-      histogram_profiling_info_memory_use_("Memory used for profiling info", 16),
-      is_weak_access_enabled_(true),
-      inline_cache_cond_("Jit inline cache condition variable", lock_),
-      zygote_data_pages_(),
-      zygote_exec_pages_(),
-      zygote_data_mspace_(nullptr),
-      zygote_exec_mspace_(nullptr) {
-}
-
-void JitCodeCache::InitializeState(size_t initial_capacity, size_t max_capacity) {
-  CHECK_GE(max_capacity, initial_capacity);
-  CHECK(max_capacity <= 1 * GB) << "The max supported size for JIT code cache is 1GB";
-  // Align both capacities to page size, as that's the unit mspaces use.
-  initial_capacity = RoundDown(initial_capacity, 2 * kPageSize);
-  max_capacity = RoundDown(max_capacity, 2 * kPageSize);
-
-  used_memory_for_data_ = 0;
-  used_memory_for_code_ = 0;
-  number_of_compilations_ = 0;
-  number_of_osr_compilations_ = 0;
-  number_of_collections_ = 0;
-
-  data_pages_ = MemMap();
-  exec_pages_ = MemMap();
-  non_exec_pages_ = MemMap();
-  initial_capacity_ = initial_capacity;
-  max_capacity_ = max_capacity;
-  current_capacity_ = initial_capacity,
-  data_end_ = initial_capacity / kCodeAndDataCapacityDivider;
-  exec_end_ = initial_capacity - data_end_;
-}
-
-void JitCodeCache::InitializeSpaces() {
-  // Initialize the data heap
-  data_mspace_ = create_mspace_with_base(data_pages_.Begin(), data_end_, false /*locked*/);
-  CHECK(data_mspace_ != nullptr) << "create_mspace_with_base (data) failed";
-
-  // Initialize the code heap
-  MemMap* code_heap = nullptr;
-  if (non_exec_pages_.IsValid()) {
-    code_heap = &non_exec_pages_;
-  } else if (exec_pages_.IsValid()) {
-    code_heap = &exec_pages_;
-  }
-  if (code_heap != nullptr) {
-    // Make all pages reserved for the code heap writable. The mspace allocator, that manages the
-    // heap, will take and initialize pages in create_mspace_with_base().
-    CheckedCall(mprotect, "create code heap", code_heap->Begin(), code_heap->Size(), kProtRW);
-    exec_mspace_ = create_mspace_with_base(code_heap->Begin(), exec_end_, false /*locked*/);
-    CHECK(exec_mspace_ != nullptr) << "create_mspace_with_base (exec) failed";
-    SetFootprintLimit(initial_capacity_);
-    // Protect pages containing heap metadata. Updates to the code heap toggle write permission to
-    // perform the update and there are no other times write access is required.
-    CheckedCall(mprotect, "protect code heap", code_heap->Begin(), code_heap->Size(), kProtR);
-  } else {
-    exec_mspace_ = nullptr;
-    SetFootprintLimit(initial_capacity_);
-  }
-=======
       histogram_profiling_info_memory_use_("Memory used for profiling info", 16) {
->>>>>>> 5a45d7b4
 }
 
 JitCodeCache::~JitCodeCache() {}
 
 bool JitCodeCache::ContainsPc(const void* ptr) const {
-<<<<<<< HEAD
-  return exec_pages_.HasAddress(ptr) || zygote_exec_pages_.HasAddress(ptr);
-=======
   return private_region_.IsInExecSpace(ptr) || shared_region_.IsInExecSpace(ptr);
->>>>>>> 5a45d7b4
 }
 
 bool JitCodeCache::WillExecuteJitCode(ArtMethod* method) {
@@ -605,7 +292,6 @@
   // find the instrumentation entrypoint.
   if (LIKELY(GetGarbageCollectCode())) {
     return nullptr;
-<<<<<<< HEAD
   }
   ProfilingInfo* info = method->GetProfilingInfo(kRuntimePointerSize);
   if (info == nullptr) {
@@ -617,69 +303,6 @@
   return info->GetSavedEntryPoint();
 }
 
-const void* JitCodeCache::GetZygoteSavedEntryPoint(ArtMethod* method) {
-  if (Runtime::Current()->IsUsingApexBootImageLocation() &&
-      // Currently only applies to boot classpath
-      method->GetDeclaringClass()->GetClassLoader() == nullptr) {
-    const void* entry_point = nullptr;
-    if (method->IsNative()) {
-      const void* code_ptr = GetJniStubCode(method);
-      if (code_ptr != nullptr) {
-        entry_point = OatQuickMethodHeader::FromCodePointer(code_ptr)->GetEntryPoint();
-      }
-    } else {
-      ProfilingInfo* profiling_info = method->GetProfilingInfo(kRuntimePointerSize);
-      if (profiling_info != nullptr) {
-        entry_point = profiling_info->GetSavedEntryPoint();
-      }
-    }
-    if (Runtime::Current()->IsZygote() || IsInZygoteExecSpace(entry_point)) {
-      return entry_point;
-    }
-  }
-  return nullptr;
-}
-
-class ScopedCodeCacheWrite : ScopedTrace {
- public:
-  explicit ScopedCodeCacheWrite(const JitCodeCache* const code_cache)
-      : ScopedTrace("ScopedCodeCacheWrite"),
-        code_cache_(code_cache) {
-    ScopedTrace trace("mprotect all");
-    const MemMap* const updatable_pages = code_cache_->GetUpdatableCodeMapping();
-    if (updatable_pages != nullptr) {
-      int prot = code_cache_->HasDualCodeMapping() ? kProtRW : kProtRWX;
-      CheckedCall(mprotect, "Cache +W", updatable_pages->Begin(), updatable_pages->Size(), prot);
-    }
-  }
-
-  ~ScopedCodeCacheWrite() {
-    ScopedTrace trace("mprotect code");
-    const MemMap* const updatable_pages = code_cache_->GetUpdatableCodeMapping();
-    if (updatable_pages != nullptr) {
-      int prot = code_cache_->HasDualCodeMapping() ? kProtR : kProtRX;
-      CheckedCall(mprotect, "Cache -W", updatable_pages->Begin(), updatable_pages->Size(), prot);
-    }
-=======
->>>>>>> 5a45d7b4
-  }
-  ProfilingInfo* info = method->GetProfilingInfo(kRuntimePointerSize);
-  if (info == nullptr) {
-    return nullptr;
-  }
-  // When GC is disabled for trampoline tracing we will use SavedEntrypoint to hold the actual
-  // jit-compiled version of the method. If jit-gc is disabled for other reasons this will just be
-  // nullptr.
-  return info->GetSavedEntryPoint();
-}
-
-<<<<<<< HEAD
- private:
-  const JitCodeCache* const code_cache_;
-
-  DISALLOW_COPY_AND_ASSIGN(ScopedCodeCacheWrite);
-};
-=======
 const void* JitCodeCache::GetSavedEntryPointOfPreCompiledMethod(ArtMethod* method) {
   if (Runtime::Current()->IsUsingApexBootImageLocation() && method->IsPreCompiled()) {
     const void* code_ptr = nullptr;
@@ -699,16 +322,10 @@
   }
   return nullptr;
 }
->>>>>>> 5a45d7b4
 
 uint8_t* JitCodeCache::CommitCode(Thread* self,
                                   JitMemoryRegion* region,
                                   ArtMethod* method,
-<<<<<<< HEAD
-                                  uint8_t* stack_map,
-                                  uint8_t* roots_data,
-=======
->>>>>>> 5a45d7b4
                                   const uint8_t* code,
                                   size_t code_size,
                                   const uint8_t* stack_map,
@@ -716,20 +333,11 @@
                                   uint8_t* roots_data,
                                   const std::vector<Handle<mirror::Object>>& roots,
                                   bool osr,
-<<<<<<< HEAD
-                                  const std::vector<Handle<mirror::Object>>& roots,
-=======
->>>>>>> 5a45d7b4
                                   bool has_should_deoptimize_flag,
                                   const ArenaSet<ArtMethod*>& cha_single_implementation_list) {
   uint8_t* result = CommitCodeInternal(self,
                                        region,
                                        method,
-<<<<<<< HEAD
-                                       stack_map,
-                                       roots_data,
-=======
->>>>>>> 5a45d7b4
                                        code,
                                        code_size,
                                        stack_map,
@@ -745,11 +353,6 @@
     result = CommitCodeInternal(self,
                                 region,
                                 method,
-<<<<<<< HEAD
-                                stack_map,
-                                roots_data,
-=======
->>>>>>> 5a45d7b4
                                 code,
                                 code_size,
                                 stack_map,
@@ -772,19 +375,8 @@
   return in_collection;
 }
 
-static size_t GetJitCodeAlignment() {
-  if (kRuntimeISA == InstructionSet::kArm || kRuntimeISA == InstructionSet::kThumb2) {
-    // Some devices with 32-bit ARM kernels need additional JIT code alignment when using dual
-    // view JIT (b/132205399). The alignment returned here coincides with the typical ARM d-cache
-    // line (though the value should be probed ideally). Both the method header and code in the
-    // cache are aligned to this size. Anything less than 64-bytes exhibits the problem.
-    return 64;
-  }
-  return GetInstructionSetAlignment(kRuntimeISA);
-}
-
 static uintptr_t FromCodeToAllocation(const void* code) {
-  size_t alignment = GetJitCodeAlignment();
+  size_t alignment = GetInstructionSetAlignment(kRuntimeISA);
   return reinterpret_cast<uintptr_t>(code) - RoundUp(sizeof(OatQuickMethodHeader), alignment);
 }
 
@@ -794,27 +386,12 @@
   return reinterpret_cast<const uint32_t*>(stack_map)[-1];
 }
 
-<<<<<<< HEAD
-static void FillRootTableLength(uint8_t* roots_data, uint32_t length) {
-  // Store the length of the table at the end. This will allow fetching it from a `stack_map`
-  // pointer.
-  reinterpret_cast<uint32_t*>(roots_data)[length] = length;
-}
-
-static const uint8_t* FromStackMapToRoots(const uint8_t* stack_map_data) {
-  return stack_map_data - ComputeRootTableSize(GetNumberOfRoots(stack_map_data));
-}
-
-static void DCheckRootsAreValid(const std::vector<Handle<mirror::Object>>& roots)
-=======
 static void DCheckRootsAreValid(const std::vector<Handle<mirror::Object>>& roots,
                                 bool is_shared_region)
->>>>>>> 5a45d7b4
     REQUIRES(!Locks::intern_table_lock_) REQUIRES_SHARED(Locks::mutator_lock_) {
   if (!kIsDebugBuild) {
     return;
   }
-<<<<<<< HEAD
   // Put all roots in `roots_data`.
   for (Handle<mirror::Object> object : roots) {
     // Ensure the string is strongly interned. b/32995596
@@ -823,31 +400,10 @@
       ClassLinker* class_linker = Runtime::Current()->GetClassLinker();
       CHECK(class_linker->GetInternTable()->LookupStrong(Thread::Current(), str) != nullptr);
     }
-  }
-}
-
-void JitCodeCache::FillRootTable(uint8_t* roots_data,
-                                 const std::vector<Handle<mirror::Object>>& roots) {
-  GcRoot<mirror::Object>* gc_roots = reinterpret_cast<GcRoot<mirror::Object>*>(roots_data);
-  const uint32_t length = roots.size();
-  // Put all roots in `roots_data`.
-  for (uint32_t i = 0; i < length; ++i) {
-    ObjPtr<mirror::Object> object = roots[i].Get();
-    gc_roots[i] = GcRoot<mirror::Object>(object);
-=======
-  // Put all roots in `roots_data`.
-  for (Handle<mirror::Object> object : roots) {
-    // Ensure the string is strongly interned. b/32995596
-    if (object->IsString()) {
-      ObjPtr<mirror::String> str = object->AsString();
-      ClassLinker* class_linker = Runtime::Current()->GetClassLinker();
-      CHECK(class_linker->GetInternTable()->LookupStrong(Thread::Current(), str) != nullptr);
-    }
     // Ensure that we don't put movable objects in the shared region.
     if (is_shared_region) {
       CHECK(!Runtime::Current()->GetHeap()->IsMovableObject(object.Get()));
     }
->>>>>>> 5a45d7b4
   }
 }
 
@@ -934,41 +490,22 @@
   }
 }
 
-<<<<<<< HEAD
-void JitCodeCache::FreeCodeAndData(const void* code_ptr) {
-=======
 void JitCodeCache::FreeCodeAndData(const void* code_ptr, bool free_debug_info) {
->>>>>>> 5a45d7b4
   if (IsInZygoteExecSpace(code_ptr)) {
     // No need to free, this is shared memory.
     return;
   }
   uintptr_t allocation = FromCodeToAllocation(code_ptr);
-<<<<<<< HEAD
-  // Notify native debugger that we are about to remove the code.
-  // It does nothing if we are not using native debugger.
-  RemoveNativeDebugInfoForJit(Thread::Current(), code_ptr);
-=======
   if (free_debug_info) {
     // Remove compressed mini-debug info for the method.
     // TODO: This is expensive, so we should always do it in the caller in bulk.
     RemoveNativeDebugInfoForJit(ArrayRef<const void*>(&code_ptr, 1));
   }
->>>>>>> 5a45d7b4
   if (OatQuickMethodHeader::FromCodePointer(code_ptr)->IsOptimized()) {
     private_region_.FreeData(GetRootTable(code_ptr));
   }  // else this is a JNI stub without any data.
 
-<<<<<<< HEAD
-  uint8_t* code_allocation = reinterpret_cast<uint8_t*>(allocation);
-  if (HasDualCodeMapping()) {
-    code_allocation = TranslateAddress(code_allocation, exec_pages_, non_exec_pages_);
-  }
-
-  FreeCode(code_allocation);
-=======
   private_region_.FreeCode(reinterpret_cast<uint8_t*>(allocation));
->>>>>>> 5a45d7b4
 }
 
 void JitCodeCache::FreeAllMethodHeaders(
@@ -977,22 +514,13 @@
   // first since once we do FreeCode() below, the memory can be reused
   // so it's possible for the same method_header to start representing
   // different compile code.
-<<<<<<< HEAD
-  MutexLock mu(Thread::Current(), lock_);
-=======
   MutexLock mu(Thread::Current(), *Locks::jit_lock_);
->>>>>>> 5a45d7b4
   {
     MutexLock mu2(Thread::Current(), *Locks::cha_lock_);
     Runtime::Current()->GetClassLinker()->GetClassHierarchyAnalysis()
         ->RemoveDependentsWithMethodHeaders(method_headers);
   }
 
-<<<<<<< HEAD
-  ScopedCodeCacheWrite scc(this);
-  for (const OatQuickMethodHeader* method_header : method_headers) {
-    FreeCodeAndData(method_header->GetCode());
-=======
   // Remove compressed mini-debug info for the methods.
   std::vector<const void*> removed_symbols;
   removed_symbols.reserve(method_headers.size());
@@ -1005,7 +533,6 @@
   ScopedCodeCacheWrite scc(private_region_);
   for (const OatQuickMethodHeader* method_header : method_headers) {
     FreeCodeAndData(method_header->GetCode(), /*free_debug_info=*/ false);
->>>>>>> 5a45d7b4
   }
 }
 
@@ -1128,25 +655,6 @@
 
 void JitCodeCache::WaitForPotentialCollectionToCompleteRunnable(Thread* self) {
   while (collection_in_progress_) {
-<<<<<<< HEAD
-    lock_.Unlock(self);
-    {
-      ScopedThreadSuspension sts(self, kSuspended);
-      MutexLock mu(self, lock_);
-      WaitForPotentialCollectionToComplete(self);
-    }
-    lock_.Lock(self);
-  }
-}
-
-const MemMap* JitCodeCache::GetUpdatableCodeMapping() const {
-  if (HasDualCodeMapping()) {
-    return &non_exec_pages_;
-  } else if (HasCodeMapping()) {
-    return &exec_pages_;
-  } else {
-    return nullptr;
-=======
     Locks::jit_lock_->Unlock(self);
     {
       ScopedThreadSuspension sts(self, kSuspended);
@@ -1154,18 +662,12 @@
       WaitForPotentialCollectionToComplete(self);
     }
     Locks::jit_lock_->Lock(self);
->>>>>>> 5a45d7b4
   }
 }
 
 uint8_t* JitCodeCache::CommitCodeInternal(Thread* self,
                                           JitMemoryRegion* region,
                                           ArtMethod* method,
-<<<<<<< HEAD
-                                          uint8_t* stack_map,
-                                          uint8_t* roots_data,
-=======
->>>>>>> 5a45d7b4
                                           const uint8_t* code,
                                           size_t code_size,
                                           const uint8_t* stack_map,
@@ -1173,118 +675,10 @@
                                           uint8_t* roots_data,
                                           const std::vector<Handle<mirror::Object>>& roots,
                                           bool osr,
-<<<<<<< HEAD
-                                          const std::vector<Handle<mirror::Object>>& roots,
-=======
->>>>>>> 5a45d7b4
                                           bool has_should_deoptimize_flag,
                                           const ArenaSet<ArtMethod*>&
                                               cha_single_implementation_list) {
   DCHECK(!method->IsNative() || !osr);
-<<<<<<< HEAD
-
-  if (!method->IsNative()) {
-    // We need to do this before grabbing the lock_ because it needs to be able to see the string
-    // InternTable. Native methods do not have roots.
-    DCheckRootsAreValid(roots);
-  }
-
-  OatQuickMethodHeader* method_header = nullptr;
-  uint8_t* nox_memory = nullptr;
-  uint8_t* code_ptr = nullptr;
-
-  MutexLock mu(self, lock_);
-  // We need to make sure that there will be no jit-gcs going on and wait for any ongoing one to
-  // finish.
-  WaitForPotentialCollectionToCompleteRunnable(self);
-  {
-    ScopedCodeCacheWrite scc(this);
-
-    size_t alignment = GetJitCodeAlignment();
-    // Ensure the header ends up at expected instruction alignment.
-    size_t header_size = RoundUp(sizeof(OatQuickMethodHeader), alignment);
-    size_t total_size = header_size + code_size;
-
-    // AllocateCode allocates memory in non-executable region for alignment header and code. The
-    // header size may include alignment padding.
-    nox_memory = AllocateCode(total_size);
-    if (nox_memory == nullptr) {
-      return nullptr;
-    }
-
-    // code_ptr points to non-executable code.
-    code_ptr = nox_memory + header_size;
-    std::copy(code, code + code_size, code_ptr);
-    method_header = OatQuickMethodHeader::FromCodePointer(code_ptr);
-
-    // From here code_ptr points to executable code.
-    if (HasDualCodeMapping()) {
-      code_ptr = TranslateAddress(code_ptr, non_exec_pages_, exec_pages_);
-    }
-
-    new (method_header) OatQuickMethodHeader(
-        (stack_map != nullptr) ? code_ptr - stack_map : 0u,
-        code_size);
-
-    DCHECK(!Runtime::Current()->IsAotCompiler());
-    if (has_should_deoptimize_flag) {
-      method_header->SetHasShouldDeoptimizeFlag();
-    }
-
-    // Update method_header pointer to executable code region.
-    if (HasDualCodeMapping()) {
-      method_header = TranslateAddress(method_header, non_exec_pages_, exec_pages_);
-    }
-
-    // Both instruction and data caches need flushing to the point of unification where both share
-    // a common view of memory. Flushing the data cache ensures the dirty cachelines from the
-    // newly added code are written out to the point of unification. Flushing the instruction
-    // cache ensures the newly written code will be fetched from the point of unification before
-    // use. Memory in the code cache is re-cycled as code is added and removed. The flushes
-    // prevent stale code from residing in the instruction cache.
-    //
-    // Caches are flushed before write permission is removed because some ARMv8 Qualcomm kernels
-    // may trigger a segfault if a page fault occurs when requesting a cache maintenance
-    // operation. This is a kernel bug that we need to work around until affected devices
-    // (e.g. Nexus 5X and 6P) stop being supported or their kernels are fixed.
-    //
-    // For reference, this behavior is caused by this commit:
-    // https://android.googlesource.com/kernel/msm/+/3fbe6bc28a6b9939d0650f2f17eb5216c719950c
-    //
-    bool cache_flush_success = true;
-    if (HasDualCodeMapping()) {
-      // Flush the data cache lines associated with the non-executable copy of the code just added.
-      cache_flush_success = FlushCpuCaches(nox_memory, nox_memory + total_size);
-    }
-
-    // Invalidate i-cache for the executable mapping.
-    if (cache_flush_success) {
-      uint8_t* x_memory = reinterpret_cast<uint8_t*>(FromCodeToAllocation(code_ptr));
-      cache_flush_success = FlushCpuCaches(x_memory, x_memory + total_size);
-    }
-
-    // If flushing the cache has failed, reject the allocation because we can't guarantee
-    // correctness of the instructions present in the processor caches.
-    if (!cache_flush_success) {
-      PLOG(ERROR) << "Cache flush failed for JIT code, code not committed.";
-      FreeCode(nox_memory);
-      return nullptr;
-    }
-
-    // Ensure CPU instruction pipelines are flushed for all cores. This is necessary for
-    // correctness as code may still be in instruction pipelines despite the i-cache flush. It is
-    // not safe to assume that changing permissions with mprotect (RX->RWX->RX) will cause a TLB
-    // shootdown (incidentally invalidating the CPU pipelines by sending an IPI to all cores to
-    // notify them of the TLB invalidation). Some architectures, notably ARM and ARM64, have
-    // hardware support that broadcasts TLB invalidations and so their kernels have no software
-    // based TLB shootdown. The sync-core flavor of membarrier was introduced in Linux 4.16 to
-    // address this (see mbarrier(2)). The membarrier here will fail on prior kernels and on
-    // platforms lacking the appropriate support.
-    art::membarrier(art::MembarrierCommand::kPrivateExpeditedSyncCore);
-
-    number_of_compilations_++;
-  }
-=======
 
   if (!method->IsNative()) {
     // We need to do this before grabbing the lock_ because it needs to be able to see the string
@@ -1315,7 +709,6 @@
   }
 
   number_of_compilations_++;
->>>>>>> 5a45d7b4
 
   // We need to update the entry point in the runnable state for the instrumentation.
   {
@@ -1366,26 +759,10 @@
         }
       }
     } else {
-<<<<<<< HEAD
-      // Fill the root table before updating the entry point.
-      DCHECK_EQ(FromStackMapToRoots(stack_map), roots_data);
-      DCHECK_LE(roots_data, stack_map);
-      FillRootTable(roots_data, roots);
-      {
-        // Flush data cache, as compiled code references literals in it.
-        // TODO(oth): establish whether this is necessary.
-        if (!FlushCpuCaches(roots_data, roots_data + data_size)) {
-          PLOG(ERROR) << "Cache flush failed for JIT data, code not committed.";
-          ScopedCodeCacheWrite scc(this);
-          FreeCode(nox_memory);
-          return nullptr;
-        }
-=======
       if (method->IsPreCompiled() && IsSharedRegion(*region)) {
         zygote_map_.Put(code_ptr, method);
       } else {
         method_code_map_.Put(code_ptr, method);
->>>>>>> 5a45d7b4
       }
       if (osr) {
         number_of_osr_compilations_++;
@@ -1393,16 +770,6 @@
       } else if (class_linker->IsQuickResolutionStub(
           method->GetEntryPointFromQuickCompiledCode())) {
         // This situation currently only occurs in the jit-zygote mode.
-<<<<<<< HEAD
-        DCHECK(Runtime::Current()->IsZygote());
-        DCHECK(Runtime::Current()->IsUsingApexBootImageLocation());
-        DCHECK(method->GetProfilingInfo(kRuntimePointerSize) != nullptr);
-        DCHECK(method->GetDeclaringClass()->GetClassLoader() == nullptr);
-        // Save the entrypoint, so it can be fethed later once the class is
-        // initialized.
-        method->GetProfilingInfo(kRuntimePointerSize)->SetSavedEntryPoint(
-            method_header->GetEntryPoint());
-=======
         DCHECK(Runtime::Current()->IsUsingApexBootImageLocation());
         DCHECK(!garbage_collect_code_);
         DCHECK(method->IsPreCompiled());
@@ -1411,7 +778,6 @@
         if (!IsSharedRegion(*region)) {
           saved_compiled_methods_map_.Put(method, code_ptr);
         }
->>>>>>> 5a45d7b4
       } else {
         Runtime::Current()->GetInstrumentation()->UpdateMethodsCode(
             method, method_header->GetEntryPoint());
@@ -1516,11 +882,7 @@
 // any cached information it has on the method. All threads must be suspended before calling this
 // method. The compiled code for the method (if there is any) must not be in any threads call stack.
 void JitCodeCache::NotifyMethodRedefined(ArtMethod* method) {
-<<<<<<< HEAD
-  MutexLock mu(Thread::Current(), lock_);
-=======
   MutexLock mu(Thread::Current(), *Locks::jit_lock_);
->>>>>>> 5a45d7b4
   RemoveMethodLocked(method, /* release_memory= */ true);
 }
 
@@ -1568,29 +930,12 @@
 }
 
 void JitCodeCache::ClearEntryPointsInZygoteExecSpace() {
-<<<<<<< HEAD
-  MutexLock mu(Thread::Current(), lock_);
-  // Iterate over profiling infos to know which methods may have been JITted. Note that
-  // to be JITted, a method must have a profiling info.
-  for (ProfilingInfo* info : profiling_infos_) {
-    ArtMethod* method = info->GetMethod();
-    if (IsInZygoteExecSpace(method->GetEntryPointFromQuickCompiledCode())) {
-      method->SetEntryPointFromQuickCompiledCode(GetQuickToInterpreterBridge());
-    }
-    // If zygote does method tracing, or in some configuration where
-    // the JIT zygote does GC, we also need to clear the saved entry point
-    // in the profiling info.
-    if (IsInZygoteExecSpace(info->GetSavedEntryPoint())) {
-      info->SetSavedEntryPoint(nullptr);
-    }
-=======
   MutexLock mu(Thread::Current(), *Locks::jit_lock_);
   for (const auto& it : method_code_map_) {
     ArtMethod* method = it.second;
     if (IsInZygoteExecSpace(method->GetEntryPointFromQuickCompiledCode())) {
       method->SetEntryPointFromQuickCompiledCode(GetQuickToInterpreterBridge());
     }
->>>>>>> 5a45d7b4
   }
 }
 
@@ -1610,19 +955,6 @@
 void JitCodeCache::ClearData(Thread* self,
                              JitMemoryRegion* region,
                              uint8_t* roots_data) {
-<<<<<<< HEAD
-  DCHECK_EQ(FromStackMapToRoots(stack_map_data), roots_data);
-  MutexLock mu(self, lock_);
-  FreeData(reinterpret_cast<uint8_t*>(roots_data));
-}
-
-size_t JitCodeCache::ReserveData(Thread* self,
-                                 size_t stack_map_size,
-                                 size_t number_of_roots,
-                                 ArtMethod* method,
-                                 uint8_t** stack_map_data,
-                                 uint8_t** roots_data) {
-=======
   MutexLock mu(self, *Locks::jit_lock_);
   region->FreeData(reinterpret_cast<uint8_t*>(roots_data));
 }
@@ -1632,7 +964,6 @@
                                    size_t stack_map_size,
                                    size_t number_of_roots,
                                    ArtMethod* method) {
->>>>>>> 5a45d7b4
   size_t table_size = ComputeRootTableSize(number_of_roots);
   size_t size = RoundUp(stack_map_size + table_size, sizeof(void*));
   uint8_t* result = nullptr;
@@ -1652,20 +983,7 @@
               << " for stack maps of "
               << ArtMethod::PrettyMethod(method);
   }
-<<<<<<< HEAD
-  if (result != nullptr) {
-    *roots_data = result;
-    *stack_map_data = result + table_size;
-    FillRootTableLength(*roots_data, number_of_roots);
-    return size;
-  } else {
-    *roots_data = nullptr;
-    *stack_map_data = nullptr;
-    return 0;
-  }
-=======
   return result;
->>>>>>> 5a45d7b4
 }
 
 class MarkCodeClosure final : public Closure {
@@ -1725,43 +1043,6 @@
   lock_cond_.Broadcast(self);
 }
 
-<<<<<<< HEAD
-void JitCodeCache::SetFootprintLimit(size_t new_footprint) {
-  size_t data_space_footprint = new_footprint / kCodeAndDataCapacityDivider;
-  DCHECK(IsAlignedParam(data_space_footprint, kPageSize));
-  DCHECK_EQ(data_space_footprint * kCodeAndDataCapacityDivider, new_footprint);
-  mspace_set_footprint_limit(data_mspace_, data_space_footprint);
-  if (HasCodeMapping()) {
-    ScopedCodeCacheWrite scc(this);
-    mspace_set_footprint_limit(exec_mspace_, new_footprint - data_space_footprint);
-  }
-}
-
-bool JitCodeCache::IncreaseCodeCacheCapacity() {
-  if (current_capacity_ == max_capacity_) {
-    return false;
-  }
-
-  // Double the capacity if we're below 1MB, or increase it by 1MB if
-  // we're above.
-  if (current_capacity_ < 1 * MB) {
-    current_capacity_ *= 2;
-  } else {
-    current_capacity_ += 1 * MB;
-  }
-  if (current_capacity_ > max_capacity_) {
-    current_capacity_ = max_capacity_;
-  }
-
-  VLOG(jit) << "Increasing code cache capacity to " << PrettySize(current_capacity_);
-
-  SetFootprintLimit(current_capacity_);
-
-  return true;
-}
-
-=======
->>>>>>> 5a45d7b4
 void JitCodeCache::MarkCompiledCodeOnThreadStacks(Thread* self) {
   Barrier barrier(0);
   size_t threads_running_checkpoint = 0;
@@ -1797,15 +1078,9 @@
   // Wait for an existing collection, or let everyone know we are starting one.
   {
     ScopedThreadSuspension sts(self, kSuspended);
-<<<<<<< HEAD
-    MutexLock mu(self, lock_);
-    if (!garbage_collect_code_) {
-      IncreaseCodeCacheCapacity();
-=======
     MutexLock mu(self, *Locks::jit_lock_);
     if (!garbage_collect_code_) {
       private_region_.IncreaseCodeCacheCapacity();
->>>>>>> 5a45d7b4
       return;
     } else if (WaitForPotentialCollectionToComplete(self)) {
       return;
@@ -1813,14 +1088,9 @@
       number_of_collections_++;
       live_bitmap_.reset(CodeCacheBitmap::Create(
           "code-cache-bitmap",
-<<<<<<< HEAD
-          reinterpret_cast<uintptr_t>(exec_pages_.Begin()),
-          reinterpret_cast<uintptr_t>(exec_pages_.Begin() + current_capacity_ / 2)));
-=======
           reinterpret_cast<uintptr_t>(private_region_.GetExecPages()->Begin()),
           reinterpret_cast<uintptr_t>(
               private_region_.GetExecPages()->Begin() + private_region_.GetCurrentCapacity() / 2)));
->>>>>>> 5a45d7b4
       collection_in_progress_ = true;
     }
   }
@@ -1937,21 +1207,13 @@
 }
 
 bool JitCodeCache::GetGarbageCollectCode() {
-<<<<<<< HEAD
-  MutexLock mu(Thread::Current(), lock_);
-=======
   MutexLock mu(Thread::Current(), *Locks::jit_lock_);
->>>>>>> 5a45d7b4
   return garbage_collect_code_;
 }
 
 void JitCodeCache::SetGarbageCollectCode(bool value) {
   Thread* self = Thread::Current();
-<<<<<<< HEAD
-  MutexLock mu(self, lock_);
-=======
   MutexLock mu(self, *Locks::jit_lock_);
->>>>>>> 5a45d7b4
   if (garbage_collect_code_ != value) {
     if (garbage_collect_code_) {
       // When dynamically disabling the garbage collection, we neee
@@ -2202,39 +1464,17 @@
   return info;
 }
 
-<<<<<<< HEAD
-// NO_THREAD_SAFETY_ANALYSIS as this is called from mspace code, at which point the lock
-// is already held.
-void* JitCodeCache::MoreCore(const void* mspace, intptr_t increment) NO_THREAD_SAFETY_ANALYSIS {
-  if (mspace == exec_mspace_) {
-    DCHECK(exec_mspace_ != nullptr);
-    const MemMap* const code_pages = GetUpdatableCodeMapping();
-    void* result = code_pages->Begin() + exec_end_;
-    exec_end_ += increment;
-    return result;
-  } else {
-    DCHECK_EQ(data_mspace_, mspace);
-    void* result = data_pages_.Begin() + data_end_;
-    data_end_ += increment;
-    return result;
-  }
-=======
 void* JitCodeCache::MoreCore(const void* mspace, intptr_t increment) {
   return shared_region_.OwnsSpace(mspace)
       ? shared_region_.MoreCore(mspace, increment)
       : private_region_.MoreCore(mspace, increment);
->>>>>>> 5a45d7b4
 }
 
 void JitCodeCache::GetProfiledMethods(const std::set<std::string>& dex_base_locations,
                                       std::vector<ProfileMethodInfo>& methods) {
   Thread* self = Thread::Current();
   WaitUntilInlineCacheAccessible(self);
-<<<<<<< HEAD
-  MutexLock mu(self, lock_);
-=======
   MutexLock mu(self, *Locks::jit_lock_);
->>>>>>> 5a45d7b4
   ScopedTrace trace(__FUNCTION__);
   uint16_t jit_compile_threshold = Runtime::Current()->GetJITOptions()->GetCompileThreshold();
   for (const ProfilingInfo* info : profiling_infos_) {
@@ -2330,15 +1570,9 @@
 
   ClassLinker* class_linker = Runtime::Current()->GetClassLinker();
   if (class_linker->IsQuickResolutionStub(method->GetEntryPointFromQuickCompiledCode())) {
-<<<<<<< HEAD
-    if (!Runtime::Current()->IsUsingApexBootImageLocation() || !Runtime::Current()->IsZygote()) {
-      // Unless we're running as zygote in the jitzygote experiment, we currently don't save
-      // the JIT compiled code if we cannot update the entrypoint due to having the resolution stub.
-=======
     if (!prejit) {
       // Unless we're pre-jitting, we currently don't save the JIT compiled code if we cannot
       // update the entrypoint due to having the resolution stub.
->>>>>>> 5a45d7b4
       VLOG(jit) << "Not compiling "
                 << method->PrettyMethod()
                 << " because it has the resolution stub";
@@ -2348,11 +1582,7 @@
     }
   }
 
-<<<<<<< HEAD
-  MutexLock mu(self, lock_);
-=======
   MutexLock mu(self, *Locks::jit_lock_);
->>>>>>> 5a45d7b4
   if (osr && (osr_code_map_.find(method) != osr_code_map_.end())) {
     return false;
   }
@@ -2394,17 +1624,6 @@
   } else {
     ProfilingInfo* info = method->GetProfilingInfo(kRuntimePointerSize);
     if (info == nullptr) {
-<<<<<<< HEAD
-      VLOG(jit) << method->PrettyMethod() << " needs a ProfilingInfo to be compiled";
-      // Because the counter is not atomic, there are some rare cases where we may not hit the
-      // threshold for creating the ProfilingInfo. Reset the counter now to "correct" this.
-      ClearMethodCounter(method, /*was_warm=*/ false);
-      return false;
-    }
-
-    if (info->IsMethodBeingCompiled(osr)) {
-      return false;
-=======
       // When prejitting, we don't allocate a profiling info.
       if (!prejit && !IsSharedRegion(*region)) {
         VLOG(jit) << method->PrettyMethod() << " needs a ProfilingInfo to be compiled";
@@ -2418,7 +1637,6 @@
         return false;
       }
       info->SetIsMethodBeingCompiled(true, osr);
->>>>>>> 5a45d7b4
     }
     return true;
   }
@@ -2493,53 +1711,6 @@
       osr_code_map_.erase(it);
     }
   }
-<<<<<<< HEAD
-}
-
-uint8_t* JitCodeCache::AllocateCode(size_t allocation_size) {
-  // Each allocation should be on its own set of cache lines. The allocation must be large enough
-  // for header, code, and any padding.
-  size_t alignment = GetJitCodeAlignment();
-  uint8_t* result = reinterpret_cast<uint8_t*>(
-      mspace_memalign(exec_mspace_, alignment, allocation_size));
-  size_t header_size = RoundUp(sizeof(OatQuickMethodHeader), alignment);
-  // Ensure the header ends up at expected instruction alignment.
-  DCHECK_ALIGNED_PARAM(reinterpret_cast<uintptr_t>(result + header_size), alignment);
-  used_memory_for_code_ += mspace_usable_size(result);
-  return result;
-}
-
-void JitCodeCache::FreeCode(uint8_t* code) {
-  if (IsInZygoteExecSpace(code)) {
-    // No need to free, this is shared memory.
-    return;
-  }
-  used_memory_for_code_ -= mspace_usable_size(code);
-  mspace_free(exec_mspace_, code);
-}
-
-uint8_t* JitCodeCache::AllocateData(size_t data_size) {
-  void* result = mspace_malloc(data_mspace_, data_size);
-  used_memory_for_data_ += mspace_usable_size(result);
-  return reinterpret_cast<uint8_t*>(result);
-}
-
-void JitCodeCache::FreeData(uint8_t* data) {
-  if (IsInZygoteDataSpace(data)) {
-    // No need to free, this is shared memory.
-    return;
-  }
-  used_memory_for_data_ -= mspace_usable_size(data);
-  mspace_free(data_mspace_, data);
-}
-
-void JitCodeCache::Dump(std::ostream& os) {
-  MutexLock mu(Thread::Current(), lock_);
-  os << "Current JIT code cache size: " << PrettySize(used_memory_for_code_) << "\n"
-     << "Current JIT data cache size: " << PrettySize(used_memory_for_data_) << "\n"
-     << "Current JIT mini-debug-info size: " << PrettySize(GetJitMiniDebugInfoMemUsage()) << "\n"
-     << "Current JIT capacity: " << PrettySize(current_capacity_) << "\n"
-=======
 
   // In case the method was pre-compiled, clear that information so we
   // can recompile it ourselves.
@@ -2566,7 +1737,6 @@
   }
   os << "Current JIT mini-debug-info size: " << PrettySize(GetJitMiniDebugInfoMemUsage()) << "\n"
      << "Current JIT capacity: " << PrettySize(GetCurrentRegion()->GetCurrentCapacity()) << "\n"
->>>>>>> 5a45d7b4
      << "Current number of JIT JNI stub entries: " << jni_stubs_map_.size() << "\n"
      << "Current number of JIT code cache entries: " << method_code_map_.size() << "\n"
      << "Total number of JIT compilations: " << number_of_compilations_ << "\n"
@@ -2579,31 +1749,6 @@
 }
 
 void JitCodeCache::PostForkChildAction(bool is_system_server, bool is_zygote) {
-<<<<<<< HEAD
-  if (is_zygote) {
-    // Don't transition if this is for a child zygote.
-    return;
-  }
-  MutexLock mu(Thread::Current(), lock_);
-
-  zygote_data_pages_ = std::move(data_pages_);
-  zygote_exec_pages_ = std::move(exec_pages_);
-  zygote_data_mspace_ = data_mspace_;
-  zygote_exec_mspace_ = exec_mspace_;
-
-  size_t initial_capacity = Runtime::Current()->GetJITOptions()->GetCodeCacheInitialCapacity();
-  size_t max_capacity = Runtime::Current()->GetJITOptions()->GetCodeCacheMaxCapacity();
-
-  InitializeState(initial_capacity, max_capacity);
-
-  std::string error_msg;
-  if (!InitializeMappings(/* rwx_memory_allowed= */ !is_system_server, is_zygote, &error_msg)) {
-    LOG(WARNING) << "Could not reset JIT state after zygote fork: " << error_msg;
-    return;
-  }
-
-  InitializeSpaces();
-=======
   Thread* self = Thread::Current();
 
   // Remove potential tasks that have been inherited from the zygote.
@@ -2735,7 +1880,6 @@
     DCHECK_NE(original_index, index);
   }
   DCHECK_EQ(GetCodeFor(method), code);
->>>>>>> 5a45d7b4
 }
 
 }  // namespace jit
