/*
 * Copyright (C) 2011 The Android Open Source Project
 *
 * Licensed under the Apache License, Version 2.0 (the "License");
 * you may not use this file except in compliance with the License.
 * You may obtain a copy of the License at
 *
 *      http://www.apache.org/licenses/LICENSE-2.0
 *
 * Unless required by applicable law or agreed to in writing, software
 * distributed under the License is distributed on an "AS IS" BASIS,
 * WITHOUT WARRANTIES OR CONDITIONS OF ANY KIND, either express or implied.
 * See the License for the specific language governing permissions and
 * limitations under the License.
 */

#ifndef ART_RUNTIME_IMAGE_H_
#define ART_RUNTIME_IMAGE_H_

#include <string.h>

#include "base/enums.h"
#include "base/iteration_range.h"
#include "mirror/object.h"
#include "runtime_globals.h"

namespace art {

class ArtField;
class ArtMethod;
template <class MirrorType> class ObjPtr;

namespace linker {
class ImageWriter;
}  // namespace linker

class ObjectVisitor {
 public:
  virtual ~ObjectVisitor() {}

  virtual void Visit(mirror::Object* object) = 0;
};

class PACKED(4) ImageSection {
 public:
  ImageSection() : offset_(0), size_(0) { }
  ImageSection(uint32_t offset, uint32_t size) : offset_(offset), size_(size) { }
  ImageSection(const ImageSection& section) = default;
  ImageSection& operator=(const ImageSection& section) = default;

  uint32_t Offset() const {
    return offset_;
  }

  uint32_t Size() const {
    return size_;
  }

  uint32_t End() const {
    return Offset() + Size();
  }

  bool Contains(uint64_t offset) const {
    return offset - offset_ < size_;
  }

 private:
  uint32_t offset_;
  uint32_t size_;
};

// Header of image files written by ImageWriter, read and validated by Space.
// Packed to object alignment since the first object follows directly after the header.
static_assert(kObjectAlignment == 8, "Alignment check");
class PACKED(8) ImageHeader {
 public:
  enum StorageMode : uint32_t {
    kStorageModeUncompressed,
    kStorageModeLZ4,
    kStorageModeLZ4HC,
    kStorageModeCount,  // Number of elements in enum.
  };
  static constexpr StorageMode kDefaultStorageMode = kStorageModeUncompressed;

  // Solid block of the image. May be compressed or uncompressed.
  class PACKED(4) Block final {
   public:
    Block(StorageMode storage_mode,
          uint32_t data_offset,
          uint32_t data_size,
          uint32_t image_offset,
          uint32_t image_size)
        : storage_mode_(storage_mode),
          data_offset_(data_offset),
          data_size_(data_size),
          image_offset_(image_offset),
          image_size_(image_size) {}

    bool Decompress(uint8_t* out_ptr, const uint8_t* in_ptr, std::string* error_msg) const;

    StorageMode GetStorageMode() const {
      return storage_mode_;
    }

    uint32_t GetDataSize() const {
      return data_size_;
    }

    uint32_t GetImageSize() const {
      return image_size_;
    }

   private:
    // Storage method for the image, the image may be compressed.
    StorageMode storage_mode_ = kDefaultStorageMode;

    // Compressed offset and size.
    uint32_t data_offset_ = 0u;
    uint32_t data_size_ = 0u;

    // Image offset and size (decompressed or mapped location).
    uint32_t image_offset_ = 0u;
    uint32_t image_size_ = 0u;
  };

  ImageHeader() {}
  ImageHeader(uint32_t image_reservation_size,
              uint32_t component_count,
              uint32_t image_begin,
              uint32_t image_size,
              ImageSection* sections,
              uint32_t image_roots,
              uint32_t oat_checksum,
              uint32_t oat_file_begin,
              uint32_t oat_data_begin,
              uint32_t oat_data_end,
              uint32_t oat_file_end,
              uint32_t boot_image_begin,
              uint32_t boot_image_size,
              uint32_t pointer_size);

  bool IsValid() const;
  const char* GetMagic() const;

  uint32_t GetImageReservationSize() const {
    return image_reservation_size_;
  }

  uint32_t GetComponentCount() const {
    return component_count_;
  }

  uint8_t* GetImageBegin() const {
    return reinterpret_cast<uint8_t*>(image_begin_);
  }

  size_t GetImageSize() const {
    return image_size_;
  }

  uint32_t GetImageChecksum() const {
    return image_checksum_;
  }

  void SetImageChecksum(uint32_t image_checksum) {
    image_checksum_ = image_checksum;
  }

  uint32_t GetOatChecksum() const {
    return oat_checksum_;
  }

  void SetOatChecksum(uint32_t oat_checksum) {
    oat_checksum_ = oat_checksum;
  }

  // The location that the oat file was expected to be when the image was created. The actual
  // oat file may be at a different location for application images.
  uint8_t* GetOatFileBegin() const {
    return reinterpret_cast<uint8_t*>(oat_file_begin_);
  }

  uint8_t* GetOatDataBegin() const {
    return reinterpret_cast<uint8_t*>(oat_data_begin_);
  }

  uint8_t* GetOatDataEnd() const {
    return reinterpret_cast<uint8_t*>(oat_data_end_);
  }

  uint8_t* GetOatFileEnd() const {
    return reinterpret_cast<uint8_t*>(oat_file_end_);
  }

  PointerSize GetPointerSize() const;

  uint32_t GetPointerSizeUnchecked() const {
    return pointer_size_;
  }

  static std::string GetOatLocationFromImageLocation(const std::string& image) {
    return GetLocationFromImageLocation(image, "oat");
  }

  static std::string GetVdexLocationFromImageLocation(const std::string& image) {
    return GetLocationFromImageLocation(image, "vdex");
  }

  enum ImageMethod {
    kResolutionMethod,
    kImtConflictMethod,
    kImtUnimplementedMethod,
    kSaveAllCalleeSavesMethod,
    kSaveRefsOnlyMethod,
    kSaveRefsAndArgsMethod,
    kSaveEverythingMethod,
    kSaveEverythingMethodForClinit,
    kSaveEverythingMethodForSuspendCheck,
    kImageMethodsCount,  // Number of elements in enum.
  };

  enum ImageRoot {
    kDexCaches,
    kClassRoots,
<<<<<<< HEAD
    kOomeWhenThrowingException,       // Pre-allocated OOME when throwing exception.
    kOomeWhenThrowingOome,            // Pre-allocated OOME when throwing OOME.
    kOomeWhenHandlingStackOverflow,   // Pre-allocated OOME when handling StackOverflowError.
    kNoClassDefFoundError,            // Pre-allocated NoClassDefFoundError.
=======
>>>>>>> 5a45d7b4
    kSpecialRoots,                    // Different for boot image and app image, see aliases below.
    kImageRootsMax,

    // Aliases.
    kAppImageClassLoader = kSpecialRoots,   // The class loader used to build the app image.
    kBootImageLiveObjects = kSpecialRoots,  // Array of boot image objects that must be kept live.
  };

<<<<<<< HEAD
=======
  enum BootImageLiveObjects {
    kOomeWhenThrowingException,       // Pre-allocated OOME when throwing exception.
    kOomeWhenThrowingOome,            // Pre-allocated OOME when throwing OOME.
    kOomeWhenHandlingStackOverflow,   // Pre-allocated OOME when handling StackOverflowError.
    kNoClassDefFoundError,            // Pre-allocated NoClassDefFoundError.
    kClearedJniWeakSentinel,          // Pre-allocated sentinel for cleared weak JNI references.
    kIntrinsicObjectsStart
  };

>>>>>>> 5a45d7b4
  /*
   * This describes the number and ordering of sections inside of Boot
   * and App Images.  It is very important that changes to this struct
   * are reflected in the compiler and loader.
   *
   * See:
   *   - ImageWriter::ImageInfo::CreateImageSections()
   *   - ImageWriter::Write()
   *   - ImageWriter::AllocMemory()
   */
  enum ImageSections {
    kSectionObjects,
    kSectionArtFields,
    kSectionArtMethods,
    kSectionRuntimeMethods,
    kSectionImTables,
    kSectionIMTConflictTables,
    kSectionDexCacheArrays,
    kSectionInternedStrings,
    kSectionClassTable,
    kSectionStringReferenceOffsets,
    kSectionMetadata,
    kSectionImageBitmap,
    kSectionCount,  // Number of elements in enum.
  };

  static size_t NumberOfImageRoots(bool app_image ATTRIBUTE_UNUSED) {
    // At the moment, boot image and app image have the same number of roots,
    // though the meaning of the kSpecialRoots is different.
    return kImageRootsMax;
  }

  ArtMethod* GetImageMethod(ImageMethod index) const;

  ImageSection& GetImageSection(ImageSections index) {
    DCHECK_LT(static_cast<size_t>(index), kSectionCount);
    return sections_[index];
  }

  const ImageSection& GetImageSection(ImageSections index) const {
    DCHECK_LT(static_cast<size_t>(index), kSectionCount);
    return sections_[index];
  }

  const ImageSection& GetObjectsSection() const {
    return GetImageSection(kSectionObjects);
  }

  const ImageSection& GetFieldsSection() const {
    return GetImageSection(ImageHeader::kSectionArtFields);
  }

  const ImageSection& GetMethodsSection() const {
    return GetImageSection(kSectionArtMethods);
  }

  const ImageSection& GetRuntimeMethodsSection() const {
    return GetImageSection(kSectionRuntimeMethods);
  }

  const ImageSection& GetImTablesSection() const {
    return GetImageSection(kSectionImTables);
  }

  const ImageSection& GetIMTConflictTablesSection() const {
    return GetImageSection(kSectionIMTConflictTables);
  }

  const ImageSection& GetDexCacheArraysSection() const {
    return GetImageSection(kSectionDexCacheArrays);
  }

  const ImageSection& GetInternedStringsSection() const {
    return GetImageSection(kSectionInternedStrings);
  }

  const ImageSection& GetClassTableSection() const {
    return GetImageSection(kSectionClassTable);
  }

  const ImageSection& GetImageStringReferenceOffsetsSection() const {
    return GetImageSection(kSectionStringReferenceOffsets);
  }

  const ImageSection& GetMetadataSection() const {
    return GetImageSection(kSectionMetadata);
  }

  const ImageSection& GetImageBitmapSection() const {
    return GetImageSection(kSectionImageBitmap);
  }

  template <ReadBarrierOption kReadBarrierOption = kWithReadBarrier>
  ObjPtr<mirror::Object> GetImageRoot(ImageRoot image_root) const
      REQUIRES_SHARED(Locks::mutator_lock_);

  template <ReadBarrierOption kReadBarrierOption = kWithReadBarrier>
  ObjPtr<mirror::ObjectArray<mirror::Object>> GetImageRoots() const
      REQUIRES_SHARED(Locks::mutator_lock_);

<<<<<<< HEAD
  void RelocateImage(int64_t delta);
  void RelocateImageMethods(int64_t delta);
  void RelocateImageObjects(int64_t delta);
=======
  void RelocateImageReferences(int64_t delta);
  void RelocateBootImageReferences(int64_t delta);
>>>>>>> 5a45d7b4

  uint32_t GetBootImageBegin() const {
    return boot_image_begin_;
  }

  uint32_t GetBootImageSize() const {
    return boot_image_size_;
  }

  uint64_t GetDataSize() const {
    return data_size_;
  }

  bool IsAppImage() const {
    // App images currently require a boot image, if the size is non zero then it is an app image
    // header.
    return boot_image_size_ != 0u;
  }

  // Visit mirror::Objects in the section starting at base.
  // TODO: Delete base parameter if it is always equal to GetImageBegin.
  void VisitObjects(ObjectVisitor* visitor,
                    uint8_t* base,
                    PointerSize pointer_size) const
      REQUIRES_SHARED(Locks::mutator_lock_);

  // Visit ArtMethods in the section starting at base. Includes runtime methods.
  // TODO: Delete base parameter if it is always equal to GetImageBegin.
  // NO_THREAD_SAFETY_ANALYSIS for template visitor pattern.
  template <typename Visitor>
  void VisitPackedArtMethods(const Visitor& visitor,
                             uint8_t* base,
                             PointerSize pointer_size) const NO_THREAD_SAFETY_ANALYSIS;

  // Visit ArtMethods in the section starting at base.
  // TODO: Delete base parameter if it is always equal to GetImageBegin.
  // NO_THREAD_SAFETY_ANALYSIS for template visitor pattern.
  template <typename Visitor>
  void VisitPackedArtFields(const Visitor& visitor, uint8_t* base) const NO_THREAD_SAFETY_ANALYSIS;

  template <typename Visitor>
  void VisitPackedImTables(const Visitor& visitor,
                           uint8_t* base,
                           PointerSize pointer_size) const;

  template <typename Visitor>
  void VisitPackedImtConflictTables(const Visitor& visitor,
                                    uint8_t* base,
                                    PointerSize pointer_size) const;

  IterationRange<const Block*> GetBlocks() const {
    return GetBlocks(GetImageBegin());
  }

  IterationRange<const Block*> GetBlocks(const uint8_t* image_begin) const {
    const Block* begin = reinterpret_cast<const Block*>(image_begin + blocks_offset_);
    return {begin, begin + blocks_count_};
  }

  // Return true if the image has any compressed blocks.
  bool HasCompressedBlock() const {
    return blocks_count_ != 0u;
  }

  uint32_t GetBlockCount() const {
    return blocks_count_;
  }

 private:
  static const uint8_t kImageMagic[4];
  static const uint8_t kImageVersion[4];

  static std::string GetLocationFromImageLocation(const std::string& image,
                                                  const std::string& extension) {
    std::string filename = image;
    if (filename.length() <= 3) {
      filename += "." + extension;
    } else {
      filename.replace(filename.length() - 3, 3, extension);
    }
    return filename;
  }

  uint8_t magic_[4];
  uint8_t version_[4];

  // The total memory reservation size for the image.
  // For boot image or boot image extension, the primary image includes the reservation
  // for all image files and oat files, secondary images have the reservation set to 0.
  // App images have reservation equal to `image_size_` rounded up to page size because
  // their oat files are mmapped independently.
  uint32_t image_reservation_size_ = 0u;

  // The number of components.
  // For boot image or boot image extension, the primary image stores the total number
  // of images, secondary images have this set to 0.
  // App images have 1 component.
  uint32_t component_count_ = 0u;

  // Required base address for mapping the image.
  uint32_t image_begin_ = 0u;

  // Image size, not page aligned.
  uint32_t image_size_ = 0u;

  // Image file checksum (calculated with the checksum field set to 0).
  uint32_t image_checksum_ = 0u;

  // Checksum of the oat file we link to for load time sanity check.
  uint32_t oat_checksum_ = 0u;

  // Start address for oat file. Will be before oat_data_begin_ for .so files.
  uint32_t oat_file_begin_ = 0u;

  // Required oat address expected by image Method::GetCode() pointers.
  uint32_t oat_data_begin_ = 0u;

  // End of oat data address range for this image file.
  uint32_t oat_data_end_ = 0u;

  // End of oat file address range. will be after oat_data_end_ for
  // .so files. Used for positioning a following alloc spaces.
  uint32_t oat_file_end_ = 0u;

  // Boot image begin and end (app image headers only).
  uint32_t boot_image_begin_ = 0u;
  uint32_t boot_image_size_ = 0u;  // Includes heap (*.art) and code (.oat).

  // Absolute address of an Object[] of objects needed to reinitialize from an image.
  uint32_t image_roots_ = 0u;

  // Pointer size, this affects the size of the ArtMethods.
  uint32_t pointer_size_ = 0u;

  // Image section sizes/offsets correspond to the uncompressed form.
  ImageSection sections_[kSectionCount];

  // Image methods, may be inside of the boot image for app images.
  uint64_t image_methods_[kImageMethodsCount];

  // Data size for the image data excluding the bitmap and the header. For compressed images, this
  // is the compressed size in the file.
  uint32_t data_size_ = 0u;

  // Image blocks, only used for compressed images.
  uint32_t blocks_offset_ = 0u;
  uint32_t blocks_count_ = 0u;

  friend class linker::ImageWriter;
};

/*
 * This type holds the information necessary to fix up AppImage string
 * references.
 *
 * The first element of the pair is an offset into the image space.  If the
 * offset is tagged (testable using HasDexCacheNativeRefTag) it indicates the location
 * of a DexCache object that has one or more native references to managed
 * strings that need to be fixed up.  In this case the second element has no
 * meaningful value.
 *
 * If the first element isn't tagged then it indicates the location of a
 * managed object with a field that needs fixing up.  In this case the second
 * element of the pair is an object-relative offset to the field in question.
 */
typedef std::pair<uint32_t, uint32_t> AppImageReferenceOffsetInfo;

/*
 * Tags the last bit.  Used by AppImage logic to differentiate between pointers
 * to managed objects and pointers to native reference arrays.
 */
template<typename T>
T SetDexCacheStringNativeRefTag(T val) {
  static_assert(std::is_integral<T>::value, "Expected integral type.");

  return val | 1u;
}

/*
 * Tags the second last bit.  Used by AppImage logic to differentiate between pointers
 * to managed objects and pointers to native reference arrays.
 */
template<typename T>
T SetDexCachePreResolvedStringNativeRefTag(T val) {
  static_assert(std::is_integral<T>::value, "Expected integral type.");

  return val | 2u;
}

/*
 * Retrieves the value of the last bit.  Used by AppImage logic to
 * differentiate between pointers to managed objects and pointers to native
 * reference arrays.
 */
template<typename T>
bool HasDexCacheStringNativeRefTag(T val) {
  static_assert(std::is_integral<T>::value, "Expected integral type.");

  return (val & 1u) != 0u;
}

/*
 * Retrieves the value of the second last bit.  Used by AppImage logic to
 * differentiate between pointers to managed objects and pointers to native
 * reference arrays.
 */
template<typename T>
bool HasDexCachePreResolvedStringNativeRefTag(T val) {
  static_assert(std::is_integral<T>::value, "Expected integral type.");

  return (val & 2u) != 0u;
}

/*
 * Sets the last bit of the value to 0.  Used by AppImage logic to
 * differentiate between pointers to managed objects and pointers to native
 * reference arrays.
 */
template<typename T>
T ClearDexCacheNativeRefTags(T val) {
  static_assert(std::is_integral<T>::value, "Expected integral type.");

  return val & ~3u;
}

std::ostream& operator<<(std::ostream& os, const ImageHeader::ImageMethod& policy);
std::ostream& operator<<(std::ostream& os, const ImageHeader::ImageRoot& policy);
std::ostream& operator<<(std::ostream& os, const ImageHeader::ImageSections& section);
std::ostream& operator<<(std::ostream& os, const ImageSection& section);
std::ostream& operator<<(std::ostream& os, const ImageHeader::StorageMode& mode);

}  // namespace art

#endif  // ART_RUNTIME_IMAGE_H_<|MERGE_RESOLUTION|>--- conflicted
+++ resolved
@@ -222,13 +222,6 @@
   enum ImageRoot {
     kDexCaches,
     kClassRoots,
-<<<<<<< HEAD
-    kOomeWhenThrowingException,       // Pre-allocated OOME when throwing exception.
-    kOomeWhenThrowingOome,            // Pre-allocated OOME when throwing OOME.
-    kOomeWhenHandlingStackOverflow,   // Pre-allocated OOME when handling StackOverflowError.
-    kNoClassDefFoundError,            // Pre-allocated NoClassDefFoundError.
-=======
->>>>>>> 5a45d7b4
     kSpecialRoots,                    // Different for boot image and app image, see aliases below.
     kImageRootsMax,
 
@@ -237,8 +230,6 @@
     kBootImageLiveObjects = kSpecialRoots,  // Array of boot image objects that must be kept live.
   };
 
-<<<<<<< HEAD
-=======
   enum BootImageLiveObjects {
     kOomeWhenThrowingException,       // Pre-allocated OOME when throwing exception.
     kOomeWhenThrowingOome,            // Pre-allocated OOME when throwing OOME.
@@ -248,7 +239,6 @@
     kIntrinsicObjectsStart
   };
 
->>>>>>> 5a45d7b4
   /*
    * This describes the number and ordering of sections inside of Boot
    * and App Images.  It is very important that changes to this struct
@@ -349,14 +339,8 @@
   ObjPtr<mirror::ObjectArray<mirror::Object>> GetImageRoots() const
       REQUIRES_SHARED(Locks::mutator_lock_);
 
-<<<<<<< HEAD
-  void RelocateImage(int64_t delta);
-  void RelocateImageMethods(int64_t delta);
-  void RelocateImageObjects(int64_t delta);
-=======
   void RelocateImageReferences(int64_t delta);
   void RelocateBootImageReferences(int64_t delta);
->>>>>>> 5a45d7b4
 
   uint32_t GetBootImageBegin() const {
     return boot_image_begin_;
