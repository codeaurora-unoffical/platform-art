--- conflicted
+++ resolved
@@ -323,15 +323,8 @@
   return count_diff;
 }
 
-<<<<<<< HEAD
-ObjPtr<CharArray> String::ToCharArray(Thread* self) {
-  StackHandleScope<1> hs(self);
-  Handle<String> string(hs.NewHandle(this));
-  ObjPtr<CharArray> result = CharArray::Alloc(self, GetLength());
-=======
 ObjPtr<CharArray> String::ToCharArray(Handle<String> h_this, Thread* self) {
   ObjPtr<CharArray> result = CharArray::Alloc(self, h_this->GetLength());
->>>>>>> 5a45d7b4
   if (result != nullptr) {
     if (h_this->IsCompressed()) {
       int32_t length = h_this->GetLength();
