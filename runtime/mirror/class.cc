--- conflicted
+++ resolved
@@ -499,14 +499,9 @@
     for (size_t i = 0; i < NumVirtualMethods(); ++i) {
       ArtMethod* method = GetVirtualMethod(i);
       if (method->GetDexMethodIndex() == dex_method_idx &&
-<<<<<<< HEAD
-          // A miranda method may have a different DexCache.
-          method->GetDexCache() == dex_cache) {
-=======
           // A miranda method may have a different DexCache and is always created by linking,
           // never *declared* in the class.
           !method->IsMiranda()) {
->>>>>>> 170ecf55
         return method;
       }
     }
