--- conflicted
+++ resolved
@@ -301,15 +301,11 @@
   StackMap catch_stack_map = code_info.GetCatchStackMapForDexPc(GetHandlerDexPc());
   DCHECK(catch_stack_map.IsValid());
   DexRegisterMap catch_vreg_map = code_info.GetDexRegisterMapOf(catch_stack_map);
-<<<<<<< HEAD
-=======
   DCHECK_EQ(catch_vreg_map.size(), number_of_vregs);
 
->>>>>>> 5a45d7b4
   if (!catch_vreg_map.HasAnyLiveDexRegisters()) {
     return;
   }
-  DCHECK_EQ(catch_vreg_map.size(), number_of_vregs);
 
   // Find stack map of the throwing instruction.
   StackMap throw_stack_map =
@@ -329,19 +325,12 @@
     // Get vreg value from its current location.
     uint32_t vreg_value;
     VRegKind vreg_kind = ToVRegKind(throw_vreg_map[vreg].GetKind());
-<<<<<<< HEAD
-    bool get_vreg_success = stack_visitor->GetVReg(stack_visitor->GetMethod(),
-                                                   vreg,
-                                                   vreg_kind,
-                                                   &vreg_value);
-=======
     bool get_vreg_success =
         stack_visitor->GetVReg(stack_visitor->GetMethod(),
                                vreg,
                                vreg_kind,
                                &vreg_value,
                                throw_vreg_map[vreg]);
->>>>>>> 5a45d7b4
     CHECK(get_vreg_success) << "VReg " << vreg << " was optimized out ("
                             << "method=" << ArtMethod::PrettyMethod(stack_visitor->GetMethod())
                             << ", dex_pc=" << stack_visitor->GetDexPc() << ", "
@@ -492,15 +481,11 @@
     DexRegisterMap vreg_map = IsInInlinedFrame()
         ? code_info.GetInlineDexRegisterMapOf(stack_map, GetCurrentInlinedFrame())
         : code_info.GetDexRegisterMapOf(stack_map);
-<<<<<<< HEAD
-=======
 
     DCHECK_EQ(vreg_map.size(), number_of_vregs);
->>>>>>> 5a45d7b4
     if (vreg_map.empty()) {
       return;
     }
-    DCHECK_EQ(vreg_map.size(), number_of_vregs);
 
     for (uint16_t vreg = 0; vreg < number_of_vregs; ++vreg) {
       if (updated_vregs != nullptr && updated_vregs[vreg]) {
