/*
 * Copyright (C) 2012 The Android Open Source Project
 *
 * Licensed under the Apache License, Version 2.0 (the "License");
 * you may not use this file except in compliance with the License.
 * You may obtain a copy of the License at
 *
 *      http://www.apache.org/licenses/LICENSE-2.0
 *
 * Unless required by applicable law or agreed to in writing, software
 * distributed under the License is distributed on an "AS IS" BASIS,
 * WITHOUT WARRANTIES OR CONDITIONS OF ANY KIND, either express or implied.
 * See the License for the specific language governing permissions and
 * limitations under the License.
 */

#include "interpreter_common.h"

#include <cmath>

#include "base/casts.h"
#include "base/enums.h"
#include "class_root.h"
#include "debugger.h"
#include "dex/dex_file_types.h"
#include "entrypoints/runtime_asm_entrypoints.h"
#include "handle.h"
#include "intrinsics_enum.h"
#include "jit/jit.h"
#include "jvalue-inl.h"
#include "method_handles-inl.h"
#include "method_handles.h"
#include "mirror/array-alloc-inl.h"
#include "mirror/array-inl.h"
#include "mirror/call_site-inl.h"
#include "mirror/class.h"
#include "mirror/emulated_stack_frame.h"
#include "mirror/method_handle_impl-inl.h"
#include "mirror/method_type-inl.h"
#include "mirror/object_array-alloc-inl.h"
#include "mirror/object_array-inl.h"
#include "mirror/var_handle.h"
#include "reflection-inl.h"
#include "reflection.h"
#include "shadow_frame-inl.h"
#include "stack.h"
#include "thread-inl.h"
#include "transaction.h"
#include "var_handles.h"
#include "well_known_classes.h"

namespace art {
namespace interpreter {

void ThrowNullPointerExceptionFromInterpreter() {
  ThrowNullPointerExceptionFromDexPC();
}

bool CheckStackOverflow(Thread* self, size_t frame_size)
    REQUIRES_SHARED(Locks::mutator_lock_) {
  bool implicit_check = !Runtime::Current()->ExplicitStackOverflowChecks();
  uint8_t* stack_end = self->GetStackEndForInterpreter(implicit_check);
  if (UNLIKELY(__builtin_frame_address(0) < stack_end + frame_size)) {
    ThrowStackOverflowError(self);
<<<<<<< HEAD
    return false;
  }
  return true;
}

bool UseFastInterpreterToInterpreterInvoke(ArtMethod* method) {
  Runtime* runtime = Runtime::Current();
  const void* quick_code = method->GetEntryPointFromQuickCompiledCode();
  if (!runtime->GetClassLinker()->IsQuickToInterpreterBridge(quick_code)) {
    return false;
  }
  if (!method->SkipAccessChecks() || method->IsNative() || method->IsProxyMethod()) {
    return false;
  }
  if (method->IsIntrinsic()) {
    return false;
  }
  if (method->GetDeclaringClass()->IsStringClass() && method->IsConstructor()) {
    return false;
  }
  if (method->IsStatic() && !method->GetDeclaringClass()->IsInitialized()) {
    return false;
  }
  ProfilingInfo* profiling_info = method->GetProfilingInfo(kRuntimePointerSize);
  if ((profiling_info != nullptr) && (profiling_info->GetSavedEntryPoint() != nullptr)) {
    return false;
  }
  return true;
}

template<FindFieldType find_type, Primitive::Type field_type, bool do_access_check,
         bool transaction_active>
bool DoFieldGet(Thread* self, ShadowFrame& shadow_frame, const Instruction* inst,
                uint16_t inst_data) {
  const bool is_static = (find_type == StaticObjectRead) || (find_type == StaticPrimitiveRead);
  const uint32_t field_idx = is_static ? inst->VRegB_21c() : inst->VRegC_22c();
  ArtField* f =
      FindFieldFromCode<find_type, do_access_check>(field_idx, shadow_frame.GetMethod(), self,
                                                    Primitive::ComponentSize(field_type));
  if (UNLIKELY(f == nullptr)) {
    CHECK(self->IsExceptionPending());
    return false;
  }
  ObjPtr<mirror::Object> obj;
  if (is_static) {
    obj = f->GetDeclaringClass();
    if (transaction_active) {
      if (Runtime::Current()->GetTransaction()->ReadConstraint(obj.Ptr(), f)) {
        Runtime::Current()->AbortTransactionAndThrowAbortError(self, "Can't read static fields of "
            + obj->PrettyTypeOf() + " since it does not belong to clinit's class.");
        return false;
      }
    }
  } else {
    obj = shadow_frame.GetVRegReference(inst->VRegB_22c(inst_data));
    if (UNLIKELY(obj == nullptr)) {
      ThrowNullPointerExceptionForFieldAccess(f, true);
      return false;
    }
  }

  JValue result;
  if (UNLIKELY(!DoFieldGetCommon<field_type>(self, shadow_frame, obj, f, &result))) {
    // Instrumentation threw an error!
    CHECK(self->IsExceptionPending());
=======
>>>>>>> 5a45d7b4
    return false;
  }
  return true;
}

bool UseFastInterpreterToInterpreterInvoke(ArtMethod* method) {
  Runtime* runtime = Runtime::Current();
  const void* quick_code = method->GetEntryPointFromQuickCompiledCode();
  if (!runtime->GetClassLinker()->IsQuickToInterpreterBridge(quick_code)) {
    return false;
  }
<<<<<<< HEAD
  MemberOffset field_offset(inst->VRegC_22c());
  // Report this field access to instrumentation if needed. Since we only have the offset of
  // the field from the base of the object, we need to look for it first.
  instrumentation::Instrumentation* instrumentation = Runtime::Current()->GetInstrumentation();
  if (UNLIKELY(instrumentation->HasFieldReadListeners())) {
    ArtField* f = ArtField::FindInstanceFieldWithOffset(obj->GetClass(),
                                                        field_offset.Uint32Value());
    DCHECK(f != nullptr);
    DCHECK(!f->IsStatic());
    Thread* self = Thread::Current();
    StackHandleScope<1> hs(self);
    // Save obj in case the instrumentation event has thread suspension.
    HandleWrapperObjPtr<mirror::Object> h = hs.NewHandleWrapper(&obj);
    instrumentation->FieldReadEvent(self,
                                    obj,
                                    shadow_frame.GetMethod(),
                                    shadow_frame.GetDexPC(),
                                    f);
    if (UNLIKELY(self->IsExceptionPending())) {
      return false;
    }
=======
  if (!method->SkipAccessChecks() || method->IsNative() || method->IsProxyMethod()) {
    return false;
>>>>>>> 5a45d7b4
  }
  if (method->IsIntrinsic()) {
    return false;
  }
  if (method->GetDeclaringClass()->IsStringClass() && method->IsConstructor()) {
    return false;
  }
  if (method->IsStatic() && !method->GetDeclaringClass()->IsVisiblyInitialized()) {
    return false;
  }
  ProfilingInfo* profiling_info = method->GetProfilingInfo(kRuntimePointerSize);
  if ((profiling_info != nullptr) && (profiling_info->GetSavedEntryPoint() != nullptr)) {
    return false;
  }
  return true;
}

<<<<<<< HEAD
// Explicitly instantiate all DoFieldPut functions.
#define EXPLICIT_DO_FIELD_PUT_TEMPLATE_DECL(_find_type, _field_type, _do_check, _transaction_active) \
  template bool DoFieldPut<_find_type, _field_type, _do_check, _transaction_active>(Thread* self, \
      const ShadowFrame& shadow_frame, const Instruction* inst, uint16_t inst_data)

#define EXPLICIT_DO_FIELD_PUT_ALL_TEMPLATE_DECL(_find_type, _field_type)  \
    EXPLICIT_DO_FIELD_PUT_TEMPLATE_DECL(_find_type, _field_type, false, false);  \
    EXPLICIT_DO_FIELD_PUT_TEMPLATE_DECL(_find_type, _field_type, true, false);  \
    EXPLICIT_DO_FIELD_PUT_TEMPLATE_DECL(_find_type, _field_type, false, true);  \
    EXPLICIT_DO_FIELD_PUT_TEMPLATE_DECL(_find_type, _field_type, true, true);

// iput-XXX
EXPLICIT_DO_FIELD_PUT_ALL_TEMPLATE_DECL(InstancePrimitiveWrite, Primitive::kPrimBoolean)
EXPLICIT_DO_FIELD_PUT_ALL_TEMPLATE_DECL(InstancePrimitiveWrite, Primitive::kPrimByte)
EXPLICIT_DO_FIELD_PUT_ALL_TEMPLATE_DECL(InstancePrimitiveWrite, Primitive::kPrimChar)
EXPLICIT_DO_FIELD_PUT_ALL_TEMPLATE_DECL(InstancePrimitiveWrite, Primitive::kPrimShort)
EXPLICIT_DO_FIELD_PUT_ALL_TEMPLATE_DECL(InstancePrimitiveWrite, Primitive::kPrimInt)
EXPLICIT_DO_FIELD_PUT_ALL_TEMPLATE_DECL(InstancePrimitiveWrite, Primitive::kPrimLong)
EXPLICIT_DO_FIELD_PUT_ALL_TEMPLATE_DECL(InstanceObjectWrite, Primitive::kPrimNot)

// sput-XXX
EXPLICIT_DO_FIELD_PUT_ALL_TEMPLATE_DECL(StaticPrimitiveWrite, Primitive::kPrimBoolean)
EXPLICIT_DO_FIELD_PUT_ALL_TEMPLATE_DECL(StaticPrimitiveWrite, Primitive::kPrimByte)
EXPLICIT_DO_FIELD_PUT_ALL_TEMPLATE_DECL(StaticPrimitiveWrite, Primitive::kPrimChar)
EXPLICIT_DO_FIELD_PUT_ALL_TEMPLATE_DECL(StaticPrimitiveWrite, Primitive::kPrimShort)
EXPLICIT_DO_FIELD_PUT_ALL_TEMPLATE_DECL(StaticPrimitiveWrite, Primitive::kPrimInt)
EXPLICIT_DO_FIELD_PUT_ALL_TEMPLATE_DECL(StaticPrimitiveWrite, Primitive::kPrimLong)
EXPLICIT_DO_FIELD_PUT_ALL_TEMPLATE_DECL(StaticObjectWrite, Primitive::kPrimNot)

#undef EXPLICIT_DO_FIELD_PUT_ALL_TEMPLATE_DECL
#undef EXPLICIT_DO_FIELD_PUT_TEMPLATE_DECL

template<Primitive::Type field_type, bool transaction_active>
bool DoIPutQuick(const ShadowFrame& shadow_frame, const Instruction* inst, uint16_t inst_data) {
  ObjPtr<mirror::Object> obj = shadow_frame.GetVRegReference(inst->VRegB_22c(inst_data));
  if (UNLIKELY(obj == nullptr)) {
    // We lost the reference to the field index so we cannot get a more
    // precised exception message.
    ThrowNullPointerExceptionFromDexPC();
    return false;
  }
  MemberOffset field_offset(inst->VRegC_22c());
  const uint32_t vregA = inst->VRegA_22c(inst_data);
  // Report this field modification to instrumentation if needed. Since we only have the offset of
  // the field from the base of the object, we need to look for it first.
  instrumentation::Instrumentation* instrumentation = Runtime::Current()->GetInstrumentation();
  if (UNLIKELY(instrumentation->HasFieldWriteListeners())) {
    ArtField* f = ArtField::FindInstanceFieldWithOffset(obj->GetClass(),
                                                        field_offset.Uint32Value());
    DCHECK(f != nullptr);
    DCHECK(!f->IsStatic());
    JValue field_value = GetFieldValue<field_type>(shadow_frame, vregA);
    Thread* self = Thread::Current();
    StackHandleScope<2> hs(self);
    // Save obj in case the instrumentation event has thread suspension.
    HandleWrapperObjPtr<mirror::Object> h = hs.NewHandleWrapper(&obj);
    mirror::Object* fake_root = nullptr;
    HandleWrapper<mirror::Object> ret(hs.NewHandleWrapper<mirror::Object>(
        field_type == Primitive::kPrimNot ? field_value.GetGCRoot() : &fake_root));
    instrumentation->FieldWriteEvent(self,
                                     obj,
                                     shadow_frame.GetMethod(),
                                     shadow_frame.GetDexPC(),
                                     f,
                                     field_value);
    if (UNLIKELY(self->IsExceptionPending())) {
      return false;
    }
    if (UNLIKELY(shadow_frame.GetForcePopFrame())) {
      // Don't actually set the field. The next instruction will force us to pop.
      DCHECK(Runtime::Current()->AreNonStandardExitsEnabled());
      DCHECK(PrevFrameWillRetry(self, shadow_frame));
      return true;
    }
=======
template <typename T>
bool SendMethodExitEvents(Thread* self,
                          const instrumentation::Instrumentation* instrumentation,
                          ShadowFrame& frame,
                          ObjPtr<mirror::Object> thiz,
                          ArtMethod* method,
                          uint32_t dex_pc,
                          T& result) {
  bool had_event = false;
  // We can get additional ForcePopFrame requests during handling of these events. We should
  // respect these and send additional instrumentation events.
  StackHandleScope<1> hs(self);
  Handle<mirror::Object> h_thiz(hs.NewHandle(thiz));
  do {
    frame.SetForcePopFrame(false);
    if (UNLIKELY(instrumentation->HasMethodExitListeners() && !frame.GetSkipMethodExitEvents())) {
      had_event = true;
      instrumentation->MethodExitEvent(
          self, h_thiz.Get(), method, dex_pc, instrumentation::OptionalFrame{ frame }, result);
    }
    // We don't send method-exit if it's a pop-frame. We still send frame_popped though.
    if (UNLIKELY(frame.NeedsNotifyPop() && instrumentation->HasWatchedFramePopListeners())) {
      had_event = true;
      instrumentation->WatchedFramePopped(self, frame);
    }
  } while (UNLIKELY(frame.GetForcePopFrame()));
  if (UNLIKELY(had_event)) {
    return !self->IsExceptionPending();
  } else {
    return true;
>>>>>>> 5a45d7b4
  }
}

template
bool SendMethodExitEvents(Thread* self,
                          const instrumentation::Instrumentation* instrumentation,
                          ShadowFrame& frame,
                          ObjPtr<mirror::Object> thiz,
                          ArtMethod* method,
                          uint32_t dex_pc,
                          MutableHandle<mirror::Object>& result);

template
bool SendMethodExitEvents(Thread* self,
                          const instrumentation::Instrumentation* instrumentation,
                          ShadowFrame& frame,
                          ObjPtr<mirror::Object> thiz,
                          ArtMethod* method,
                          uint32_t dex_pc,
                          JValue& result);

// We execute any instrumentation events that are triggered by this exception and change the
// shadow_frame's dex_pc to that of the exception handler if there is one in the current method.
// Return true if we should continue executing in the current method and false if we need to go up
// the stack to find an exception handler.
// We accept a null Instrumentation* meaning we must not report anything to the instrumentation.
// TODO We should have a better way to skip instrumentation reporting or possibly rethink that
// behavior.
bool MoveToExceptionHandler(Thread* self,
                            ShadowFrame& shadow_frame,
                            const instrumentation::Instrumentation* instrumentation) {
  self->VerifyStack();
  StackHandleScope<2> hs(self);
  Handle<mirror::Throwable> exception(hs.NewHandle(self->GetException()));
  if (instrumentation != nullptr &&
      instrumentation->HasExceptionThrownListeners() &&
      self->IsExceptionThrownByCurrentMethod(exception.Get())) {
    // See b/65049545 for why we don't need to check to see if the exception has changed.
    instrumentation->ExceptionThrownEvent(self, exception.Get());
    if (shadow_frame.GetForcePopFrame()) {
      // We will check in the caller for GetForcePopFrame again. We need to bail out early to
      // prevent an ExceptionHandledEvent from also being sent before popping.
      return true;
    }
  }
  bool clear_exception = false;
  uint32_t found_dex_pc = shadow_frame.GetMethod()->FindCatchBlock(
      hs.NewHandle(exception->GetClass()), shadow_frame.GetDexPC(), &clear_exception);
  if (found_dex_pc == dex::kDexNoIndex) {
    if (instrumentation != nullptr) {
      if (shadow_frame.NeedsNotifyPop()) {
        instrumentation->WatchedFramePopped(self, shadow_frame);
        if (shadow_frame.GetForcePopFrame()) {
          // We will check in the caller for GetForcePopFrame again. We need to bail out early to
          // prevent an ExceptionHandledEvent from also being sent before popping and to ensure we
          // handle other types of non-standard-exits.
          return true;
        }
      }
      // Exception is not caught by the current method. We will unwind to the
      // caller. Notify any instrumentation listener.
      instrumentation->MethodUnwindEvent(self,
                                         shadow_frame.GetThisObject(),
                                         shadow_frame.GetMethod(),
                                         shadow_frame.GetDexPC());
    }
    return shadow_frame.GetForcePopFrame();
  } else {
    shadow_frame.SetDexPC(found_dex_pc);
    if (instrumentation != nullptr && instrumentation->HasExceptionHandledListeners()) {
      self->ClearException();
      instrumentation->ExceptionHandledEvent(self, exception.Get());
      if (UNLIKELY(self->IsExceptionPending())) {
        // Exception handled event threw an exception. Try to find the handler for this one.
        return MoveToExceptionHandler(self, shadow_frame, instrumentation);
      } else if (!clear_exception) {
        self->SetException(exception.Get());
      }
    } else if (clear_exception) {
      self->ClearException();
    }
    return true;
  }
}

void UnexpectedOpcode(const Instruction* inst, const ShadowFrame& shadow_frame) {
  LOG(FATAL) << "Unexpected instruction: "
             << inst->DumpString(shadow_frame.GetMethod()->GetDexFile());
  UNREACHABLE();
}

void AbortTransactionF(Thread* self, const char* fmt, ...) {
  va_list args;
  va_start(args, fmt);
  AbortTransactionV(self, fmt, args);
  va_end(args);
}

void AbortTransactionV(Thread* self, const char* fmt, va_list args) {
  CHECK(Runtime::Current()->IsActiveTransaction());
  // Constructs abort message.
  std::string abort_msg;
  android::base::StringAppendV(&abort_msg, fmt, args);
  // Throws an exception so we can abort the transaction and rollback every change.
  Runtime::Current()->AbortTransactionAndThrowAbortError(self, abort_msg);
}

// START DECLARATIONS :
//
// These additional declarations are required because clang complains
// about ALWAYS_INLINE (-Werror, -Wgcc-compat) in definitions.
//

template <bool is_range, bool do_assignability_check>
static ALWAYS_INLINE bool DoCallCommon(ArtMethod* called_method,
                                       Thread* self,
                                       ShadowFrame& shadow_frame,
                                       JValue* result,
                                       uint16_t number_of_inputs,
                                       uint32_t (&arg)[Instruction::kMaxVarArgRegs],
                                       uint32_t vregC) REQUIRES_SHARED(Locks::mutator_lock_);

template <bool is_range>
ALWAYS_INLINE void CopyRegisters(ShadowFrame& caller_frame,
                                 ShadowFrame* callee_frame,
                                 const uint32_t (&arg)[Instruction::kMaxVarArgRegs],
                                 const size_t first_src_reg,
                                 const size_t first_dest_reg,
                                 const size_t num_regs) REQUIRES_SHARED(Locks::mutator_lock_);

// END DECLARATIONS.

void ArtInterpreterToCompiledCodeBridge(Thread* self,
                                        ArtMethod* caller,
                                        ShadowFrame* shadow_frame,
                                        uint16_t arg_offset,
                                        JValue* result)
    REQUIRES_SHARED(Locks::mutator_lock_) {
  ArtMethod* method = shadow_frame->GetMethod();
  // Ensure static methods are initialized.
  if (method->IsStatic()) {
    ObjPtr<mirror::Class> declaringClass = method->GetDeclaringClass();
    if (UNLIKELY(!declaringClass->IsVisiblyInitialized())) {
      self->PushShadowFrame(shadow_frame);
      StackHandleScope<1> hs(self);
      Handle<mirror::Class> h_class(hs.NewHandle(declaringClass));
      if (UNLIKELY(!Runtime::Current()->GetClassLinker()->EnsureInitialized(
                        self, h_class, /*can_init_fields=*/ true, /*can_init_parents=*/ true))) {
        self->PopShadowFrame();
        DCHECK(self->IsExceptionPending());
        return;
      }
      self->PopShadowFrame();
      DCHECK(h_class->IsInitializing());
      // Reload from shadow frame in case the method moved, this is faster than adding a handle.
      method = shadow_frame->GetMethod();
    }
  }
  // Basic checks for the arg_offset. If there's no code item, the arg_offset must be 0. Otherwise,
  // check that the arg_offset isn't greater than the number of registers. A stronger check is
  // difficult since the frame may contain space for all the registers in the method, or only enough
  // space for the arguments.
  if (kIsDebugBuild) {
    if (method->GetCodeItem() == nullptr) {
      DCHECK_EQ(0u, arg_offset) << method->PrettyMethod();
    } else {
      DCHECK_LE(arg_offset, shadow_frame->NumberOfVRegs());
    }
  }
  jit::Jit* jit = Runtime::Current()->GetJit();
  if (jit != nullptr && caller != nullptr) {
    jit->NotifyInterpreterToCompiledCodeTransition(self, caller);
  }
  method->Invoke(self, shadow_frame->GetVRegArgs(arg_offset),
                 (shadow_frame->NumberOfVRegs() - arg_offset) * sizeof(uint32_t),
                 result, method->GetInterfaceMethodIfProxy(kRuntimePointerSize)->GetShorty());
}

void SetStringInitValueToAllAliases(ShadowFrame* shadow_frame,
                                    uint16_t this_obj_vreg,
                                    JValue result)
    REQUIRES_SHARED(Locks::mutator_lock_) {
  ObjPtr<mirror::Object> existing = shadow_frame->GetVRegReference(this_obj_vreg);
  if (existing == nullptr) {
    // If it's null, we come from compiled code that was deoptimized. Nothing to do,
    // as the compiler verified there was no alias.
    // Set the new string result of the StringFactory.
    shadow_frame->SetVRegReference(this_obj_vreg, result.GetL());
    return;
  }
  // Set the string init result into all aliases.
  for (uint32_t i = 0, e = shadow_frame->NumberOfVRegs(); i < e; ++i) {
    if (shadow_frame->GetVRegReference(i) == existing) {
      DCHECK_EQ(shadow_frame->GetVRegReference(i),
                reinterpret_cast32<mirror::Object*>(shadow_frame->GetVReg(i)));
      shadow_frame->SetVRegReference(i, result.GetL());
      DCHECK_EQ(shadow_frame->GetVRegReference(i),
                reinterpret_cast32<mirror::Object*>(shadow_frame->GetVReg(i)));
    }
  }
}

template<bool is_range>
static bool DoMethodHandleInvokeCommon(Thread* self,
                                       ShadowFrame& shadow_frame,
                                       bool invoke_exact,
                                       const Instruction* inst,
                                       uint16_t inst_data,
                                       JValue* result)
    REQUIRES_SHARED(Locks::mutator_lock_) {
  // Make sure to check for async exceptions
  if (UNLIKELY(self->ObserveAsyncException())) {
    return false;
  }
  // Invoke-polymorphic instructions always take a receiver. i.e, they are never static.
  const uint32_t vRegC = (is_range) ? inst->VRegC_4rcc() : inst->VRegC_45cc();
  const int invoke_method_idx = (is_range) ? inst->VRegB_4rcc() : inst->VRegB_45cc();

  // Initialize |result| to 0 as this is the default return value for
  // polymorphic invocations of method handle types with void return
  // and provides sane return result in error cases.
  result->SetJ(0);

  // The invoke_method_idx here is the name of the signature polymorphic method that
  // was symbolically invoked in bytecode (say MethodHandle.invoke or MethodHandle.invokeExact)
  // and not the method that we'll dispatch to in the end.
  StackHandleScope<2> hs(self);
  Handle<mirror::MethodHandle> method_handle(hs.NewHandle(
      ObjPtr<mirror::MethodHandle>::DownCast(shadow_frame.GetVRegReference(vRegC))));
  if (UNLIKELY(method_handle == nullptr)) {
    // Note that the invoke type is kVirtual here because a call to a signature
    // polymorphic method is shaped like a virtual call at the bytecode level.
    ThrowNullPointerExceptionForMethodAccess(invoke_method_idx, InvokeType::kVirtual);
    return false;
  }

  // The vRegH value gives the index of the proto_id associated with this
  // signature polymorphic call site.
  const uint16_t vRegH = (is_range) ? inst->VRegH_4rcc() : inst->VRegH_45cc();
  const dex::ProtoIndex callsite_proto_id(vRegH);

  // Call through to the classlinker and ask it to resolve the static type associated
  // with the callsite. This information is stored in the dex cache so it's
  // guaranteed to be fast after the first resolution.
  ClassLinker* class_linker = Runtime::Current()->GetClassLinker();
  Handle<mirror::MethodType> callsite_type(hs.NewHandle(
      class_linker->ResolveMethodType(self, callsite_proto_id, shadow_frame.GetMethod())));

  // This implies we couldn't resolve one or more types in this method handle.
  if (UNLIKELY(callsite_type == nullptr)) {
    CHECK(self->IsExceptionPending());
    return false;
  }

  // There is a common dispatch method for method handles that takes
  // arguments either from a range or an array of arguments depending
  // on whether the DEX instruction is invoke-polymorphic/range or
  // invoke-polymorphic. The array here is for the latter.
  if (UNLIKELY(is_range)) {
    // VRegC is the register holding the method handle. Arguments passed
    // to the method handle's target do not include the method handle.
    RangeInstructionOperands operands(inst->VRegC_4rcc() + 1, inst->VRegA_4rcc() - 1);
    if (invoke_exact) {
      return MethodHandleInvokeExact(self,
                                     shadow_frame,
                                     method_handle,
                                     callsite_type,
                                     &operands,
                                     result);
    } else {
      return MethodHandleInvoke(self,
                                shadow_frame,
                                method_handle,
                                callsite_type,
                                &operands,
                                result);
    }
  } else {
    // Get the register arguments for the invoke.
    uint32_t args[Instruction::kMaxVarArgRegs] = {};
    inst->GetVarArgs(args, inst_data);
    // Drop the first register which is the method handle performing the invoke.
    memmove(args, args + 1, sizeof(args[0]) * (Instruction::kMaxVarArgRegs - 1));
    args[Instruction::kMaxVarArgRegs - 1] = 0;
    VarArgsInstructionOperands operands(args, inst->VRegA_45cc() - 1);
    if (invoke_exact) {
      return MethodHandleInvokeExact(self,
                                     shadow_frame,
                                     method_handle,
                                     callsite_type,
                                     &operands,
                                     result);
    } else {
      return MethodHandleInvoke(self,
                                shadow_frame,
                                method_handle,
                                callsite_type,
                                &operands,
                                result);
    }
  }
}

bool DoMethodHandleInvokeExact(Thread* self,
                               ShadowFrame& shadow_frame,
                               const Instruction* inst,
                               uint16_t inst_data,
                               JValue* result) REQUIRES_SHARED(Locks::mutator_lock_) {
  if (inst->Opcode() == Instruction::INVOKE_POLYMORPHIC) {
    static const bool kIsRange = false;
    return DoMethodHandleInvokeCommon<kIsRange>(
        self, shadow_frame, /* invoke_exact= */ true, inst, inst_data, result);
  } else {
    DCHECK_EQ(inst->Opcode(), Instruction::INVOKE_POLYMORPHIC_RANGE);
    static const bool kIsRange = true;
    return DoMethodHandleInvokeCommon<kIsRange>(
        self, shadow_frame, /* invoke_exact= */ true, inst, inst_data, result);
  }
}

bool DoMethodHandleInvoke(Thread* self,
                          ShadowFrame& shadow_frame,
                          const Instruction* inst,
                          uint16_t inst_data,
                          JValue* result) REQUIRES_SHARED(Locks::mutator_lock_) {
  if (inst->Opcode() == Instruction::INVOKE_POLYMORPHIC) {
    static const bool kIsRange = false;
    return DoMethodHandleInvokeCommon<kIsRange>(
        self, shadow_frame, /* invoke_exact= */ false, inst, inst_data, result);
  } else {
    DCHECK_EQ(inst->Opcode(), Instruction::INVOKE_POLYMORPHIC_RANGE);
    static const bool kIsRange = true;
    return DoMethodHandleInvokeCommon<kIsRange>(
        self, shadow_frame, /* invoke_exact= */ false, inst, inst_data, result);
  }
}

static bool DoVarHandleInvokeCommon(Thread* self,
                                    ShadowFrame& shadow_frame,
                                    const Instruction* inst,
                                    uint16_t inst_data,
                                    JValue* result,
                                    mirror::VarHandle::AccessMode access_mode)
    REQUIRES_SHARED(Locks::mutator_lock_) {
  // Make sure to check for async exceptions
  if (UNLIKELY(self->ObserveAsyncException())) {
    return false;
  }

  StackHandleScope<2> hs(self);
  bool is_var_args = inst->HasVarArgs();
  const uint16_t vRegH = is_var_args ? inst->VRegH_45cc() : inst->VRegH_4rcc();
  ClassLinker* const class_linker = Runtime::Current()->GetClassLinker();
  Handle<mirror::MethodType> callsite_type(hs.NewHandle(
      class_linker->ResolveMethodType(self, dex::ProtoIndex(vRegH), shadow_frame.GetMethod())));
  // This implies we couldn't resolve one or more types in this VarHandle.
  if (UNLIKELY(callsite_type == nullptr)) {
    CHECK(self->IsExceptionPending());
    return false;
  }

  const uint32_t vRegC = is_var_args ? inst->VRegC_45cc() : inst->VRegC_4rcc();
  ObjPtr<mirror::Object> receiver(shadow_frame.GetVRegReference(vRegC));
  Handle<mirror::VarHandle> var_handle(hs.NewHandle(ObjPtr<mirror::VarHandle>::DownCast(receiver)));
  if (is_var_args) {
    uint32_t args[Instruction::kMaxVarArgRegs];
    inst->GetVarArgs(args, inst_data);
    VarArgsInstructionOperands all_operands(args, inst->VRegA_45cc());
    NoReceiverInstructionOperands operands(&all_operands);
    return VarHandleInvokeAccessor(self,
                                   shadow_frame,
                                   var_handle,
                                   callsite_type,
                                   access_mode,
                                   &operands,
                                   result);
  } else {
    RangeInstructionOperands all_operands(inst->VRegC_4rcc(), inst->VRegA_4rcc());
    NoReceiverInstructionOperands operands(&all_operands);
    return VarHandleInvokeAccessor(self,
                                   shadow_frame,
                                   var_handle,
                                   callsite_type,
                                   access_mode,
                                   &operands,
                                   result);
  }
}

#define DO_VAR_HANDLE_ACCESSOR(_access_mode)                                                \
bool DoVarHandle ## _access_mode(Thread* self,                                              \
                                 ShadowFrame& shadow_frame,                                 \
                                 const Instruction* inst,                                   \
                                 uint16_t inst_data,                                        \
                                 JValue* result) REQUIRES_SHARED(Locks::mutator_lock_) {    \
  const auto access_mode = mirror::VarHandle::AccessMode::k ## _access_mode;                \
  return DoVarHandleInvokeCommon(self, shadow_frame, inst, inst_data, result, access_mode); \
}

DO_VAR_HANDLE_ACCESSOR(CompareAndExchange)
DO_VAR_HANDLE_ACCESSOR(CompareAndExchangeAcquire)
DO_VAR_HANDLE_ACCESSOR(CompareAndExchangeRelease)
DO_VAR_HANDLE_ACCESSOR(CompareAndSet)
DO_VAR_HANDLE_ACCESSOR(Get)
DO_VAR_HANDLE_ACCESSOR(GetAcquire)
DO_VAR_HANDLE_ACCESSOR(GetAndAdd)
DO_VAR_HANDLE_ACCESSOR(GetAndAddAcquire)
DO_VAR_HANDLE_ACCESSOR(GetAndAddRelease)
DO_VAR_HANDLE_ACCESSOR(GetAndBitwiseAnd)
DO_VAR_HANDLE_ACCESSOR(GetAndBitwiseAndAcquire)
DO_VAR_HANDLE_ACCESSOR(GetAndBitwiseAndRelease)
DO_VAR_HANDLE_ACCESSOR(GetAndBitwiseOr)
DO_VAR_HANDLE_ACCESSOR(GetAndBitwiseOrAcquire)
DO_VAR_HANDLE_ACCESSOR(GetAndBitwiseOrRelease)
DO_VAR_HANDLE_ACCESSOR(GetAndBitwiseXor)
DO_VAR_HANDLE_ACCESSOR(GetAndBitwiseXorAcquire)
DO_VAR_HANDLE_ACCESSOR(GetAndBitwiseXorRelease)
DO_VAR_HANDLE_ACCESSOR(GetAndSet)
DO_VAR_HANDLE_ACCESSOR(GetAndSetAcquire)
DO_VAR_HANDLE_ACCESSOR(GetAndSetRelease)
DO_VAR_HANDLE_ACCESSOR(GetOpaque)
DO_VAR_HANDLE_ACCESSOR(GetVolatile)
DO_VAR_HANDLE_ACCESSOR(Set)
DO_VAR_HANDLE_ACCESSOR(SetOpaque)
DO_VAR_HANDLE_ACCESSOR(SetRelease)
DO_VAR_HANDLE_ACCESSOR(SetVolatile)
DO_VAR_HANDLE_ACCESSOR(WeakCompareAndSet)
DO_VAR_HANDLE_ACCESSOR(WeakCompareAndSetAcquire)
DO_VAR_HANDLE_ACCESSOR(WeakCompareAndSetPlain)
DO_VAR_HANDLE_ACCESSOR(WeakCompareAndSetRelease)

#undef DO_VAR_HANDLE_ACCESSOR

template<bool is_range>
bool DoInvokePolymorphic(Thread* self,
                         ShadowFrame& shadow_frame,
                         const Instruction* inst,
                         uint16_t inst_data,
                         JValue* result) {
  const int invoke_method_idx = inst->VRegB();
  ClassLinker* class_linker = Runtime::Current()->GetClassLinker();
  ArtMethod* invoke_method =
      class_linker->ResolveMethod<ClassLinker::ResolveMode::kCheckICCEAndIAE>(
          self, invoke_method_idx, shadow_frame.GetMethod(), kVirtual);

  // Ensure intrinsic identifiers are initialized.
  DCHECK(invoke_method->IsIntrinsic());

  // Dispatch based on intrinsic identifier associated with method.
  switch (static_cast<art::Intrinsics>(invoke_method->GetIntrinsic())) {
#define CASE_SIGNATURE_POLYMORPHIC_INTRINSIC(Name, ...) \
    case Intrinsics::k##Name:                           \
      return Do ## Name(self, shadow_frame, inst, inst_data, result);
#include "intrinsics_list.h"
    SIGNATURE_POLYMORPHIC_INTRINSICS_LIST(CASE_SIGNATURE_POLYMORPHIC_INTRINSIC)
#undef INTRINSICS_LIST
#undef SIGNATURE_POLYMORPHIC_INTRINSICS_LIST
#undef CASE_SIGNATURE_POLYMORPHIC_INTRINSIC
    default:
      LOG(FATAL) << "Unreachable: " << invoke_method->GetIntrinsic();
      UNREACHABLE();
      return false;
  }
}

static JValue ConvertScalarBootstrapArgument(jvalue value) {
  // value either contains a primitive scalar value if it corresponds
  // to a primitive type, or it contains an integer value if it
  // corresponds to an object instance reference id (e.g. a string id).
  return JValue::FromPrimitive(value.j);
}

static ObjPtr<mirror::Class> GetClassForBootstrapArgument(EncodedArrayValueIterator::ValueType type)
    REQUIRES_SHARED(Locks::mutator_lock_) {
  ClassLinker* class_linker = Runtime::Current()->GetClassLinker();
  ObjPtr<mirror::ObjectArray<mirror::Class>> class_roots = class_linker->GetClassRoots();
  switch (type) {
    case EncodedArrayValueIterator::ValueType::kBoolean:
    case EncodedArrayValueIterator::ValueType::kByte:
    case EncodedArrayValueIterator::ValueType::kChar:
    case EncodedArrayValueIterator::ValueType::kShort:
      // These types are disallowed by JVMS. Treat as integers. This
      // will result in CCE's being raised if the BSM has one of these
      // types.
    case EncodedArrayValueIterator::ValueType::kInt:
      return GetClassRoot(ClassRoot::kPrimitiveInt, class_roots);
    case EncodedArrayValueIterator::ValueType::kLong:
      return GetClassRoot(ClassRoot::kPrimitiveLong, class_roots);
    case EncodedArrayValueIterator::ValueType::kFloat:
      return GetClassRoot(ClassRoot::kPrimitiveFloat, class_roots);
    case EncodedArrayValueIterator::ValueType::kDouble:
      return GetClassRoot(ClassRoot::kPrimitiveDouble, class_roots);
    case EncodedArrayValueIterator::ValueType::kMethodType:
      return GetClassRoot<mirror::MethodType>(class_roots);
    case EncodedArrayValueIterator::ValueType::kMethodHandle:
      return GetClassRoot<mirror::MethodHandle>(class_roots);
    case EncodedArrayValueIterator::ValueType::kString:
      return GetClassRoot<mirror::String>();
    case EncodedArrayValueIterator::ValueType::kType:
      return GetClassRoot<mirror::Class>();
    case EncodedArrayValueIterator::ValueType::kField:
    case EncodedArrayValueIterator::ValueType::kMethod:
    case EncodedArrayValueIterator::ValueType::kEnum:
    case EncodedArrayValueIterator::ValueType::kArray:
    case EncodedArrayValueIterator::ValueType::kAnnotation:
    case EncodedArrayValueIterator::ValueType::kNull:
      return nullptr;
  }
}

static bool GetArgumentForBootstrapMethod(Thread* self,
                                          ArtMethod* referrer,
                                          EncodedArrayValueIterator::ValueType type,
                                          const JValue* encoded_value,
                                          JValue* decoded_value)
    REQUIRES_SHARED(Locks::mutator_lock_) {
  // The encoded_value contains either a scalar value (IJDF) or a
  // scalar DEX file index to a reference type to be materialized.
  switch (type) {
    case EncodedArrayValueIterator::ValueType::kInt:
    case EncodedArrayValueIterator::ValueType::kFloat:
      decoded_value->SetI(encoded_value->GetI());
      return true;
    case EncodedArrayValueIterator::ValueType::kLong:
    case EncodedArrayValueIterator::ValueType::kDouble:
      decoded_value->SetJ(encoded_value->GetJ());
      return true;
    case EncodedArrayValueIterator::ValueType::kMethodType: {
      StackHandleScope<2> hs(self);
      Handle<mirror::ClassLoader> class_loader(hs.NewHandle(referrer->GetClassLoader()));
      Handle<mirror::DexCache> dex_cache(hs.NewHandle(referrer->GetDexCache()));
      dex::ProtoIndex proto_idx(encoded_value->GetC());
      ClassLinker* cl = Runtime::Current()->GetClassLinker();
      ObjPtr<mirror::MethodType> o =
          cl->ResolveMethodType(self, proto_idx, dex_cache, class_loader);
      if (UNLIKELY(o.IsNull())) {
        DCHECK(self->IsExceptionPending());
        return false;
      }
      decoded_value->SetL(o);
      return true;
    }
    case EncodedArrayValueIterator::ValueType::kMethodHandle: {
      uint32_t index = static_cast<uint32_t>(encoded_value->GetI());
      ClassLinker* cl = Runtime::Current()->GetClassLinker();
      ObjPtr<mirror::MethodHandle> o = cl->ResolveMethodHandle(self, index, referrer);
      if (UNLIKELY(o.IsNull())) {
        DCHECK(self->IsExceptionPending());
        return false;
      }
      decoded_value->SetL(o);
      return true;
    }
    case EncodedArrayValueIterator::ValueType::kString: {
      dex::StringIndex index(static_cast<uint32_t>(encoded_value->GetI()));
      ClassLinker* cl = Runtime::Current()->GetClassLinker();
      ObjPtr<mirror::String> o = cl->ResolveString(index, referrer);
      if (UNLIKELY(o.IsNull())) {
        DCHECK(self->IsExceptionPending());
        return false;
      }
      decoded_value->SetL(o);
      return true;
    }
    case EncodedArrayValueIterator::ValueType::kType: {
      dex::TypeIndex index(static_cast<uint32_t>(encoded_value->GetI()));
      ClassLinker* cl = Runtime::Current()->GetClassLinker();
      ObjPtr<mirror::Class> o = cl->ResolveType(index, referrer);
      if (UNLIKELY(o.IsNull())) {
        DCHECK(self->IsExceptionPending());
        return false;
      }
      decoded_value->SetL(o);
      return true;
    }
    case EncodedArrayValueIterator::ValueType::kBoolean:
    case EncodedArrayValueIterator::ValueType::kByte:
    case EncodedArrayValueIterator::ValueType::kChar:
    case EncodedArrayValueIterator::ValueType::kShort:
    case EncodedArrayValueIterator::ValueType::kField:
    case EncodedArrayValueIterator::ValueType::kMethod:
    case EncodedArrayValueIterator::ValueType::kEnum:
    case EncodedArrayValueIterator::ValueType::kArray:
    case EncodedArrayValueIterator::ValueType::kAnnotation:
    case EncodedArrayValueIterator::ValueType::kNull:
      // Unreachable - unsupported types that have been checked when
      // determining the effect call site type based on the bootstrap
      // argument types.
      UNREACHABLE();
  }
}

static bool PackArgumentForBootstrapMethod(Thread* self,
                                           ArtMethod* referrer,
                                           CallSiteArrayValueIterator* it,
                                           ShadowFrameSetter* setter)
    REQUIRES_SHARED(Locks::mutator_lock_) {
  auto type = it->GetValueType();
  const JValue encoded_value = ConvertScalarBootstrapArgument(it->GetJavaValue());
  JValue decoded_value;
  if (!GetArgumentForBootstrapMethod(self, referrer, type, &encoded_value, &decoded_value)) {
    return false;
  }
  switch (it->GetValueType()) {
    case EncodedArrayValueIterator::ValueType::kInt:
    case EncodedArrayValueIterator::ValueType::kFloat:
      setter->Set(static_cast<uint32_t>(decoded_value.GetI()));
      return true;
    case EncodedArrayValueIterator::ValueType::kLong:
    case EncodedArrayValueIterator::ValueType::kDouble:
      setter->SetLong(decoded_value.GetJ());
      return true;
    case EncodedArrayValueIterator::ValueType::kMethodType:
    case EncodedArrayValueIterator::ValueType::kMethodHandle:
    case EncodedArrayValueIterator::ValueType::kString:
    case EncodedArrayValueIterator::ValueType::kType:
      setter->SetReference(decoded_value.GetL());
      return true;
    case EncodedArrayValueIterator::ValueType::kBoolean:
    case EncodedArrayValueIterator::ValueType::kByte:
    case EncodedArrayValueIterator::ValueType::kChar:
    case EncodedArrayValueIterator::ValueType::kShort:
    case EncodedArrayValueIterator::ValueType::kField:
    case EncodedArrayValueIterator::ValueType::kMethod:
    case EncodedArrayValueIterator::ValueType::kEnum:
    case EncodedArrayValueIterator::ValueType::kArray:
    case EncodedArrayValueIterator::ValueType::kAnnotation:
    case EncodedArrayValueIterator::ValueType::kNull:
      // Unreachable - unsupported types that have been checked when
      // determining the effect call site type based on the bootstrap
      // argument types.
      UNREACHABLE();
  }
}

static bool PackCollectorArrayForBootstrapMethod(Thread* self,
                                                 ArtMethod* referrer,
                                                 ObjPtr<mirror::Class> array_type,
                                                 int32_t array_length,
                                                 CallSiteArrayValueIterator* it,
                                                 ShadowFrameSetter* setter)
    REQUIRES_SHARED(Locks::mutator_lock_) {
  StackHandleScope<1> hs(self);
  ClassLinker* class_linker = Runtime::Current()->GetClassLinker();
  JValue decoded_value;

#define COLLECT_PRIMITIVE_ARRAY(Descriptor, Type)                       \
  Handle<mirror::Type ## Array> array =                                 \
      hs.NewHandle(mirror::Type ## Array::Alloc(self, array_length));   \
  if (array.IsNull()) {                                                 \
    return false;                                                       \
  }                                                                     \
  for (int32_t i = 0; it->HasNext(); it->Next(), ++i) {                 \
    auto type = it->GetValueType();                                     \
    DCHECK_EQ(type, EncodedArrayValueIterator::ValueType::k ## Type);   \
    const JValue encoded_value =                                        \
        ConvertScalarBootstrapArgument(it->GetJavaValue());             \
    GetArgumentForBootstrapMethod(self,                                 \
                                  referrer,                             \
                                  type,                                 \
                                  &encoded_value,                       \
                                  &decoded_value);                      \
    array->Set(i, decoded_value.Get ## Descriptor());                   \
  }                                                                     \
  setter->SetReference(array.Get());                                    \
  return true;

#define COLLECT_REFERENCE_ARRAY(T, Type)                                \
  Handle<mirror::ObjectArray<T>> array =                   /* NOLINT */ \
      hs.NewHandle(mirror::ObjectArray<T>::Alloc(self,                  \
                                                 array_type,            \
                                                 array_length));        \
  if (array.IsNull()) {                                                 \
    return false;                                                       \
  }                                                                     \
  for (int32_t i = 0; it->HasNext(); it->Next(), ++i) {                 \
    auto type = it->GetValueType();                                     \
    DCHECK_EQ(type, EncodedArrayValueIterator::ValueType::k ## Type);   \
    const JValue encoded_value =                                        \
        ConvertScalarBootstrapArgument(it->GetJavaValue());             \
    if (!GetArgumentForBootstrapMethod(self,                            \
                                       referrer,                        \
                                       type,                            \
                                       &encoded_value,                  \
                                       &decoded_value)) {               \
      return false;                                                     \
    }                                                                   \
    ObjPtr<mirror::Object> o = decoded_value.GetL();                    \
    if (Runtime::Current()->IsActiveTransaction()) {                    \
      array->Set<true>(i, ObjPtr<T>::DownCast(o));                      \
    } else {                                                            \
      array->Set<false>(i, ObjPtr<T>::DownCast(o));                     \
    }                                                                   \
  }                                                                     \
  setter->SetReference(array.Get());                                    \
  return true;

  ObjPtr<mirror::ObjectArray<mirror::Class>> class_roots = class_linker->GetClassRoots();
  ObjPtr<mirror::Class> component_type = array_type->GetComponentType();
  if (component_type == GetClassRoot(ClassRoot::kPrimitiveInt, class_roots)) {
    COLLECT_PRIMITIVE_ARRAY(I, Int);
  } else if (component_type == GetClassRoot(ClassRoot::kPrimitiveLong, class_roots)) {
    COLLECT_PRIMITIVE_ARRAY(J, Long);
  } else if (component_type == GetClassRoot(ClassRoot::kPrimitiveFloat, class_roots)) {
    COLLECT_PRIMITIVE_ARRAY(F, Float);
  } else if (component_type == GetClassRoot(ClassRoot::kPrimitiveDouble, class_roots)) {
    COLLECT_PRIMITIVE_ARRAY(D, Double);
  } else if (component_type == GetClassRoot<mirror::MethodType>()) {
    COLLECT_REFERENCE_ARRAY(mirror::MethodType, MethodType);
  } else if (component_type == GetClassRoot<mirror::MethodHandle>()) {
    COLLECT_REFERENCE_ARRAY(mirror::MethodHandle, MethodHandle);
  } else if (component_type == GetClassRoot<mirror::String>(class_roots)) {
    COLLECT_REFERENCE_ARRAY(mirror::String, String);
  } else if (component_type == GetClassRoot<mirror::Class>()) {
    COLLECT_REFERENCE_ARRAY(mirror::Class, Type);
  } else {
    UNREACHABLE();
  }
  #undef COLLECT_PRIMITIVE_ARRAY
  #undef COLLECT_REFERENCE_ARRAY
}

static ObjPtr<mirror::MethodType> BuildCallSiteForBootstrapMethod(Thread* self,
                                                                  const DexFile* dex_file,
                                                                  uint32_t call_site_idx)
    REQUIRES_SHARED(Locks::mutator_lock_) {
  const dex::CallSiteIdItem& csi = dex_file->GetCallSiteId(call_site_idx);
  CallSiteArrayValueIterator it(*dex_file, csi);
  DCHECK_GE(it.Size(), 1u);

  StackHandleScope<2> hs(self);
  // Create array for parameter types.
  ClassLinker* class_linker = Runtime::Current()->GetClassLinker();
  ObjPtr<mirror::Class> class_array_type =
      GetClassRoot<mirror::ObjectArray<mirror::Class>>(class_linker);
  Handle<mirror::ObjectArray<mirror::Class>> ptypes = hs.NewHandle(
      mirror::ObjectArray<mirror::Class>::Alloc(self,
                                                class_array_type,
                                                static_cast<int>(it.Size())));
  if (ptypes.IsNull()) {
    DCHECK(self->IsExceptionPending());
    return nullptr;
  }

  // Populate the first argument with an instance of j.l.i.MethodHandles.Lookup
  // that the runtime will construct.
  ptypes->Set(0, GetClassRoot<mirror::MethodHandlesLookup>(class_linker));
  it.Next();

  // The remaining parameter types are derived from the types of
  // arguments present in the DEX file.
  int index = 1;
  while (it.HasNext()) {
    ObjPtr<mirror::Class> ptype = GetClassForBootstrapArgument(it.GetValueType());
    if (ptype.IsNull()) {
      ThrowClassCastException("Unsupported bootstrap argument type");
      return nullptr;
    }
    ptypes->Set(index, ptype);
    index++;
    it.Next();
  }
  DCHECK_EQ(static_cast<size_t>(index), it.Size());

  // By definition, the return type is always a j.l.i.CallSite.
  Handle<mirror::Class> rtype = hs.NewHandle(GetClassRoot<mirror::CallSite>());
  return mirror::MethodType::Create(self, rtype, ptypes);
}

static ObjPtr<mirror::CallSite> InvokeBootstrapMethod(Thread* self,
                                                      ShadowFrame& shadow_frame,
                                                      uint32_t call_site_idx)
    REQUIRES_SHARED(Locks::mutator_lock_) {
  StackHandleScope<5> hs(self);
  // There are three mandatory arguments expected from the call site
  // value array in the DEX file: the bootstrap method handle, the
  // method name to pass to the bootstrap method, and the method type
  // to pass to the bootstrap method.
  static constexpr size_t kMandatoryArgumentsCount = 3;
  ArtMethod* referrer = shadow_frame.GetMethod();
  const DexFile* dex_file = referrer->GetDexFile();
  const dex::CallSiteIdItem& csi = dex_file->GetCallSiteId(call_site_idx);
  CallSiteArrayValueIterator it(*dex_file, csi);
  if (it.Size() < kMandatoryArgumentsCount) {
    ThrowBootstrapMethodError("Truncated bootstrap arguments (%zu < %zu)",
                              it.Size(), kMandatoryArgumentsCount);
    return nullptr;
  }

  if (it.GetValueType() != EncodedArrayValueIterator::ValueType::kMethodHandle) {
    ThrowBootstrapMethodError("First bootstrap argument is not a method handle");
    return nullptr;
  }

  uint32_t bsm_index = static_cast<uint32_t>(it.GetJavaValue().i);
  it.Next();

  ClassLinker* class_linker = Runtime::Current()->GetClassLinker();
  Handle<mirror::MethodHandle> bsm =
      hs.NewHandle(class_linker->ResolveMethodHandle(self, bsm_index, referrer));
  if (bsm.IsNull()) {
    DCHECK(self->IsExceptionPending());
    return nullptr;
  }

  if (bsm->GetHandleKind() != mirror::MethodHandle::Kind::kInvokeStatic) {
    // JLS suggests also accepting constructors. This is currently
    // hard as constructor invocations happen via transformers in ART
    // today. The constructor would need to be a class derived from java.lang.invoke.CallSite.
    ThrowBootstrapMethodError("Unsupported bootstrap method invocation kind");
    return nullptr;
  }

  // Construct the local call site type information based on the 3
  // mandatory arguments provided by the runtime and the static arguments
  // in the DEX file. We will use these arguments to build a shadow frame.
  MutableHandle<mirror::MethodType> call_site_type =
      hs.NewHandle(BuildCallSiteForBootstrapMethod(self, dex_file, call_site_idx));
  if (call_site_type.IsNull()) {
    DCHECK(self->IsExceptionPending());
    return nullptr;
  }

  // Check if this BSM is targeting a variable arity method. If so,
  // we'll need to collect the trailing arguments into an array.
  Handle<mirror::Array> collector_arguments;
  int32_t collector_arguments_length;
  if (bsm->GetTargetMethod()->IsVarargs()) {
    int number_of_bsm_parameters = bsm->GetMethodType()->GetNumberOfPTypes();
    if (number_of_bsm_parameters == 0) {
      ThrowBootstrapMethodError("Variable arity BSM does not have any arguments");
      return nullptr;
    }
    Handle<mirror::Class> collector_array_class =
        hs.NewHandle(bsm->GetMethodType()->GetPTypes()->Get(number_of_bsm_parameters - 1));
    if (!collector_array_class->IsArrayClass()) {
      ThrowBootstrapMethodError("Variable arity BSM does not have array as final argument");
      return nullptr;
    }
    // The call site may include no arguments to be collected. In this
    // case the number of arguments must be at least the number of BSM
    // parameters less the collector array.
    if (call_site_type->GetNumberOfPTypes() < number_of_bsm_parameters - 1) {
      ThrowWrongMethodTypeException(bsm->GetMethodType(), call_site_type.Get());
      return nullptr;
    }
    // Check all the arguments to be collected match the collector array component type.
    for (int i = number_of_bsm_parameters - 1; i < call_site_type->GetNumberOfPTypes(); ++i) {
      if (call_site_type->GetPTypes()->Get(i) != collector_array_class->GetComponentType()) {
        ThrowClassCastException(collector_array_class->GetComponentType(),
                                call_site_type->GetPTypes()->Get(i));
        return nullptr;
      }
    }
    // Update the call site method type so it now includes the collector array.
    int32_t collector_arguments_start = number_of_bsm_parameters - 1;
    collector_arguments_length = call_site_type->GetNumberOfPTypes() - number_of_bsm_parameters + 1;
    call_site_type.Assign(
        mirror::MethodType::CollectTrailingArguments(self,
                                                     call_site_type.Get(),
                                                     collector_array_class.Get(),
                                                     collector_arguments_start));
    if (call_site_type.IsNull()) {
      DCHECK(self->IsExceptionPending());
      return nullptr;
    }
  } else {
    collector_arguments_length = 0;
  }

  if (call_site_type->GetNumberOfPTypes() != bsm->GetMethodType()->GetNumberOfPTypes()) {
    ThrowWrongMethodTypeException(bsm->GetMethodType(), call_site_type.Get());
    return nullptr;
  }

  // BSM invocation has a different set of exceptions that
  // j.l.i.MethodHandle.invoke(). Scan arguments looking for CCE
  // "opportunities". Unfortunately we cannot just leave this to the
  // method handle invocation as this might generate a WMTE.
  for (int32_t i = 0; i < call_site_type->GetNumberOfPTypes(); ++i) {
    ObjPtr<mirror::Class> from = call_site_type->GetPTypes()->Get(i);
    ObjPtr<mirror::Class> to = bsm->GetMethodType()->GetPTypes()->Get(i);
    if (!IsParameterTypeConvertible(from, to)) {
      ThrowClassCastException(from, to);
      return nullptr;
    }
  }
  if (!IsReturnTypeConvertible(call_site_type->GetRType(), bsm->GetMethodType()->GetRType())) {
    ThrowClassCastException(bsm->GetMethodType()->GetRType(), call_site_type->GetRType());
    return nullptr;
  }

  // Set-up a shadow frame for invoking the bootstrap method handle.
  ShadowFrameAllocaUniquePtr bootstrap_frame =
      CREATE_SHADOW_FRAME(call_site_type->NumberOfVRegs(),
                          nullptr,
                          referrer,
                          shadow_frame.GetDexPC());
  ScopedStackedShadowFramePusher pusher(
      self, bootstrap_frame.get(), StackedShadowFrameType::kShadowFrameUnderConstruction);
  ShadowFrameSetter setter(bootstrap_frame.get(), 0u);

  // The first parameter is a MethodHandles lookup instance.
  Handle<mirror::Class> lookup_class =
      hs.NewHandle(shadow_frame.GetMethod()->GetDeclaringClass());
  ObjPtr<mirror::MethodHandlesLookup> lookup =
      mirror::MethodHandlesLookup::Create(self, lookup_class);
  if (lookup.IsNull()) {
    DCHECK(self->IsExceptionPending());
    return nullptr;
  }
  setter.SetReference(lookup);

  // Pack the remaining arguments into the frame.
  int number_of_arguments = call_site_type->GetNumberOfPTypes();
  int argument_index;
  for (argument_index = 1; argument_index < number_of_arguments; ++argument_index) {
    if (argument_index == number_of_arguments - 1 &&
        call_site_type->GetPTypes()->Get(argument_index)->IsArrayClass()) {
      ObjPtr<mirror::Class> array_type = call_site_type->GetPTypes()->Get(argument_index);
      if (!PackCollectorArrayForBootstrapMethod(self,
                                                referrer,
                                                array_type,
                                                collector_arguments_length,
                                                &it,
                                                &setter)) {
        DCHECK(self->IsExceptionPending());
        return nullptr;
      }
    } else if (!PackArgumentForBootstrapMethod(self, referrer, &it, &setter)) {
      DCHECK(self->IsExceptionPending());
      return nullptr;
    }
    it.Next();
  }
  DCHECK(!it.HasNext());
  DCHECK(setter.Done());

  // Invoke the bootstrap method handle.
  JValue result;
  RangeInstructionOperands operands(0, bootstrap_frame->NumberOfVRegs());
  bool invoke_success = MethodHandleInvoke(self,
                                           *bootstrap_frame,
                                           bsm,
                                           call_site_type,
                                           &operands,
                                           &result);
  if (!invoke_success) {
    DCHECK(self->IsExceptionPending());
    return nullptr;
  }

  Handle<mirror::Object> object(hs.NewHandle(result.GetL()));
  if (UNLIKELY(object.IsNull())) {
    // This will typically be for LambdaMetafactory which is not supported.
    ThrowClassCastException("Bootstrap method returned null");
    return nullptr;
  }

  // Check the result type is a subclass of j.l.i.CallSite.
  ObjPtr<mirror::Class> call_site_class = GetClassRoot<mirror::CallSite>(class_linker);
  if (UNLIKELY(!object->InstanceOf(call_site_class))) {
    ThrowClassCastException(object->GetClass(), call_site_class);
    return nullptr;
  }

  // Check the call site target is not null as we're going to invoke it.
  ObjPtr<mirror::CallSite> call_site = ObjPtr<mirror::CallSite>::DownCast(result.GetL());
  ObjPtr<mirror::MethodHandle> target = call_site->GetTarget();
  if (UNLIKELY(target == nullptr)) {
    ThrowClassCastException("Bootstrap method returned a CallSite with a null target");
    return nullptr;
  }
  return call_site;
}

namespace {

ObjPtr<mirror::CallSite> DoResolveCallSite(Thread* self,
                                           ShadowFrame& shadow_frame,
                                           uint32_t call_site_idx)
    REQUIRES_SHARED(Locks::mutator_lock_) {
  StackHandleScope<1> hs(self);
  Handle<mirror::DexCache> dex_cache(hs.NewHandle(shadow_frame.GetMethod()->GetDexCache()));

  // Get the call site from the DexCache if present.
  ObjPtr<mirror::CallSite> call_site = dex_cache->GetResolvedCallSite(call_site_idx);
  if (LIKELY(call_site != nullptr)) {
    return call_site;
  }

  // Invoke the bootstrap method to get a candidate call site.
  call_site = InvokeBootstrapMethod(self, shadow_frame, call_site_idx);
  if (UNLIKELY(call_site == nullptr)) {
    if (!self->GetException()->IsError()) {
      // Use a BootstrapMethodError if the exception is not an instance of java.lang.Error.
      ThrowWrappedBootstrapMethodError("Exception from call site #%u bootstrap method",
                                       call_site_idx);
    }
    return nullptr;
  }

  // Attempt to place the candidate call site into the DexCache, return the winning call site.
  return dex_cache->SetResolvedCallSite(call_site_idx, call_site);
}

}  // namespace

bool DoInvokeCustom(Thread* self,
                    ShadowFrame& shadow_frame,
                    uint32_t call_site_idx,
                    const InstructionOperands* operands,
                    JValue* result) {
  // Make sure to check for async exceptions
  if (UNLIKELY(self->ObserveAsyncException())) {
    return false;
  }

  // invoke-custom is not supported in transactions. In transactions
  // there is a limited set of types supported. invoke-custom allows
  // running arbitrary code and instantiating arbitrary types.
  CHECK(!Runtime::Current()->IsActiveTransaction());

  ObjPtr<mirror::CallSite> call_site = DoResolveCallSite(self, shadow_frame, call_site_idx);
  if (call_site.IsNull()) {
    DCHECK(self->IsExceptionPending());
    return false;
  }

  StackHandleScope<2> hs(self);
  Handle<mirror::MethodHandle> target = hs.NewHandle(call_site->GetTarget());
  Handle<mirror::MethodType> target_method_type = hs.NewHandle(target->GetMethodType());
  DCHECK_EQ(operands->GetNumberOfOperands(), target_method_type->NumberOfVRegs())
      << " call_site_idx" << call_site_idx;
  return MethodHandleInvokeExact(self,
                                 shadow_frame,
                                 target,
                                 target_method_type,
                                 operands,
                                 result);
}

// Assign register 'src_reg' from shadow_frame to register 'dest_reg' into new_shadow_frame.
static inline void AssignRegister(ShadowFrame* new_shadow_frame, const ShadowFrame& shadow_frame,
                                  size_t dest_reg, size_t src_reg)
    REQUIRES_SHARED(Locks::mutator_lock_) {
  // Uint required, so that sign extension does not make this wrong on 64b systems
  uint32_t src_value = shadow_frame.GetVReg(src_reg);
  ObjPtr<mirror::Object> o = shadow_frame.GetVRegReference<kVerifyNone>(src_reg);

  // If both register locations contains the same value, the register probably holds a reference.
  // Note: As an optimization, non-moving collectors leave a stale reference value
  // in the references array even after the original vreg was overwritten to a non-reference.
  if (src_value == reinterpret_cast32<uint32_t>(o.Ptr())) {
    new_shadow_frame->SetVRegReference(dest_reg, o);
  } else {
    new_shadow_frame->SetVReg(dest_reg, src_value);
  }
}

template <bool is_range>
inline void CopyRegisters(ShadowFrame& caller_frame,
                          ShadowFrame* callee_frame,
                          const uint32_t (&arg)[Instruction::kMaxVarArgRegs],
                          const size_t first_src_reg,
                          const size_t first_dest_reg,
                          const size_t num_regs) {
  if (is_range) {
    const size_t dest_reg_bound = first_dest_reg + num_regs;
    for (size_t src_reg = first_src_reg, dest_reg = first_dest_reg; dest_reg < dest_reg_bound;
        ++dest_reg, ++src_reg) {
      AssignRegister(callee_frame, caller_frame, dest_reg, src_reg);
    }
  } else {
    DCHECK_LE(num_regs, arraysize(arg));

    for (size_t arg_index = 0; arg_index < num_regs; ++arg_index) {
      AssignRegister(callee_frame, caller_frame, first_dest_reg + arg_index, arg[arg_index]);
    }
  }
}

template <bool is_range,
          bool do_assignability_check>
static inline bool DoCallCommon(ArtMethod* called_method,
                                Thread* self,
                                ShadowFrame& shadow_frame,
                                JValue* result,
                                uint16_t number_of_inputs,
                                uint32_t (&arg)[Instruction::kMaxVarArgRegs],
                                uint32_t vregC) {
  bool string_init = false;
  // Replace calls to String.<init> with equivalent StringFactory call.
  if (UNLIKELY(called_method->GetDeclaringClass()->IsStringClass()
               && called_method->IsConstructor())) {
    called_method = WellKnownClasses::StringInitToStringFactory(called_method);
    string_init = true;
  }

  // Compute method information.
  CodeItemDataAccessor accessor(called_method->DexInstructionData());
  // Number of registers for the callee's call frame.
  uint16_t num_regs;
  // Test whether to use the interpreter or compiler entrypoint, and save that result to pass to
  // PerformCall. A deoptimization could occur at any time, and we shouldn't change which
  // entrypoint to use once we start building the shadow frame.

  // For unstarted runtimes, always use the interpreter entrypoint. This fixes the case where we are
  // doing cross compilation. Note that GetEntryPointFromQuickCompiledCode doesn't use the image
  // pointer size here and this may case an overflow if it is called from the compiler. b/62402160
  const bool use_interpreter_entrypoint = !Runtime::Current()->IsStarted() ||
      ClassLinker::ShouldUseInterpreterEntrypoint(
          called_method,
          called_method->GetEntryPointFromQuickCompiledCode());
  if (LIKELY(accessor.HasCodeItem())) {
    // When transitioning to compiled code, space only needs to be reserved for the input registers.
    // The rest of the frame gets discarded. This also prevents accessing the called method's code
    // item, saving memory by keeping code items of compiled code untouched.
    if (!use_interpreter_entrypoint) {
      DCHECK(!Runtime::Current()->IsAotCompiler()) << "Compiler should use interpreter entrypoint";
      num_regs = number_of_inputs;
    } else {
      num_regs = accessor.RegistersSize();
      DCHECK_EQ(string_init ? number_of_inputs - 1 : number_of_inputs, accessor.InsSize());
    }
  } else {
    DCHECK(called_method->IsNative() || called_method->IsProxyMethod());
    num_regs = number_of_inputs;
  }

  // Hack for String init:
  //
  // Rewrite invoke-x java.lang.String.<init>(this, a, b, c, ...) into:
  //         invoke-x StringFactory(a, b, c, ...)
  // by effectively dropping the first virtual register from the invoke.
  //
  // (at this point the ArtMethod has already been replaced,
  // so we just need to fix-up the arguments)
  //
  // Note that FindMethodFromCode in entrypoint_utils-inl.h was also special-cased
  // to handle the compiler optimization of replacing `this` with null without
  // throwing NullPointerException.
  uint32_t string_init_vreg_this = is_range ? vregC : arg[0];
  if (UNLIKELY(string_init)) {
    DCHECK_GT(num_regs, 0u);  // As the method is an instance method, there should be at least 1.

    // The new StringFactory call is static and has one fewer argument.
    if (!accessor.HasCodeItem()) {
      DCHECK(called_method->IsNative() || called_method->IsProxyMethod());
      num_regs--;
    }  // else ... don't need to change num_regs since it comes up from the string_init's code item
    number_of_inputs--;

    // Rewrite the var-args, dropping the 0th argument ("this")
    for (uint32_t i = 1; i < arraysize(arg); ++i) {
      arg[i - 1] = arg[i];
    }
    arg[arraysize(arg) - 1] = 0;

    // Rewrite the non-var-arg case
    vregC++;  // Skips the 0th vreg in the range ("this").
  }

  // Parameter registers go at the end of the shadow frame.
  DCHECK_GE(num_regs, number_of_inputs);
  size_t first_dest_reg = num_regs - number_of_inputs;
  DCHECK_NE(first_dest_reg, (size_t)-1);

  // Allocate shadow frame on the stack.
  const char* old_cause = self->StartAssertNoThreadSuspension("DoCallCommon");
  ShadowFrameAllocaUniquePtr shadow_frame_unique_ptr =
      CREATE_SHADOW_FRAME(num_regs, &shadow_frame, called_method, /* dex pc */ 0);
  ShadowFrame* new_shadow_frame = shadow_frame_unique_ptr.get();

  // Initialize new shadow frame by copying the registers from the callee shadow frame.
  if (do_assignability_check) {
    // Slow path.
    // We might need to do class loading, which incurs a thread state change to kNative. So
    // register the shadow frame as under construction and allow suspension again.
    ScopedStackedShadowFramePusher pusher(
        self, new_shadow_frame, StackedShadowFrameType::kShadowFrameUnderConstruction);
    self->EndAssertNoThreadSuspension(old_cause);

    // ArtMethod here is needed to check type information of the call site against the callee.
    // Type information is retrieved from a DexFile/DexCache for that respective declared method.
    //
    // As a special case for proxy methods, which are not dex-backed,
    // we have to retrieve type information from the proxy's method
    // interface method instead (which is dex backed since proxies are never interfaces).
    ArtMethod* method =
        new_shadow_frame->GetMethod()->GetInterfaceMethodIfProxy(kRuntimePointerSize);

    // We need to do runtime check on reference assignment. We need to load the shorty
    // to get the exact type of each reference argument.
    const dex::TypeList* params = method->GetParameterTypeList();
    uint32_t shorty_len = 0;
    const char* shorty = method->GetShorty(&shorty_len);

    // Handle receiver apart since it's not part of the shorty.
    size_t dest_reg = first_dest_reg;
    size_t arg_offset = 0;

    if (!method->IsStatic()) {
      size_t receiver_reg = is_range ? vregC : arg[0];
      new_shadow_frame->SetVRegReference(dest_reg, shadow_frame.GetVRegReference(receiver_reg));
      ++dest_reg;
      ++arg_offset;
      DCHECK(!string_init);  // All StringFactory methods are static.
    }

    // Copy the caller's invoke-* arguments into the callee's parameter registers.
    for (uint32_t shorty_pos = 0; dest_reg < num_regs; ++shorty_pos, ++dest_reg, ++arg_offset) {
      // Skip the 0th 'shorty' type since it represents the return type.
      DCHECK_LT(shorty_pos + 1, shorty_len) << "for shorty '" << shorty << "'";
      const size_t src_reg = (is_range) ? vregC + arg_offset : arg[arg_offset];
      switch (shorty[shorty_pos + 1]) {
        // Handle Object references. 1 virtual register slot.
        case 'L': {
          ObjPtr<mirror::Object> o = shadow_frame.GetVRegReference(src_reg);
          if (do_assignability_check && o != nullptr) {
            const dex::TypeIndex type_idx = params->GetTypeItem(shorty_pos).type_idx_;
            ObjPtr<mirror::Class> arg_type = method->GetDexCache()->GetResolvedType(type_idx);
            if (arg_type == nullptr) {
              StackHandleScope<1> hs(self);
              // Preserve o since it is used below and GetClassFromTypeIndex may cause thread
              // suspension.
              HandleWrapperObjPtr<mirror::Object> h = hs.NewHandleWrapper(&o);
              arg_type = method->ResolveClassFromTypeIndex(type_idx);
              if (arg_type == nullptr) {
                CHECK(self->IsExceptionPending());
                return false;
              }
            }
            if (!o->VerifierInstanceOf(arg_type)) {
              // This should never happen.
              std::string temp1, temp2;
              self->ThrowNewExceptionF("Ljava/lang/InternalError;",
                                       "Invoking %s with bad arg %d, type '%s' not instance of '%s'",
                                       new_shadow_frame->GetMethod()->GetName(), shorty_pos,
                                       o->GetClass()->GetDescriptor(&temp1),
                                       arg_type->GetDescriptor(&temp2));
              return false;
            }
          }
          new_shadow_frame->SetVRegReference(dest_reg, o);
          break;
        }
        // Handle doubles and longs. 2 consecutive virtual register slots.
        case 'J': case 'D': {
          uint64_t wide_value =
              (static_cast<uint64_t>(shadow_frame.GetVReg(src_reg + 1)) << BitSizeOf<uint32_t>()) |
               static_cast<uint32_t>(shadow_frame.GetVReg(src_reg));
          new_shadow_frame->SetVRegLong(dest_reg, wide_value);
          // Skip the next virtual register slot since we already used it.
          ++dest_reg;
          ++arg_offset;
          break;
        }
        // Handle all other primitives that are always 1 virtual register slot.
        default:
          new_shadow_frame->SetVReg(dest_reg, shadow_frame.GetVReg(src_reg));
          break;
      }
    }
  } else {
    if (is_range) {
      DCHECK_EQ(num_regs, first_dest_reg + number_of_inputs);
    }

    CopyRegisters<is_range>(shadow_frame,
                            new_shadow_frame,
                            arg,
                            vregC,
                            first_dest_reg,
                            number_of_inputs);
    self->EndAssertNoThreadSuspension(old_cause);
  }

  PerformCall(self,
              accessor,
              shadow_frame.GetMethod(),
              first_dest_reg,
              new_shadow_frame,
              result,
              use_interpreter_entrypoint);

  if (string_init && !self->IsExceptionPending()) {
    SetStringInitValueToAllAliases(&shadow_frame, string_init_vreg_this, *result);
  }

  return !self->IsExceptionPending();
}

template<bool is_range, bool do_assignability_check>
bool DoCall(ArtMethod* called_method, Thread* self, ShadowFrame& shadow_frame,
            const Instruction* inst, uint16_t inst_data, JValue* result) {
  // Argument word count.
  const uint16_t number_of_inputs =
      (is_range) ? inst->VRegA_3rc(inst_data) : inst->VRegA_35c(inst_data);

  // TODO: find a cleaner way to separate non-range and range information without duplicating
  //       code.
  uint32_t arg[Instruction::kMaxVarArgRegs] = {};  // only used in invoke-XXX.
  uint32_t vregC = 0;
  if (is_range) {
    vregC = inst->VRegC_3rc();
  } else {
    vregC = inst->VRegC_35c();
    inst->GetVarArgs(arg, inst_data);
  }

  return DoCallCommon<is_range, do_assignability_check>(
      called_method, self, shadow_frame,
      result, number_of_inputs, arg, vregC);
}

template <bool is_range, bool do_access_check, bool transaction_active>
bool DoFilledNewArray(const Instruction* inst,
                      const ShadowFrame& shadow_frame,
                      Thread* self,
                      JValue* result) {
  DCHECK(inst->Opcode() == Instruction::FILLED_NEW_ARRAY ||
         inst->Opcode() == Instruction::FILLED_NEW_ARRAY_RANGE);
  const int32_t length = is_range ? inst->VRegA_3rc() : inst->VRegA_35c();
  if (!is_range) {
    // Checks FILLED_NEW_ARRAY's length does not exceed 5 arguments.
    CHECK_LE(length, 5);
  }
  if (UNLIKELY(length < 0)) {
    ThrowNegativeArraySizeException(length);
    return false;
  }
  uint16_t type_idx = is_range ? inst->VRegB_3rc() : inst->VRegB_35c();
  ObjPtr<mirror::Class> array_class = ResolveVerifyAndClinit(dex::TypeIndex(type_idx),
                                                             shadow_frame.GetMethod(),
                                                             self,
                                                             false,
                                                             do_access_check);
  if (UNLIKELY(array_class == nullptr)) {
    DCHECK(self->IsExceptionPending());
    return false;
  }
  CHECK(array_class->IsArrayClass());
  ObjPtr<mirror::Class> component_class = array_class->GetComponentType();
  const bool is_primitive_int_component = component_class->IsPrimitiveInt();
  if (UNLIKELY(component_class->IsPrimitive() && !is_primitive_int_component)) {
    if (component_class->IsPrimitiveLong() || component_class->IsPrimitiveDouble()) {
      ThrowRuntimeException("Bad filled array request for type %s",
                            component_class->PrettyDescriptor().c_str());
    } else {
      self->ThrowNewExceptionF("Ljava/lang/InternalError;",
                               "Found type %s; filled-new-array not implemented for anything but 'int'",
                               component_class->PrettyDescriptor().c_str());
    }
    return false;
  }
  ObjPtr<mirror::Object> new_array = mirror::Array::Alloc(
      self,
      array_class,
      length,
      array_class->GetComponentSizeShift(),
      Runtime::Current()->GetHeap()->GetCurrentAllocator());
  if (UNLIKELY(new_array == nullptr)) {
    self->AssertPendingOOMException();
    return false;
  }
  uint32_t arg[Instruction::kMaxVarArgRegs];  // only used in filled-new-array.
  uint32_t vregC = 0;   // only used in filled-new-array-range.
  if (is_range) {
    vregC = inst->VRegC_3rc();
  } else {
    inst->GetVarArgs(arg);
  }
  for (int32_t i = 0; i < length; ++i) {
    size_t src_reg = is_range ? vregC + i : arg[i];
    if (is_primitive_int_component) {
      new_array->AsIntArray()->SetWithoutChecks<transaction_active>(
          i, shadow_frame.GetVReg(src_reg));
    } else {
      new_array->AsObjectArray<mirror::Object>()->SetWithoutChecks<transaction_active>(
          i, shadow_frame.GetVRegReference(src_reg));
    }
  }

  result->SetL(new_array);
  return true;
}

// TODO: Use ObjPtr here.
template<typename T>
static void RecordArrayElementsInTransactionImpl(ObjPtr<mirror::PrimitiveArray<T>> array,
                                                 int32_t count)
    REQUIRES_SHARED(Locks::mutator_lock_) {
  Runtime* runtime = Runtime::Current();
  for (int32_t i = 0; i < count; ++i) {
    runtime->RecordWriteArray(array.Ptr(), i, array->GetWithoutChecks(i));
  }
}

void RecordArrayElementsInTransaction(ObjPtr<mirror::Array> array, int32_t count)
    REQUIRES_SHARED(Locks::mutator_lock_) {
  DCHECK(Runtime::Current()->IsActiveTransaction());
  DCHECK(array != nullptr);
  DCHECK_LE(count, array->GetLength());
  Primitive::Type primitive_component_type = array->GetClass()->GetComponentType()->GetPrimitiveType();
  switch (primitive_component_type) {
    case Primitive::kPrimBoolean:
      RecordArrayElementsInTransactionImpl(array->AsBooleanArray(), count);
      break;
    case Primitive::kPrimByte:
      RecordArrayElementsInTransactionImpl(array->AsByteArray(), count);
      break;
    case Primitive::kPrimChar:
      RecordArrayElementsInTransactionImpl(array->AsCharArray(), count);
      break;
    case Primitive::kPrimShort:
      RecordArrayElementsInTransactionImpl(array->AsShortArray(), count);
      break;
    case Primitive::kPrimInt:
      RecordArrayElementsInTransactionImpl(array->AsIntArray(), count);
      break;
    case Primitive::kPrimFloat:
      RecordArrayElementsInTransactionImpl(array->AsFloatArray(), count);
      break;
    case Primitive::kPrimLong:
      RecordArrayElementsInTransactionImpl(array->AsLongArray(), count);
      break;
    case Primitive::kPrimDouble:
      RecordArrayElementsInTransactionImpl(array->AsDoubleArray(), count);
      break;
    default:
      LOG(FATAL) << "Unsupported primitive type " << primitive_component_type
                 << " in fill-array-data";
      UNREACHABLE();
  }
}

// Explicit DoCall template function declarations.
#define EXPLICIT_DO_CALL_TEMPLATE_DECL(_is_range, _do_assignability_check)                      \
  template REQUIRES_SHARED(Locks::mutator_lock_)                                                \
  bool DoCall<_is_range, _do_assignability_check>(ArtMethod* method, Thread* self,              \
                                                  ShadowFrame& shadow_frame,                    \
                                                  const Instruction* inst, uint16_t inst_data,  \
                                                  JValue* result)
EXPLICIT_DO_CALL_TEMPLATE_DECL(false, false);
EXPLICIT_DO_CALL_TEMPLATE_DECL(false, true);
EXPLICIT_DO_CALL_TEMPLATE_DECL(true, false);
EXPLICIT_DO_CALL_TEMPLATE_DECL(true, true);
#undef EXPLICIT_DO_CALL_TEMPLATE_DECL

// Explicit DoInvokePolymorphic template function declarations.
#define EXPLICIT_DO_INVOKE_POLYMORPHIC_TEMPLATE_DECL(_is_range)          \
  template REQUIRES_SHARED(Locks::mutator_lock_)                         \
  bool DoInvokePolymorphic<_is_range>(                                   \
      Thread* self, ShadowFrame& shadow_frame, const Instruction* inst,  \
      uint16_t inst_data, JValue* result)
EXPLICIT_DO_INVOKE_POLYMORPHIC_TEMPLATE_DECL(false);
EXPLICIT_DO_INVOKE_POLYMORPHIC_TEMPLATE_DECL(true);
#undef EXPLICIT_DO_INVOKE_POLYMORPHIC_TEMPLATE_DECL

// Explicit DoFilledNewArray template function declarations.
#define EXPLICIT_DO_FILLED_NEW_ARRAY_TEMPLATE_DECL(_is_range_, _check, _transaction_active)       \
  template REQUIRES_SHARED(Locks::mutator_lock_)                                                  \
  bool DoFilledNewArray<_is_range_, _check, _transaction_active>(const Instruction* inst,         \
                                                                 const ShadowFrame& shadow_frame, \
                                                                 Thread* self, JValue* result)
#define EXPLICIT_DO_FILLED_NEW_ARRAY_ALL_TEMPLATE_DECL(_transaction_active)       \
  EXPLICIT_DO_FILLED_NEW_ARRAY_TEMPLATE_DECL(false, false, _transaction_active);  \
  EXPLICIT_DO_FILLED_NEW_ARRAY_TEMPLATE_DECL(false, true, _transaction_active);   \
  EXPLICIT_DO_FILLED_NEW_ARRAY_TEMPLATE_DECL(true, false, _transaction_active);   \
  EXPLICIT_DO_FILLED_NEW_ARRAY_TEMPLATE_DECL(true, true, _transaction_active)
EXPLICIT_DO_FILLED_NEW_ARRAY_ALL_TEMPLATE_DECL(false);
EXPLICIT_DO_FILLED_NEW_ARRAY_ALL_TEMPLATE_DECL(true);
#undef EXPLICIT_DO_FILLED_NEW_ARRAY_ALL_TEMPLATE_DECL
#undef EXPLICIT_DO_FILLED_NEW_ARRAY_TEMPLATE_DECL

}  // namespace interpreter
}  // namespace art<|MERGE_RESOLUTION|>--- conflicted
+++ resolved
@@ -62,7 +62,6 @@
   uint8_t* stack_end = self->GetStackEndForInterpreter(implicit_check);
   if (UNLIKELY(__builtin_frame_address(0) < stack_end + frame_size)) {
     ThrowStackOverflowError(self);
-<<<<<<< HEAD
     return false;
   }
   return true;
@@ -83,7 +82,7 @@
   if (method->GetDeclaringClass()->IsStringClass() && method->IsConstructor()) {
     return false;
   }
-  if (method->IsStatic() && !method->GetDeclaringClass()->IsInitialized()) {
+  if (method->IsStatic() && !method->GetDeclaringClass()->IsVisiblyInitialized()) {
     return false;
   }
   ProfilingInfo* profiling_info = method->GetProfilingInfo(kRuntimePointerSize);
@@ -93,173 +92,6 @@
   return true;
 }
 
-template<FindFieldType find_type, Primitive::Type field_type, bool do_access_check,
-         bool transaction_active>
-bool DoFieldGet(Thread* self, ShadowFrame& shadow_frame, const Instruction* inst,
-                uint16_t inst_data) {
-  const bool is_static = (find_type == StaticObjectRead) || (find_type == StaticPrimitiveRead);
-  const uint32_t field_idx = is_static ? inst->VRegB_21c() : inst->VRegC_22c();
-  ArtField* f =
-      FindFieldFromCode<find_type, do_access_check>(field_idx, shadow_frame.GetMethod(), self,
-                                                    Primitive::ComponentSize(field_type));
-  if (UNLIKELY(f == nullptr)) {
-    CHECK(self->IsExceptionPending());
-    return false;
-  }
-  ObjPtr<mirror::Object> obj;
-  if (is_static) {
-    obj = f->GetDeclaringClass();
-    if (transaction_active) {
-      if (Runtime::Current()->GetTransaction()->ReadConstraint(obj.Ptr(), f)) {
-        Runtime::Current()->AbortTransactionAndThrowAbortError(self, "Can't read static fields of "
-            + obj->PrettyTypeOf() + " since it does not belong to clinit's class.");
-        return false;
-      }
-    }
-  } else {
-    obj = shadow_frame.GetVRegReference(inst->VRegB_22c(inst_data));
-    if (UNLIKELY(obj == nullptr)) {
-      ThrowNullPointerExceptionForFieldAccess(f, true);
-      return false;
-    }
-  }
-
-  JValue result;
-  if (UNLIKELY(!DoFieldGetCommon<field_type>(self, shadow_frame, obj, f, &result))) {
-    // Instrumentation threw an error!
-    CHECK(self->IsExceptionPending());
-=======
->>>>>>> 5a45d7b4
-    return false;
-  }
-  return true;
-}
-
-bool UseFastInterpreterToInterpreterInvoke(ArtMethod* method) {
-  Runtime* runtime = Runtime::Current();
-  const void* quick_code = method->GetEntryPointFromQuickCompiledCode();
-  if (!runtime->GetClassLinker()->IsQuickToInterpreterBridge(quick_code)) {
-    return false;
-  }
-<<<<<<< HEAD
-  MemberOffset field_offset(inst->VRegC_22c());
-  // Report this field access to instrumentation if needed. Since we only have the offset of
-  // the field from the base of the object, we need to look for it first.
-  instrumentation::Instrumentation* instrumentation = Runtime::Current()->GetInstrumentation();
-  if (UNLIKELY(instrumentation->HasFieldReadListeners())) {
-    ArtField* f = ArtField::FindInstanceFieldWithOffset(obj->GetClass(),
-                                                        field_offset.Uint32Value());
-    DCHECK(f != nullptr);
-    DCHECK(!f->IsStatic());
-    Thread* self = Thread::Current();
-    StackHandleScope<1> hs(self);
-    // Save obj in case the instrumentation event has thread suspension.
-    HandleWrapperObjPtr<mirror::Object> h = hs.NewHandleWrapper(&obj);
-    instrumentation->FieldReadEvent(self,
-                                    obj,
-                                    shadow_frame.GetMethod(),
-                                    shadow_frame.GetDexPC(),
-                                    f);
-    if (UNLIKELY(self->IsExceptionPending())) {
-      return false;
-    }
-=======
-  if (!method->SkipAccessChecks() || method->IsNative() || method->IsProxyMethod()) {
-    return false;
->>>>>>> 5a45d7b4
-  }
-  if (method->IsIntrinsic()) {
-    return false;
-  }
-  if (method->GetDeclaringClass()->IsStringClass() && method->IsConstructor()) {
-    return false;
-  }
-  if (method->IsStatic() && !method->GetDeclaringClass()->IsVisiblyInitialized()) {
-    return false;
-  }
-  ProfilingInfo* profiling_info = method->GetProfilingInfo(kRuntimePointerSize);
-  if ((profiling_info != nullptr) && (profiling_info->GetSavedEntryPoint() != nullptr)) {
-    return false;
-  }
-  return true;
-}
-
-<<<<<<< HEAD
-// Explicitly instantiate all DoFieldPut functions.
-#define EXPLICIT_DO_FIELD_PUT_TEMPLATE_DECL(_find_type, _field_type, _do_check, _transaction_active) \
-  template bool DoFieldPut<_find_type, _field_type, _do_check, _transaction_active>(Thread* self, \
-      const ShadowFrame& shadow_frame, const Instruction* inst, uint16_t inst_data)
-
-#define EXPLICIT_DO_FIELD_PUT_ALL_TEMPLATE_DECL(_find_type, _field_type)  \
-    EXPLICIT_DO_FIELD_PUT_TEMPLATE_DECL(_find_type, _field_type, false, false);  \
-    EXPLICIT_DO_FIELD_PUT_TEMPLATE_DECL(_find_type, _field_type, true, false);  \
-    EXPLICIT_DO_FIELD_PUT_TEMPLATE_DECL(_find_type, _field_type, false, true);  \
-    EXPLICIT_DO_FIELD_PUT_TEMPLATE_DECL(_find_type, _field_type, true, true);
-
-// iput-XXX
-EXPLICIT_DO_FIELD_PUT_ALL_TEMPLATE_DECL(InstancePrimitiveWrite, Primitive::kPrimBoolean)
-EXPLICIT_DO_FIELD_PUT_ALL_TEMPLATE_DECL(InstancePrimitiveWrite, Primitive::kPrimByte)
-EXPLICIT_DO_FIELD_PUT_ALL_TEMPLATE_DECL(InstancePrimitiveWrite, Primitive::kPrimChar)
-EXPLICIT_DO_FIELD_PUT_ALL_TEMPLATE_DECL(InstancePrimitiveWrite, Primitive::kPrimShort)
-EXPLICIT_DO_FIELD_PUT_ALL_TEMPLATE_DECL(InstancePrimitiveWrite, Primitive::kPrimInt)
-EXPLICIT_DO_FIELD_PUT_ALL_TEMPLATE_DECL(InstancePrimitiveWrite, Primitive::kPrimLong)
-EXPLICIT_DO_FIELD_PUT_ALL_TEMPLATE_DECL(InstanceObjectWrite, Primitive::kPrimNot)
-
-// sput-XXX
-EXPLICIT_DO_FIELD_PUT_ALL_TEMPLATE_DECL(StaticPrimitiveWrite, Primitive::kPrimBoolean)
-EXPLICIT_DO_FIELD_PUT_ALL_TEMPLATE_DECL(StaticPrimitiveWrite, Primitive::kPrimByte)
-EXPLICIT_DO_FIELD_PUT_ALL_TEMPLATE_DECL(StaticPrimitiveWrite, Primitive::kPrimChar)
-EXPLICIT_DO_FIELD_PUT_ALL_TEMPLATE_DECL(StaticPrimitiveWrite, Primitive::kPrimShort)
-EXPLICIT_DO_FIELD_PUT_ALL_TEMPLATE_DECL(StaticPrimitiveWrite, Primitive::kPrimInt)
-EXPLICIT_DO_FIELD_PUT_ALL_TEMPLATE_DECL(StaticPrimitiveWrite, Primitive::kPrimLong)
-EXPLICIT_DO_FIELD_PUT_ALL_TEMPLATE_DECL(StaticObjectWrite, Primitive::kPrimNot)
-
-#undef EXPLICIT_DO_FIELD_PUT_ALL_TEMPLATE_DECL
-#undef EXPLICIT_DO_FIELD_PUT_TEMPLATE_DECL
-
-template<Primitive::Type field_type, bool transaction_active>
-bool DoIPutQuick(const ShadowFrame& shadow_frame, const Instruction* inst, uint16_t inst_data) {
-  ObjPtr<mirror::Object> obj = shadow_frame.GetVRegReference(inst->VRegB_22c(inst_data));
-  if (UNLIKELY(obj == nullptr)) {
-    // We lost the reference to the field index so we cannot get a more
-    // precised exception message.
-    ThrowNullPointerExceptionFromDexPC();
-    return false;
-  }
-  MemberOffset field_offset(inst->VRegC_22c());
-  const uint32_t vregA = inst->VRegA_22c(inst_data);
-  // Report this field modification to instrumentation if needed. Since we only have the offset of
-  // the field from the base of the object, we need to look for it first.
-  instrumentation::Instrumentation* instrumentation = Runtime::Current()->GetInstrumentation();
-  if (UNLIKELY(instrumentation->HasFieldWriteListeners())) {
-    ArtField* f = ArtField::FindInstanceFieldWithOffset(obj->GetClass(),
-                                                        field_offset.Uint32Value());
-    DCHECK(f != nullptr);
-    DCHECK(!f->IsStatic());
-    JValue field_value = GetFieldValue<field_type>(shadow_frame, vregA);
-    Thread* self = Thread::Current();
-    StackHandleScope<2> hs(self);
-    // Save obj in case the instrumentation event has thread suspension.
-    HandleWrapperObjPtr<mirror::Object> h = hs.NewHandleWrapper(&obj);
-    mirror::Object* fake_root = nullptr;
-    HandleWrapper<mirror::Object> ret(hs.NewHandleWrapper<mirror::Object>(
-        field_type == Primitive::kPrimNot ? field_value.GetGCRoot() : &fake_root));
-    instrumentation->FieldWriteEvent(self,
-                                     obj,
-                                     shadow_frame.GetMethod(),
-                                     shadow_frame.GetDexPC(),
-                                     f,
-                                     field_value);
-    if (UNLIKELY(self->IsExceptionPending())) {
-      return false;
-    }
-    if (UNLIKELY(shadow_frame.GetForcePopFrame())) {
-      // Don't actually set the field. The next instruction will force us to pop.
-      DCHECK(Runtime::Current()->AreNonStandardExitsEnabled());
-      DCHECK(PrevFrameWillRetry(self, shadow_frame));
-      return true;
-    }
-=======
 template <typename T>
 bool SendMethodExitEvents(Thread* self,
                           const instrumentation::Instrumentation* instrumentation,
@@ -290,7 +122,6 @@
     return !self->IsExceptionPending();
   } else {
     return true;
->>>>>>> 5a45d7b4
   }
 }
 
