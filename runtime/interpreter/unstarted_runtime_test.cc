/*
 * Copyright (C) 2015 The Android Open Source Project
 *
 * Licensed under the Apache License, Version 2.0 (the "License");
 * you may not use this file except in compliance with the License.
 * You may obtain a copy of the License at
 *
 *      http://www.apache.org/licenses/LICENSE-2.0
 *
 * Unless required by applicable law or agreed to in writing, software
 * distributed under the License is distributed on an "AS IS" BASIS,
 * WITHOUT WARRANTIES OR CONDITIONS OF ANY KIND, either express or implied.
 * See the License for the specific language governing permissions and
 * limitations under the License.
 */

#include "unstarted_runtime.h"

#include <limits>
#include <locale>

#include "base/casts.h"
#include "base/enums.h"
#include "base/memory_tool.h"
#include "class_linker.h"
#include "class_root.h"
#include "common_runtime_test.h"
#include "dex/descriptors_names.h"
#include "dex/dex_instruction.h"
#include "handle.h"
#include "handle_scope-inl.h"
#include "interpreter/interpreter_common.h"
#include "mirror/array-alloc-inl.h"
#include "mirror/class-alloc-inl.h"
#include "mirror/class_loader.h"
#include "mirror/object-inl.h"
#include "mirror/object_array-alloc-inl.h"
#include "mirror/object_array-inl.h"
#include "mirror/string-inl.h"
#include "runtime.h"
#include "scoped_thread_state_change-inl.h"
#include "shadow_frame-inl.h"
#include "thread.h"
#include "transaction.h"

namespace art {
namespace interpreter {

// Deleter to be used with ShadowFrame::CreateDeoptimizedFrame objects.
struct DeoptShadowFrameDelete {
  // NOTE: Deleting a const object is valid but free() takes a non-const pointer.
  void operator()(ShadowFrame* ptr) const {
    if (ptr != nullptr) {
      ShadowFrame::DeleteDeoptimizedFrame(ptr);
    }
  }
};
// Alias for std::unique_ptr<> that uses the above deleter.
using UniqueDeoptShadowFramePtr = std::unique_ptr<ShadowFrame, DeoptShadowFrameDelete>;

class UnstartedRuntimeTest : public CommonRuntimeTest {
 protected:
  // Re-expose all UnstartedRuntime implementations so we don't need to declare a million
  // test friends.

  // Methods that intercept available libcore implementations.
#define UNSTARTED_DIRECT(Name, SigIgnored)                 \
  static void Unstarted ## Name(Thread* self,              \
                                ShadowFrame* shadow_frame, \
                                JValue* result,            \
                                size_t arg_offset)         \
      REQUIRES_SHARED(Locks::mutator_lock_) {        \
    interpreter::UnstartedRuntime::Unstarted ## Name(self, shadow_frame, result, arg_offset); \
  }
#include "unstarted_runtime_list.h"
  UNSTARTED_RUNTIME_DIRECT_LIST(UNSTARTED_DIRECT)
#undef UNSTARTED_RUNTIME_DIRECT_LIST
#undef UNSTARTED_RUNTIME_JNI_LIST
#undef UNSTARTED_DIRECT

  // Methods that are native.
#define UNSTARTED_JNI(Name, SigIgnored)                       \
  static void UnstartedJNI ## Name(Thread* self,              \
                                   ArtMethod* method,         \
                                   mirror::Object* receiver,  \
                                   uint32_t* args,            \
                                   JValue* result)            \
      REQUIRES_SHARED(Locks::mutator_lock_) {           \
    interpreter::UnstartedRuntime::UnstartedJNI ## Name(self, method, receiver, args, result); \
  }
#include "unstarted_runtime_list.h"
  UNSTARTED_RUNTIME_JNI_LIST(UNSTARTED_JNI)
#undef UNSTARTED_RUNTIME_DIRECT_LIST
#undef UNSTARTED_RUNTIME_JNI_LIST
#undef UNSTARTED_JNI

  UniqueDeoptShadowFramePtr CreateShadowFrame(uint32_t num_vregs,
                                              ShadowFrame* link,
                                              ArtMethod* method,
                                              uint32_t dex_pc) {
    return UniqueDeoptShadowFramePtr(
        ShadowFrame::CreateDeoptimizedFrame(num_vregs, link, method, dex_pc));
  }

  // Helpers for ArrayCopy.
  //
  // Note: as we have to use handles, we use StackHandleScope to transfer data. Hardcode a size
  //       of three everywhere. That is enough to test all cases.

  static ObjPtr<mirror::ObjectArray<mirror::Object>> CreateObjectArray(
      Thread* self,
      ObjPtr<mirror::Class> component_type,
      const StackHandleScope<3>& data)
      REQUIRES_SHARED(Locks::mutator_lock_) {
    Runtime* runtime = Runtime::Current();
    ObjPtr<mirror::Class> array_type =
        runtime->GetClassLinker()->FindArrayClass(self, component_type);
    CHECK(array_type != nullptr);
    ObjPtr<mirror::ObjectArray<mirror::Object>> result =
        mirror::ObjectArray<mirror::Object>::Alloc(self, array_type, 3);
    CHECK(result != nullptr);
    for (size_t i = 0; i < 3; ++i) {
      result->Set(static_cast<int32_t>(i), data.GetReference(i));
      CHECK(!self->IsExceptionPending());
    }
    return result;
  }

  static void CheckObjectArray(ObjPtr<mirror::ObjectArray<mirror::Object>> array,
                               const StackHandleScope<3>& data)
      REQUIRES_SHARED(Locks::mutator_lock_) {
    CHECK_EQ(array->GetLength(), 3);
    CHECK_EQ(data.NumberOfReferences(), 3U);
    for (size_t i = 0; i < 3; ++i) {
      EXPECT_OBJ_PTR_EQ(data.GetReference(i), array->Get(static_cast<int32_t>(i))) << i;
    }
  }

  void RunArrayCopy(Thread* self,
                    ShadowFrame* tmp,
                    bool expect_exception,
                    ObjPtr<mirror::ObjectArray<mirror::Object>> src,
                    int32_t src_pos,
                    ObjPtr<mirror::ObjectArray<mirror::Object>> dst,
                    int32_t dst_pos,
                    int32_t length)
      REQUIRES_SHARED(Locks::mutator_lock_) {
    JValue result;
    tmp->SetVRegReference(0, src);
    tmp->SetVReg(1, src_pos);
    tmp->SetVRegReference(2, dst);
    tmp->SetVReg(3, dst_pos);
    tmp->SetVReg(4, length);
    UnstartedSystemArraycopy(self, tmp, &result, 0);
    bool exception_pending = self->IsExceptionPending();
    EXPECT_EQ(exception_pending, expect_exception);
    if (exception_pending) {
      self->ClearException();
    }
  }

  void RunArrayCopy(Thread* self,
                    ShadowFrame* tmp,
                    bool expect_exception,
                    ObjPtr<mirror::Class> src_component_class,
                    ObjPtr<mirror::Class> dst_component_class,
                    const StackHandleScope<3>& src_data,
                    int32_t src_pos,
                    const StackHandleScope<3>& dst_data,
                    int32_t dst_pos,
                    int32_t length,
                    const StackHandleScope<3>& expected_result)
      REQUIRES_SHARED(Locks::mutator_lock_) {
    StackHandleScope<3> hs_misc(self);
    Handle<mirror::Class> dst_component_handle(hs_misc.NewHandle(dst_component_class));

    Handle<mirror::ObjectArray<mirror::Object>> src_handle(
        hs_misc.NewHandle(CreateObjectArray(self, src_component_class, src_data)));

    Handle<mirror::ObjectArray<mirror::Object>> dst_handle(
        hs_misc.NewHandle(CreateObjectArray(self, dst_component_handle.Get(), dst_data)));

    RunArrayCopy(self,
                 tmp,
                 expect_exception,
                 src_handle.Get(),
                 src_pos,
                 dst_handle.Get(),
                 dst_pos,
                 length);
    CheckObjectArray(dst_handle.Get(), expected_result);
  }

  void TestCeilFloor(bool ceil,
                     Thread* self,
                     ShadowFrame* tmp,
                     double const test_pairs[][2],
                     size_t num_pairs)
      REQUIRES_SHARED(Locks::mutator_lock_) {
    for (size_t i = 0; i < num_pairs; ++i) {
      tmp->SetVRegDouble(0, test_pairs[i][0]);

      JValue result;
      if (ceil) {
        UnstartedMathCeil(self, tmp, &result, 0);
      } else {
        UnstartedMathFloor(self, tmp, &result, 0);
      }

      ASSERT_FALSE(self->IsExceptionPending());

      // We want precise results.
      int64_t result_int64t = bit_cast<int64_t, double>(result.GetD());
      int64_t expect_int64t = bit_cast<int64_t, double>(test_pairs[i][1]);
      EXPECT_EQ(expect_int64t, result_int64t) << result.GetD() << " vs " << test_pairs[i][1];
    }
  }

  // Prepare for aborts. Aborts assume that the exception class is already resolved, as the
  // loading code doesn't work under transactions.
  void PrepareForAborts() REQUIRES_SHARED(Locks::mutator_lock_) {
    ObjPtr<mirror::Object> result = Runtime::Current()->GetClassLinker()->FindClass(
        Thread::Current(),
        Transaction::kAbortExceptionSignature,
        ScopedNullHandle<mirror::ClassLoader>());
    CHECK(result != nullptr);
  }
};

TEST_F(UnstartedRuntimeTest, MemoryPeekByte) {
  Thread* self = Thread::Current();

  ScopedObjectAccess soa(self);
  constexpr const uint8_t base_array[] = "abcdefghijklmnop";
  constexpr int32_t kBaseLen = sizeof(base_array) / sizeof(uint8_t);
  const uint8_t* base_ptr = base_array;

  JValue result;
  UniqueDeoptShadowFramePtr tmp = CreateShadowFrame(10, nullptr, nullptr, 0);

  for (int32_t i = 0; i < kBaseLen; ++i) {
    tmp->SetVRegLong(0, static_cast<int64_t>(reinterpret_cast<intptr_t>(base_ptr + i)));

    UnstartedMemoryPeekByte(self, tmp.get(), &result, 0);

    EXPECT_EQ(result.GetB(), static_cast<int8_t>(base_array[i]));
  }
}

TEST_F(UnstartedRuntimeTest, MemoryPeekShort) {
  Thread* self = Thread::Current();

  ScopedObjectAccess soa(self);
  constexpr const uint8_t base_array[] = "abcdefghijklmnop";
  constexpr int32_t kBaseLen = sizeof(base_array) / sizeof(uint8_t);
  const uint8_t* base_ptr = base_array;

  JValue result;
  UniqueDeoptShadowFramePtr tmp = CreateShadowFrame(10, nullptr, nullptr, 0);

  int32_t adjusted_length = kBaseLen - sizeof(int16_t);
  for (int32_t i = 0; i < adjusted_length; ++i) {
    tmp->SetVRegLong(0, static_cast<int64_t>(reinterpret_cast<intptr_t>(base_ptr + i)));

    UnstartedMemoryPeekShort(self, tmp.get(), &result, 0);

    using unaligned_short __attribute__((__aligned__(1))) = int16_t;
    const unaligned_short* short_ptr = reinterpret_cast<const unaligned_short*>(base_ptr + i);
    EXPECT_EQ(result.GetS(), *short_ptr);
  }
}

TEST_F(UnstartedRuntimeTest, MemoryPeekInt) {
  Thread* self = Thread::Current();

  ScopedObjectAccess soa(self);
  constexpr const uint8_t base_array[] = "abcdefghijklmnop";
  constexpr int32_t kBaseLen = sizeof(base_array) / sizeof(uint8_t);
  const uint8_t* base_ptr = base_array;

  JValue result;
  UniqueDeoptShadowFramePtr tmp = CreateShadowFrame(10, nullptr, nullptr, 0);

  int32_t adjusted_length = kBaseLen - sizeof(int32_t);
  for (int32_t i = 0; i < adjusted_length; ++i) {
    tmp->SetVRegLong(0, static_cast<int64_t>(reinterpret_cast<intptr_t>(base_ptr + i)));

    UnstartedMemoryPeekInt(self, tmp.get(), &result, 0);

    using unaligned_int __attribute__((__aligned__(1))) = int32_t;
    const unaligned_int* int_ptr = reinterpret_cast<const unaligned_int*>(base_ptr + i);
    EXPECT_EQ(result.GetI(), *int_ptr);
  }
}

TEST_F(UnstartedRuntimeTest, MemoryPeekLong) {
  Thread* self = Thread::Current();

  ScopedObjectAccess soa(self);
  constexpr const uint8_t base_array[] = "abcdefghijklmnop";
  constexpr int32_t kBaseLen = sizeof(base_array) / sizeof(uint8_t);
  const uint8_t* base_ptr = base_array;

  JValue result;
  UniqueDeoptShadowFramePtr tmp = CreateShadowFrame(10, nullptr, nullptr, 0);

  int32_t adjusted_length = kBaseLen - sizeof(int64_t);
  for (int32_t i = 0; i < adjusted_length; ++i) {
    tmp->SetVRegLong(0, static_cast<int64_t>(reinterpret_cast<intptr_t>(base_ptr + i)));

    UnstartedMemoryPeekLong(self, tmp.get(), &result, 0);

    using unaligned_long __attribute__((__aligned__(1))) = int64_t;
    const unaligned_long* long_ptr = reinterpret_cast<const unaligned_long*>(base_ptr + i);
    EXPECT_EQ(result.GetJ(), *long_ptr);
  }
}

TEST_F(UnstartedRuntimeTest, StringGetCharsNoCheck) {
  Thread* self = Thread::Current();

  ScopedObjectAccess soa(self);
  StackHandleScope<2> hs(self);
  // TODO: Actual UTF.
  constexpr const char base_string[] = "abcdefghijklmnop";
  Handle<mirror::String> h_test_string(hs.NewHandle(
      mirror::String::AllocFromModifiedUtf8(self, base_string)));
  constexpr int32_t kBaseLen = sizeof(base_string) / sizeof(char) - 1;
  Handle<mirror::CharArray> h_char_array(hs.NewHandle(
      mirror::CharArray::Alloc(self, kBaseLen)));
  // A buffer so we can make sure we only modify the elements targetted.
  uint16_t buf[kBaseLen];

  JValue result;
  UniqueDeoptShadowFramePtr tmp = CreateShadowFrame(10, nullptr, nullptr, 0);

  for (int32_t start_index = 0; start_index < kBaseLen; ++start_index) {
    for (int32_t count = 0; count <= kBaseLen; ++count) {
      for (int32_t trg_offset = 0; trg_offset < kBaseLen; ++trg_offset) {
        // Only do it when in bounds.
        if (start_index + count <= kBaseLen && trg_offset + count <= kBaseLen) {
          tmp->SetVRegReference(0, h_test_string.Get());
          tmp->SetVReg(1, start_index);
          tmp->SetVReg(2, count);
          tmp->SetVRegReference(3, h_char_array.Get());
          tmp->SetVReg(3, trg_offset);

          // Copy the char_array into buf.
          memcpy(buf, h_char_array->GetData(), kBaseLen * sizeof(uint16_t));

          UnstartedStringCharAt(self, tmp.get(), &result, 0);

          uint16_t* data = h_char_array->GetData();

          bool success = true;

          // First segment should be unchanged.
          for (int32_t i = 0; i < trg_offset; ++i) {
            success = success && (data[i] == buf[i]);
          }
          // Second segment should be a copy.
          for (int32_t i = trg_offset; i < trg_offset + count; ++i) {
            success = success && (data[i] == buf[i - trg_offset + start_index]);
          }
          // Third segment should be unchanged.
          for (int32_t i = trg_offset + count; i < kBaseLen; ++i) {
            success = success && (data[i] == buf[i]);
          }

          EXPECT_TRUE(success);
        }
      }
    }
  }
}

TEST_F(UnstartedRuntimeTest, StringCharAt) {
  Thread* self = Thread::Current();

  ScopedObjectAccess soa(self);
  // TODO: Actual UTF.
  constexpr const char* base_string = "abcdefghijklmnop";
  int32_t base_len = static_cast<int32_t>(strlen(base_string));
  ObjPtr<mirror::String> test_string = mirror::String::AllocFromModifiedUtf8(self, base_string);

  JValue result;
  UniqueDeoptShadowFramePtr tmp = CreateShadowFrame(10, nullptr, nullptr, 0);

  for (int32_t i = 0; i < base_len; ++i) {
    tmp->SetVRegReference(0, test_string);
    tmp->SetVReg(1, i);

    UnstartedStringCharAt(self, tmp.get(), &result, 0);

    EXPECT_EQ(result.GetI(), base_string[i]);
  }
}

TEST_F(UnstartedRuntimeTest, StringInit) {
  Thread* self = Thread::Current();
  ScopedObjectAccess soa(self);
  ObjPtr<mirror::Class> klass = GetClassRoot<mirror::String>();
  ArtMethod* method =
      klass->FindConstructor("(Ljava/lang/String;)V",
                             Runtime::Current()->GetClassLinker()->GetImagePointerSize());
  ASSERT_TRUE(method != nullptr);

  // create instruction data for invoke-direct {v0, v1} of method with fake index
  uint16_t inst_data[3] = { 0x2070, 0x0000, 0x0010 };

  JValue result;
  UniqueDeoptShadowFramePtr shadow_frame = CreateShadowFrame(10, nullptr, method, 0);
  const char* base_string = "hello_world";
  StackHandleScope<2> hs(self);
  Handle<mirror::String> string_arg =
      hs.NewHandle(mirror::String::AllocFromModifiedUtf8(self, base_string));
  Handle<mirror::String> reference_empty_string =
      hs.NewHandle(mirror::String::AllocFromModifiedUtf8(self, ""));
  shadow_frame->SetVRegReference(0, reference_empty_string.Get());
  shadow_frame->SetVRegReference(1, string_arg.Get());

  interpreter::DoCall<false, false>(method,
                                    self,
                                    *shadow_frame,
                                    Instruction::At(inst_data),
                                    inst_data[0],
                                    &result);
  ObjPtr<mirror::String> string_result = down_cast<mirror::String*>(result.GetL());
  EXPECT_EQ(string_arg->GetLength(), string_result->GetLength());

  if (string_arg->IsCompressed() && string_result->IsCompressed()) {
    EXPECT_EQ(memcmp(string_arg->GetValueCompressed(), string_result->GetValueCompressed(),
                     string_arg->GetLength() * sizeof(uint8_t)), 0);
  } else if (!string_arg->IsCompressed() && !string_result->IsCompressed()) {
    EXPECT_EQ(memcmp(string_arg->GetValue(), string_result->GetValue(),
                     string_arg->GetLength() * sizeof(uint16_t)), 0);
  } else {
    bool equal = true;
    for (int i = 0; i < string_arg->GetLength(); ++i) {
      if (string_arg->CharAt(i) != string_result->CharAt(i)) {
        equal = false;
        break;
      }
    }
    EXPECT_EQ(equal, true);
  }
}

// Tests the exceptions that should be checked before modifying the destination.
// (Doesn't check the object vs primitive case ATM.)
TEST_F(UnstartedRuntimeTest, SystemArrayCopyObjectArrayTestExceptions) {
  Thread* self = Thread::Current();
  ScopedObjectAccess soa(self);
  JValue result;
  UniqueDeoptShadowFramePtr tmp = CreateShadowFrame(10, nullptr, nullptr, 0);

  // Note: all tests are not GC safe. Assume there's no GC running here with the few objects we
  //       allocate.
  StackHandleScope<3> hs_misc(self);
  Handle<mirror::Class> object_class(hs_misc.NewHandle(GetClassRoot<mirror::Object>()));

  StackHandleScope<3> hs_data(self);
  hs_data.NewHandle(mirror::String::AllocFromModifiedUtf8(self, "1"));
  hs_data.NewHandle(mirror::String::AllocFromModifiedUtf8(self, "2"));
  hs_data.NewHandle(mirror::String::AllocFromModifiedUtf8(self, "3"));

  Handle<mirror::ObjectArray<mirror::Object>> array(
      hs_misc.NewHandle(CreateObjectArray(self, object_class.Get(), hs_data)));

  RunArrayCopy(self, tmp.get(), true, array.Get(), -1, array.Get(), 0, 0);
  RunArrayCopy(self, tmp.get(), true, array.Get(), 0, array.Get(), -1, 0);
  RunArrayCopy(self, tmp.get(), true, array.Get(), 0, array.Get(), 0, -1);
  RunArrayCopy(self, tmp.get(), true, array.Get(), 0, array.Get(), 0, 4);
  RunArrayCopy(self, tmp.get(), true, array.Get(), 0, array.Get(), 1, 3);
  RunArrayCopy(self, tmp.get(), true, array.Get(), 1, array.Get(), 0, 3);

  Handle<mirror::ObjectArray<mirror::Object>> class_as_array =
      hs_misc.NewHandle(reinterpret_cast<mirror::ObjectArray<mirror::Object>*>(object_class.Get()));
  RunArrayCopy(self, tmp.get(), true, class_as_array.Get(), 0, array.Get(), 0, 0);
  RunArrayCopy(self, tmp.get(), true, array.Get(), 0, class_as_array.Get(), 0, 0);
}

TEST_F(UnstartedRuntimeTest, SystemArrayCopyObjectArrayTest) {
  Thread* self = Thread::Current();
  ScopedObjectAccess soa(self);
  JValue result;
  UniqueDeoptShadowFramePtr tmp = CreateShadowFrame(10, nullptr, nullptr, 0);

  StackHandleScope<1> hs_object(self);
  Handle<mirror::Class> object_class(hs_object.NewHandle(GetClassRoot<mirror::Object>()));

  // Simple test:
  // [1,2,3]{1 @ 2} into [4,5,6] = [4,2,6]
  {
    StackHandleScope<3> hs_src(self);
    hs_src.NewHandle(mirror::String::AllocFromModifiedUtf8(self, "1"));
    hs_src.NewHandle(mirror::String::AllocFromModifiedUtf8(self, "2"));
    hs_src.NewHandle(mirror::String::AllocFromModifiedUtf8(self, "3"));

    StackHandleScope<3> hs_dst(self);
    hs_dst.NewHandle(mirror::String::AllocFromModifiedUtf8(self, "4"));
    hs_dst.NewHandle(mirror::String::AllocFromModifiedUtf8(self, "5"));
    hs_dst.NewHandle(mirror::String::AllocFromModifiedUtf8(self, "6"));

    StackHandleScope<3> hs_expected(self);
    hs_expected.NewHandle(hs_dst.GetReference(0));
    hs_expected.NewHandle(hs_dst.GetReference(1));
    hs_expected.NewHandle(hs_src.GetReference(1));

    RunArrayCopy(self,
                 tmp.get(),
                 false,
                 object_class.Get(),
                 object_class.Get(),
                 hs_src,
                 1,
                 hs_dst,
                 2,
                 1,
                 hs_expected);
  }

  // Simple test:
  // [1,2,3]{1 @ 1} into [4,5,6] = [4,2,6]  (with dst String[])
  {
    StackHandleScope<3> hs_src(self);
    hs_src.NewHandle(mirror::String::AllocFromModifiedUtf8(self, "1"));
    hs_src.NewHandle(mirror::String::AllocFromModifiedUtf8(self, "2"));
    hs_src.NewHandle(mirror::String::AllocFromModifiedUtf8(self, "3"));

    StackHandleScope<3> hs_dst(self);
    hs_dst.NewHandle(mirror::String::AllocFromModifiedUtf8(self, "4"));
    hs_dst.NewHandle(mirror::String::AllocFromModifiedUtf8(self, "5"));
    hs_dst.NewHandle(mirror::String::AllocFromModifiedUtf8(self, "6"));

    StackHandleScope<3> hs_expected(self);
    hs_expected.NewHandle(hs_dst.GetReference(0));
    hs_expected.NewHandle(hs_src.GetReference(1));
    hs_expected.NewHandle(hs_dst.GetReference(2));

    RunArrayCopy(self,
                 tmp.get(),
                 false,
                 object_class.Get(),
                 GetClassRoot<mirror::String>(),
                 hs_src,
                 1,
                 hs_dst,
                 1,
                 1,
                 hs_expected);
  }

  // Simple test:
  // [1,*,3] into [4,5,6] = [1,5,6] + exc
  {
    StackHandleScope<3> hs_src(self);
    hs_src.NewHandle(mirror::String::AllocFromModifiedUtf8(self, "1"));
    hs_src.NewHandle(GetClassRoot<mirror::String>());
    hs_src.NewHandle(mirror::String::AllocFromModifiedUtf8(self, "3"));

    StackHandleScope<3> hs_dst(self);
    hs_dst.NewHandle(mirror::String::AllocFromModifiedUtf8(self, "4"));
    hs_dst.NewHandle(mirror::String::AllocFromModifiedUtf8(self, "5"));
    hs_dst.NewHandle(mirror::String::AllocFromModifiedUtf8(self, "6"));

    StackHandleScope<3> hs_expected(self);
    hs_expected.NewHandle(hs_src.GetReference(0));
    hs_expected.NewHandle(hs_dst.GetReference(1));
    hs_expected.NewHandle(hs_dst.GetReference(2));

    RunArrayCopy(self,
                 tmp.get(),
                 true,
                 object_class.Get(),
                 GetClassRoot<mirror::String>(),
                 hs_src,
                 0,
                 hs_dst,
                 0,
                 3,
                 hs_expected);
  }
}

TEST_F(UnstartedRuntimeTest, IntegerParseIntTest) {
  Thread* self = Thread::Current();
  ScopedObjectAccess soa(self);

  UniqueDeoptShadowFramePtr tmp = CreateShadowFrame(10, nullptr, nullptr, 0);

  // Test string. Should be valid, and between minimal values of LONG_MIN and LONG_MAX (for all
  // suffixes).
  constexpr const char* test_string = "-2147483646";
  constexpr int32_t test_values[] = {
                6,
               46,
              646,
             3646,
            83646,
           483646,
          7483646,
         47483646,
        147483646,
       2147483646,
      -2147483646
  };

  static_assert(arraysize(test_values) == 11U, "test_values");
  CHECK_EQ(strlen(test_string), 11U);

  for (size_t i = 0; i <= 10; ++i) {
    const char* test_value = &test_string[10 - i];

    StackHandleScope<1> hs_str(self);
    Handle<mirror::String> h_str(
        hs_str.NewHandle(mirror::String::AllocFromModifiedUtf8(self, test_value)));
    ASSERT_NE(h_str.Get(), nullptr);
    ASSERT_FALSE(self->IsExceptionPending());

    tmp->SetVRegReference(0, h_str.Get());

    JValue result;
    UnstartedIntegerParseInt(self, tmp.get(), &result, 0);

    ASSERT_FALSE(self->IsExceptionPending());
    EXPECT_EQ(result.GetI(), test_values[i]);
  }
}

// Right now the same as Integer.Parse
TEST_F(UnstartedRuntimeTest, LongParseLongTest) {
  Thread* self = Thread::Current();
  ScopedObjectAccess soa(self);

  UniqueDeoptShadowFramePtr tmp = CreateShadowFrame(10, nullptr, nullptr, 0);

  // Test string. Should be valid, and between minimal values of LONG_MIN and LONG_MAX (for all
  // suffixes).
  constexpr const char* test_string = "-2147483646";
  constexpr int64_t test_values[] = {
                6,
               46,
              646,
             3646,
            83646,
           483646,
          7483646,
         47483646,
        147483646,
       2147483646,
      -2147483646
  };

  static_assert(arraysize(test_values) == 11U, "test_values");
  CHECK_EQ(strlen(test_string), 11U);

  for (size_t i = 0; i <= 10; ++i) {
    const char* test_value = &test_string[10 - i];

    StackHandleScope<1> hs_str(self);
    Handle<mirror::String> h_str(
        hs_str.NewHandle(mirror::String::AllocFromModifiedUtf8(self, test_value)));
    ASSERT_NE(h_str.Get(), nullptr);
    ASSERT_FALSE(self->IsExceptionPending());

    tmp->SetVRegReference(0, h_str.Get());

    JValue result;
    UnstartedLongParseLong(self, tmp.get(), &result, 0);

    ASSERT_FALSE(self->IsExceptionPending());
    EXPECT_EQ(result.GetJ(), test_values[i]);
  }
}

TEST_F(UnstartedRuntimeTest, Ceil) {
  Thread* self = Thread::Current();
  ScopedObjectAccess soa(self);

  UniqueDeoptShadowFramePtr tmp = CreateShadowFrame(10, nullptr, nullptr, 0);

  constexpr double nan = std::numeric_limits<double>::quiet_NaN();
  constexpr double inf = std::numeric_limits<double>::infinity();
  constexpr double ld1 = static_cast<double>((UINT64_C(1) << 53) - 1);
  constexpr double ld2 = static_cast<double>(UINT64_C(1) << 55);
  constexpr double test_pairs[][2] = {
      { -0.0, -0.0 },
      {  0.0,  0.0 },
      { -0.5, -0.0 },
      { -1.0, -1.0 },
      {  0.5,  1.0 },
      {  1.0,  1.0 },
      {  nan,  nan },
      {  inf,  inf },
      { -inf, -inf },
      {  ld1,  ld1 },
      {  ld2,  ld2 }
  };

  TestCeilFloor(/* ceil= */ true, self, tmp.get(), test_pairs, arraysize(test_pairs));
}

TEST_F(UnstartedRuntimeTest, Floor) {
  Thread* self = Thread::Current();
  ScopedObjectAccess soa(self);

  UniqueDeoptShadowFramePtr tmp = CreateShadowFrame(10, nullptr, nullptr, 0);

  constexpr double nan = std::numeric_limits<double>::quiet_NaN();
  constexpr double inf = std::numeric_limits<double>::infinity();
  constexpr double ld1 = static_cast<double>((UINT64_C(1) << 53) - 1);
  constexpr double ld2 = static_cast<double>(UINT64_C(1) << 55);
  constexpr double test_pairs[][2] = {
      { -0.0, -0.0 },
      {  0.0,  0.0 },
      { -0.5, -1.0 },
      { -1.0, -1.0 },
      {  0.5,  0.0 },
      {  1.0,  1.0 },
      {  nan,  nan },
      {  inf,  inf },
      { -inf, -inf },
      {  ld1,  ld1 },
      {  ld2,  ld2 }
  };

  TestCeilFloor(/* ceil= */ false, self, tmp.get(), test_pairs, arraysize(test_pairs));
}

TEST_F(UnstartedRuntimeTest, ToLowerUpper) {
  Thread* self = Thread::Current();
  ScopedObjectAccess soa(self);

  UniqueDeoptShadowFramePtr tmp = CreateShadowFrame(10, nullptr, nullptr, 0);

  std::locale c_locale("C");

  // Check ASCII.
  for (uint32_t i = 0; i < 128; ++i) {
    bool c_upper = std::isupper(static_cast<char>(i), c_locale);
    bool c_lower = std::islower(static_cast<char>(i), c_locale);
    EXPECT_FALSE(c_upper && c_lower) << i;

    // Check toLowerCase.
    {
      JValue result;
      tmp->SetVReg(0, static_cast<int32_t>(i));
      UnstartedCharacterToLowerCase(self, tmp.get(), &result, 0);
      ASSERT_FALSE(self->IsExceptionPending());
      uint32_t lower_result = static_cast<uint32_t>(result.GetI());
      if (c_lower) {
        EXPECT_EQ(i, lower_result);
      } else if (c_upper) {
        EXPECT_EQ(static_cast<uint32_t>(std::tolower(static_cast<char>(i), c_locale)),
                  lower_result);
      } else {
        EXPECT_EQ(i, lower_result);
      }
    }

    // Check toUpperCase.
    {
      JValue result2;
      tmp->SetVReg(0, static_cast<int32_t>(i));
      UnstartedCharacterToUpperCase(self, tmp.get(), &result2, 0);
      ASSERT_FALSE(self->IsExceptionPending());
      uint32_t upper_result = static_cast<uint32_t>(result2.GetI());
      if (c_upper) {
        EXPECT_EQ(i, upper_result);
      } else if (c_lower) {
        EXPECT_EQ(static_cast<uint32_t>(std::toupper(static_cast<char>(i), c_locale)),
                  upper_result);
      } else {
        EXPECT_EQ(i, upper_result);
      }
    }
  }

  // Check abort for other things. Can't test all.

  PrepareForAborts();

  for (uint32_t i = 128; i < 256; ++i) {
    {
      JValue result;
      tmp->SetVReg(0, static_cast<int32_t>(i));
<<<<<<< HEAD
      Runtime::Current()->EnterTransactionMode();
      UnstartedCharacterToLowerCase(self, tmp.get(), &result, 0);
      ASSERT_TRUE(Runtime::Current()->IsTransactionAborted());
      Runtime::Current()->ExitTransactionMode();
=======
      EnterTransactionMode();
      UnstartedCharacterToLowerCase(self, tmp.get(), &result, 0);
      ASSERT_TRUE(IsTransactionAborted());
      ExitTransactionMode();
>>>>>>> 5a45d7b4
      ASSERT_TRUE(self->IsExceptionPending());
    }
    {
      JValue result;
      tmp->SetVReg(0, static_cast<int32_t>(i));
<<<<<<< HEAD
      Runtime::Current()->EnterTransactionMode();
      UnstartedCharacterToUpperCase(self, tmp.get(), &result, 0);
      ASSERT_TRUE(Runtime::Current()->IsTransactionAborted());
      Runtime::Current()->ExitTransactionMode();
=======
      EnterTransactionMode();
      UnstartedCharacterToUpperCase(self, tmp.get(), &result, 0);
      ASSERT_TRUE(IsTransactionAborted());
      ExitTransactionMode();
>>>>>>> 5a45d7b4
      ASSERT_TRUE(self->IsExceptionPending());
    }
  }
  for (uint64_t i = 256; i <= std::numeric_limits<uint32_t>::max(); i <<= 1) {
    {
      JValue result;
      tmp->SetVReg(0, static_cast<int32_t>(i));
<<<<<<< HEAD
      Runtime::Current()->EnterTransactionMode();
      UnstartedCharacterToLowerCase(self, tmp.get(), &result, 0);
      ASSERT_TRUE(Runtime::Current()->IsTransactionAborted());
      Runtime::Current()->ExitTransactionMode();
=======
      EnterTransactionMode();
      UnstartedCharacterToLowerCase(self, tmp.get(), &result, 0);
      ASSERT_TRUE(IsTransactionAborted());
      ExitTransactionMode();
>>>>>>> 5a45d7b4
      ASSERT_TRUE(self->IsExceptionPending());
    }
    {
      JValue result;
      tmp->SetVReg(0, static_cast<int32_t>(i));
<<<<<<< HEAD
      Runtime::Current()->EnterTransactionMode();
      UnstartedCharacterToUpperCase(self, tmp.get(), &result, 0);
      ASSERT_TRUE(Runtime::Current()->IsTransactionAborted());
      Runtime::Current()->ExitTransactionMode();
=======
      EnterTransactionMode();
      UnstartedCharacterToUpperCase(self, tmp.get(), &result, 0);
      ASSERT_TRUE(IsTransactionAborted());
      ExitTransactionMode();
>>>>>>> 5a45d7b4
      ASSERT_TRUE(self->IsExceptionPending());
    }
  }
}

TEST_F(UnstartedRuntimeTest, Sin) {
  Thread* self = Thread::Current();
  ScopedObjectAccess soa(self);

  UniqueDeoptShadowFramePtr tmp = CreateShadowFrame(10, nullptr, nullptr, 0);

  // Test an important value, PI/6. That's the one we see in practice.
  constexpr uint64_t lvalue = UINT64_C(0x3fe0c152382d7365);
  tmp->SetVRegLong(0, static_cast<int64_t>(lvalue));

  JValue result;
  UnstartedMathSin(self, tmp.get(), &result, 0);

  const uint64_t lresult = static_cast<uint64_t>(result.GetJ());
  EXPECT_EQ(UINT64_C(0x3fdfffffffffffff), lresult);
}

TEST_F(UnstartedRuntimeTest, Cos) {
  Thread* self = Thread::Current();
  ScopedObjectAccess soa(self);

  UniqueDeoptShadowFramePtr tmp = CreateShadowFrame(10, nullptr, nullptr, 0);

  // Test an important value, PI/6. That's the one we see in practice.
  constexpr uint64_t lvalue = UINT64_C(0x3fe0c152382d7365);
  tmp->SetVRegLong(0, static_cast<int64_t>(lvalue));

  JValue result;
  UnstartedMathCos(self, tmp.get(), &result, 0);

  const uint64_t lresult = static_cast<uint64_t>(result.GetJ());
  EXPECT_EQ(UINT64_C(0x3febb67ae8584cab), lresult);
}

TEST_F(UnstartedRuntimeTest, Pow) {
  Thread* self = Thread::Current();
  ScopedObjectAccess soa(self);

  UniqueDeoptShadowFramePtr tmp = CreateShadowFrame(10, nullptr, nullptr, 0);

  // Test an important pair.
  constexpr uint64_t lvalue1 = UINT64_C(0x4079000000000000);
  constexpr uint64_t lvalue2 = UINT64_C(0xbfe6db6dc0000000);

  tmp->SetVRegLong(0, static_cast<int64_t>(lvalue1));
  tmp->SetVRegLong(2, static_cast<int64_t>(lvalue2));

  JValue result;
  UnstartedMathPow(self, tmp.get(), &result, 0);

  const uint64_t lresult = static_cast<uint64_t>(result.GetJ());
  EXPECT_EQ(UINT64_C(0x3f8c5c51326aa7ee), lresult);
}

TEST_F(UnstartedRuntimeTest, IsAnonymousClass) {
  Thread* self = Thread::Current();
  ScopedObjectAccess soa(self);

  JValue result;
  UniqueDeoptShadowFramePtr shadow_frame = CreateShadowFrame(10, nullptr, nullptr, 0);

  ObjPtr<mirror::Class> class_klass = GetClassRoot<mirror::Class>();
  shadow_frame->SetVRegReference(0, class_klass);
  UnstartedClassIsAnonymousClass(self, shadow_frame.get(), &result, 0);
  EXPECT_EQ(result.GetZ(), 0);

  jobject class_loader = LoadDex("Nested");
  StackHandleScope<1> hs(soa.Self());
  Handle<mirror::ClassLoader> loader(
      hs.NewHandle(soa.Decode<mirror::ClassLoader>(class_loader)));
  ObjPtr<mirror::Class> c = class_linker_->FindClass(soa.Self(), "LNested$1;", loader);
  ASSERT_TRUE(c != nullptr);
  shadow_frame->SetVRegReference(0, c);
  UnstartedClassIsAnonymousClass(self, shadow_frame.get(), &result, 0);
  EXPECT_EQ(result.GetZ(), 1);
}

TEST_F(UnstartedRuntimeTest, GetDeclaringClass) {
  Thread* self = Thread::Current();
  ScopedObjectAccess soa(self);

  JValue result;
  UniqueDeoptShadowFramePtr shadow_frame = CreateShadowFrame(10, nullptr, nullptr, 0);

  jobject class_loader = LoadDex("Nested");
  StackHandleScope<4> hs(self);
  Handle<mirror::ClassLoader> loader(
      hs.NewHandle(soa.Decode<mirror::ClassLoader>(class_loader)));

  Handle<mirror::Class> nested_klass(hs.NewHandle(
      class_linker_->FindClass(soa.Self(), "LNested;", loader)));
  Handle<mirror::Class> inner_klass(hs.NewHandle(
      class_linker_->FindClass(soa.Self(), "LNested$Inner;", loader)));
  Handle<mirror::Class> anon_klass(hs.NewHandle(
      class_linker_->FindClass(soa.Self(), "LNested$1;", loader)));

  shadow_frame->SetVRegReference(0, nested_klass.Get());
  UnstartedClassGetDeclaringClass(self, shadow_frame.get(), &result, 0);
  EXPECT_EQ(result.GetL(), nullptr);

  shadow_frame->SetVRegReference(0, inner_klass.Get());
  UnstartedClassGetDeclaringClass(self, shadow_frame.get(), &result, 0);
  EXPECT_EQ(result.GetL(), nested_klass.Get());

  shadow_frame->SetVRegReference(0, anon_klass.Get());
  UnstartedClassGetDeclaringClass(self, shadow_frame.get(), &result, 0);
  EXPECT_EQ(result.GetL(), nullptr);
}

TEST_F(UnstartedRuntimeTest, ThreadLocalGet) {
  Thread* self = Thread::Current();
  ScopedObjectAccess soa(self);

  JValue result;
  UniqueDeoptShadowFramePtr shadow_frame = CreateShadowFrame(10, nullptr, nullptr, 0);

  StackHandleScope<1> hs(self);
  ClassLinker* class_linker = Runtime::Current()->GetClassLinker();

  // Positive test. See that We get something for float conversion.
  {
    Handle<mirror::Class> floating_decimal = hs.NewHandle(
        class_linker->FindClass(self,
                                "Lsun/misc/FloatingDecimal;",
                                ScopedNullHandle<mirror::ClassLoader>()));
    ASSERT_TRUE(floating_decimal != nullptr);
    ASSERT_TRUE(class_linker->EnsureInitialized(self, floating_decimal, true, true));

    ArtMethod* caller_method = floating_decimal->FindClassMethod(
        "getBinaryToASCIIBuffer",
        "()Lsun/misc/FloatingDecimal$BinaryToASCIIBuffer;",
        class_linker->GetImagePointerSize());
    // floating_decimal->DumpClass(LOG_STREAM(ERROR), mirror::Class::kDumpClassFullDetail);
    ASSERT_TRUE(caller_method != nullptr);
    ASSERT_TRUE(caller_method->IsDirect());
    ASSERT_TRUE(caller_method->GetDeclaringClass() == floating_decimal.Get());
    UniqueDeoptShadowFramePtr caller_frame = CreateShadowFrame(10, nullptr, caller_method, 0);
    shadow_frame->SetLink(caller_frame.get());

    UnstartedThreadLocalGet(self, shadow_frame.get(), &result, 0);
    EXPECT_TRUE(result.GetL() != nullptr);
    EXPECT_FALSE(self->IsExceptionPending());

    shadow_frame->SetLink(nullptr);
  }

  // Negative test.
  PrepareForAborts();

  {
    // Just use a method in Class.
    ObjPtr<mirror::Class> class_class = GetClassRoot<mirror::Class>();
    ArtMethod* caller_method =
        &*class_class->GetDeclaredMethods(class_linker->GetImagePointerSize()).begin();
    UniqueDeoptShadowFramePtr caller_frame = CreateShadowFrame(10, nullptr, caller_method, 0);
    shadow_frame->SetLink(caller_frame.get());

<<<<<<< HEAD
    Runtime::Current()->EnterTransactionMode();
    UnstartedThreadLocalGet(self, shadow_frame.get(), &result, 0);
    ASSERT_TRUE(Runtime::Current()->IsTransactionAborted());
    Runtime::Current()->ExitTransactionMode();
=======
    EnterTransactionMode();
    UnstartedThreadLocalGet(self, shadow_frame.get(), &result, 0);
    ASSERT_TRUE(IsTransactionAborted());
    ExitTransactionMode();
>>>>>>> 5a45d7b4
    ASSERT_TRUE(self->IsExceptionPending());
    self->ClearException();

    shadow_frame->SetLink(nullptr);
  }
}

TEST_F(UnstartedRuntimeTest, FloatConversion) {
  Thread* self = Thread::Current();
  ScopedObjectAccess soa(self);

  StackHandleScope<1> hs(self);
  ClassLinker* class_linker = Runtime::Current()->GetClassLinker();
  Handle<mirror::Class> double_class = hs.NewHandle(
          class_linker->FindClass(self,
                                  "Ljava/lang/Double;",
                                  ScopedNullHandle<mirror::ClassLoader>()));
  ASSERT_TRUE(double_class != nullptr);
  ASSERT_TRUE(class_linker->EnsureInitialized(self, double_class, true, true));

  ArtMethod* method = double_class->FindClassMethod("toString",
                                                    "(D)Ljava/lang/String;",
                                                    class_linker->GetImagePointerSize());
  ASSERT_TRUE(method != nullptr);
  ASSERT_TRUE(method->IsDirect());
  ASSERT_TRUE(method->GetDeclaringClass() == double_class.Get());

  // create instruction data for invoke-direct {v0, v1} of method with fake index
  uint16_t inst_data[3] = { 0x2070, 0x0000, 0x0010 };

  JValue result;
  UniqueDeoptShadowFramePtr shadow_frame = CreateShadowFrame(10, nullptr, method, 0);

  shadow_frame->SetVRegDouble(0, 1.23);
  interpreter::DoCall<false, false>(method,
                                    self,
                                    *shadow_frame,
                                    Instruction::At(inst_data),
                                    inst_data[0],
                                    &result);
  ObjPtr<mirror::String> string_result = down_cast<mirror::String*>(result.GetL());
  ASSERT_TRUE(string_result != nullptr);

  std::string mod_utf = string_result->ToModifiedUtf8();
  EXPECT_EQ("1.23", mod_utf);
}

TEST_F(UnstartedRuntimeTest, ThreadCurrentThread) {
  Thread* self = Thread::Current();
  ScopedObjectAccess soa(self);

  JValue result;
  UniqueDeoptShadowFramePtr shadow_frame = CreateShadowFrame(10, nullptr, nullptr, 0);

  StackHandleScope<1> hs(self);
  ClassLinker* class_linker = Runtime::Current()->GetClassLinker();
  Handle<mirror::Class> thread_class = hs.NewHandle(
      class_linker->FindClass(self, "Ljava/lang/Thread;", ScopedNullHandle<mirror::ClassLoader>()));
  ASSERT_TRUE(thread_class.Get() != nullptr);
  ASSERT_TRUE(class_linker->EnsureInitialized(self, thread_class, true, true));

  // Negative test. In general, currentThread should fail (as we should not leak a peer that will
  // be recreated at runtime).
  PrepareForAborts();

  {
<<<<<<< HEAD
    Runtime::Current()->EnterTransactionMode();
    UnstartedThreadCurrentThread(self, shadow_frame.get(), &result, 0);
    ASSERT_TRUE(Runtime::Current()->IsTransactionAborted());
    Runtime::Current()->ExitTransactionMode();
=======
    EnterTransactionMode();
    UnstartedThreadCurrentThread(self, shadow_frame.get(), &result, 0);
    ASSERT_TRUE(IsTransactionAborted());
    ExitTransactionMode();
>>>>>>> 5a45d7b4
    ASSERT_TRUE(self->IsExceptionPending());
    self->ClearException();
  }
}

TEST_F(UnstartedRuntimeTest, LogManager) {
  Thread* self = Thread::Current();
  ScopedObjectAccess soa(self);

  StackHandleScope<1> hs(self);
  ClassLinker* class_linker = Runtime::Current()->GetClassLinker();
  Handle<mirror::Class> log_manager_class = hs.NewHandle(
      class_linker->FindClass(self,
                              "Ljava/util/logging/LogManager;",
                              ScopedNullHandle<mirror::ClassLoader>()));
  ASSERT_TRUE(log_manager_class.Get() != nullptr);
  ASSERT_TRUE(class_linker->EnsureInitialized(self, log_manager_class, true, true));
}

class UnstartedClassForNameTest : public UnstartedRuntimeTest {
 public:
  template <typename T>
  void RunTest(T& runner, bool in_transaction, bool should_succeed) {
    Thread* self = Thread::Current();
    ScopedObjectAccess soa(self);

    // Ensure that Class is initialized.
    {
      ClassLinker* class_linker = Runtime::Current()->GetClassLinker();
      StackHandleScope<1> hs(self);
      Handle<mirror::Class> h_class = hs.NewHandle(GetClassRoot<mirror::Class>());
      CHECK(class_linker->EnsureInitialized(self, h_class, true, true));
    }

    // A selection of classes from different core classpath components.
    constexpr const char* kTestCases[] = {
        "java.net.CookieManager",  // From libcore.
        "dalvik.system.ClassExt",  // From libart.
    };

    if (in_transaction) {
      // For transaction mode, we cannot load any classes, as the pre-fence initialization of
      // classes isn't transactional. Load them ahead of time.
      ClassLinker* class_linker = Runtime::Current()->GetClassLinker();
      for (const char* name : kTestCases) {
        class_linker->FindClass(self,
                                DotToDescriptor(name).c_str(),
                                ScopedNullHandle<mirror::ClassLoader>());
        CHECK(!self->IsExceptionPending()) << self->GetException()->Dump();
      }
    }

    if (!should_succeed) {
      // Negative test. In general, currentThread should fail (as we should not leak a peer that will
      // be recreated at runtime).
      PrepareForAborts();
    }

    JValue result;
    UniqueDeoptShadowFramePtr shadow_frame = CreateShadowFrame(10, nullptr, nullptr, 0);

    for (const char* name : kTestCases) {
      ObjPtr<mirror::String> name_string = mirror::String::AllocFromModifiedUtf8(self, name);
      CHECK(name_string != nullptr);

      if (in_transaction) {
        EnterTransactionMode();
      }
      CHECK(!self->IsExceptionPending());

      runner(self, shadow_frame.get(), name_string, &result);

      if (should_succeed) {
        CHECK(!self->IsExceptionPending()) << name << " " << self->GetException()->Dump();
        CHECK(result.GetL() != nullptr) << name;
      } else {
        CHECK(self->IsExceptionPending()) << name;
        if (in_transaction) {
          ASSERT_TRUE(IsTransactionAborted());
        }
        self->ClearException();
      }

      if (in_transaction) {
        ExitTransactionMode();
      }
    }
  }

  mirror::ClassLoader* GetBootClassLoader() REQUIRES_SHARED(Locks::mutator_lock_) {
    Thread* self = Thread::Current();
    StackHandleScope<2> hs(self);
    MutableHandle<mirror::ClassLoader> boot_cp = hs.NewHandle<mirror::ClassLoader>(nullptr);

    {
      ClassLinker* class_linker = Runtime::Current()->GetClassLinker();

      // Create the fake boot classloader. Any instance is fine, they are technically interchangeable.
      Handle<mirror::Class> boot_cp_class = hs.NewHandle(
          class_linker->FindClass(self,
                                  "Ljava/lang/BootClassLoader;",
                                  ScopedNullHandle<mirror::ClassLoader>()));
      CHECK(boot_cp_class != nullptr);
      CHECK(class_linker->EnsureInitialized(self, boot_cp_class, true, true));

      boot_cp.Assign(boot_cp_class->AllocObject(self)->AsClassLoader());
      CHECK(boot_cp != nullptr);

      ArtMethod* boot_cp_init = boot_cp_class->FindConstructor(
          "()V", class_linker->GetImagePointerSize());
      CHECK(boot_cp_init != nullptr);

      JValue result;
      UniqueDeoptShadowFramePtr shadow_frame = CreateShadowFrame(10, nullptr, boot_cp_init, 0);
      shadow_frame->SetVRegReference(0, boot_cp.Get());

      // create instruction data for invoke-direct {v0} of method with fake index
      uint16_t inst_data[3] = { 0x1070, 0x0000, 0x0010 };

      interpreter::DoCall<false, false>(boot_cp_init,
                                        self,
                                        *shadow_frame,
                                        Instruction::At(inst_data),
                                        inst_data[0],
                                        &result);
      CHECK(!self->IsExceptionPending());
    }

    return boot_cp.Get();
  }
};

TEST_F(UnstartedClassForNameTest, ClassForName) {
  auto runner = [](Thread* self,
                   ShadowFrame* shadow_frame,
                   ObjPtr<mirror::String> name,
                   JValue* result) REQUIRES_SHARED(Locks::mutator_lock_) {
    shadow_frame->SetVRegReference(0, name);
    UnstartedClassForName(self, shadow_frame, result, 0);
  };
  RunTest(runner, false, true);
}

TEST_F(UnstartedClassForNameTest, ClassForNameLong) {
  auto runner = [](Thread* self,
                   ShadowFrame* shadow_frame,
                   ObjPtr<mirror::String> name,
                   JValue* result) REQUIRES_SHARED(Locks::mutator_lock_) {
    shadow_frame->SetVRegReference(0, name);
    shadow_frame->SetVReg(1, 0);
    shadow_frame->SetVRegReference(2, nullptr);
    UnstartedClassForNameLong(self, shadow_frame, result, 0);
  };
  RunTest(runner, false, true);
}

TEST_F(UnstartedClassForNameTest, ClassForNameLongWithClassLoader) {
  Thread* self = Thread::Current();
  ScopedObjectAccess soa(self);

  StackHandleScope<1> hs(self);
  Handle<mirror::ClassLoader> boot_cp = hs.NewHandle(GetBootClassLoader());

  auto runner = [&](Thread* th,
                    ShadowFrame* shadow_frame,
                    ObjPtr<mirror::String> name,
                    JValue* result) REQUIRES_SHARED(Locks::mutator_lock_) {
    shadow_frame->SetVRegReference(0, name);
    shadow_frame->SetVReg(1, 0);
    shadow_frame->SetVRegReference(2, boot_cp.Get());
    UnstartedClassForNameLong(th, shadow_frame, result, 0);
  };
  RunTest(runner, false, true);
}

TEST_F(UnstartedClassForNameTest, ClassForNameLongWithClassLoaderTransaction) {
  Thread* self = Thread::Current();
  ScopedObjectAccess soa(self);

  StackHandleScope<1> hs(self);
  Handle<mirror::ClassLoader> boot_cp = hs.NewHandle(GetBootClassLoader());

  auto runner = [&](Thread* th,
                    ShadowFrame* shadow_frame,
                    ObjPtr<mirror::String> name,
                    JValue* result)
      REQUIRES_SHARED(Locks::mutator_lock_) {
    shadow_frame->SetVRegReference(0, name);
    shadow_frame->SetVReg(1, 0);
    shadow_frame->SetVRegReference(2, boot_cp.Get());
    UnstartedClassForNameLong(th, shadow_frame, result, 0);
  };
  RunTest(runner, true, true);
}

TEST_F(UnstartedClassForNameTest, ClassForNameLongWithClassLoaderFail) {
  Thread* self = Thread::Current();
  ScopedObjectAccess soa(self);

  StackHandleScope<2> hs(self);
  ClassLinker* class_linker = Runtime::Current()->GetClassLinker();
  jobject path_jobj = class_linker->CreatePathClassLoader(self, {});
  ASSERT_TRUE(path_jobj != nullptr);
  Handle<mirror::ClassLoader> path_cp = hs.NewHandle<mirror::ClassLoader>(
      self->DecodeJObject(path_jobj)->AsClassLoader());

  auto runner = [&](Thread* th,
                    ShadowFrame* shadow_frame,
                    ObjPtr<mirror::String> name,
                    JValue* result) REQUIRES_SHARED(Locks::mutator_lock_) {
    shadow_frame->SetVRegReference(0, name);
    shadow_frame->SetVReg(1, 0);
    shadow_frame->SetVRegReference(2, path_cp.Get());
    UnstartedClassForNameLong(th, shadow_frame, result, 0);
  };
  RunTest(runner, true, false);
}

TEST_F(UnstartedRuntimeTest, ClassGetSignatureAnnotation) {
  Thread* self = Thread::Current();
  ScopedObjectAccess soa(self);

  StackHandleScope<1> hs(self);
  ClassLinker* class_linker = Runtime::Current()->GetClassLinker();
  Handle<mirror::Class> list_class = hs.NewHandle(
      class_linker->FindClass(self,
                              "Ljava/util/List;",
                              ScopedNullHandle<mirror::ClassLoader>()));
  ASSERT_TRUE(list_class.Get() != nullptr);
  ASSERT_TRUE(class_linker->EnsureInitialized(self, list_class, true, true));

  JValue result;
  UniqueDeoptShadowFramePtr shadow_frame = CreateShadowFrame(10, nullptr, nullptr, 0);

  shadow_frame->SetVRegReference(0, list_class.Get());
  UnstartedClassGetSignatureAnnotation(self, shadow_frame.get(), &result, 0);
  ASSERT_TRUE(result.GetL() != nullptr);
  ASSERT_FALSE(self->IsExceptionPending());

  ASSERT_TRUE(result.GetL()->IsObjectArray());
  ObjPtr<mirror::ObjectArray<mirror::Object>> array =
      result.GetL()->AsObjectArray<mirror::Object>();
  std::ostringstream oss;
  for (int32_t i = 0; i != array->GetLength(); ++i) {
    ObjPtr<mirror::Object> elem = array->Get(i);
    ASSERT_TRUE(elem != nullptr);
    ASSERT_TRUE(elem->IsString());
    oss << elem->AsString()->ToModifiedUtf8();
  }
  std::string output_string = oss.str();
  ASSERT_EQ(output_string, "<E:Ljava/lang/Object;>Ljava/lang/Object;Ljava/util/Collection<TE;>;");
}

TEST_F(UnstartedRuntimeTest, ConstructorNewInstance0) {
  Thread* self = Thread::Current();
  ScopedObjectAccess soa(self);

  StackHandleScope<4> hs(self);
  ClassLinker* class_linker = Runtime::Current()->GetClassLinker();

  // Get Throwable.
  Handle<mirror::Class> throw_class = hs.NewHandle(GetClassRoot<mirror::Throwable>());
  ASSERT_TRUE(class_linker->EnsureInitialized(self, throw_class, true, true));

  // Get an input object.
  Handle<mirror::String> input = hs.NewHandle(mirror::String::AllocFromModifiedUtf8(self, "abd"));

  // Find the constructor.
  ArtMethod* throw_cons = throw_class->FindConstructor(
      "(Ljava/lang/String;)V", class_linker->GetImagePointerSize());
  ASSERT_TRUE(throw_cons != nullptr);
  Handle<mirror::Constructor> cons;
  if (class_linker->GetImagePointerSize() == PointerSize::k64) {
     cons = hs.NewHandle(
        mirror::Constructor::CreateFromArtMethod<PointerSize::k64, false>(self, throw_cons));
    ASSERT_TRUE(cons != nullptr);
  } else {
    cons = hs.NewHandle(
        mirror::Constructor::CreateFromArtMethod<PointerSize::k32, false>(self, throw_cons));
    ASSERT_TRUE(cons != nullptr);
  }

  Handle<mirror::ObjectArray<mirror::Object>> args = hs.NewHandle(
      mirror::ObjectArray<mirror::Object>::Alloc(
          self, GetClassRoot<mirror::ObjectArray<mirror::Object>>(class_linker_), 1));
  ASSERT_TRUE(args != nullptr);
  args->Set(0, input.Get());

  // OK, we're ready now.
  JValue result;
  UniqueDeoptShadowFramePtr shadow_frame = CreateShadowFrame(10, nullptr, nullptr, 0);
  shadow_frame->SetVRegReference(0, cons.Get());
  shadow_frame->SetVRegReference(1, args.Get());
  UnstartedConstructorNewInstance0(self, shadow_frame.get(), &result, 0);

  ASSERT_TRUE(result.GetL() != nullptr);
  ASSERT_FALSE(self->IsExceptionPending());

  // Should be a new object.
  ASSERT_NE(result.GetL(), input.Get());
  // Should be of type Throwable.
  ASSERT_OBJ_PTR_EQ(GetClassRoot<mirror::Throwable>(), result.GetL()->GetClass());
  // Should have the right string.
  ObjPtr<mirror::String> result_msg =
      reinterpret_cast<mirror::Throwable*>(result.GetL())->GetDetailMessage();
  EXPECT_OBJ_PTR_EQ(input.Get(), result_msg);
}

TEST_F(UnstartedRuntimeTest, IdentityHashCode) {
  Thread* self = Thread::Current();
  ScopedObjectAccess soa(self);
  UniqueDeoptShadowFramePtr tmp = CreateShadowFrame(10, nullptr, nullptr, 0);

  JValue result;
  UnstartedSystemIdentityHashCode(self, tmp.get(), &result, 0);

  EXPECT_EQ(0, result.GetI());
  ASSERT_FALSE(self->IsExceptionPending());

  ObjPtr<mirror::String> str = mirror::String::AllocFromModifiedUtf8(self, "abd");
  tmp->SetVRegReference(0, str);
  UnstartedSystemIdentityHashCode(self, tmp.get(), &result, 0);
  EXPECT_NE(0, result.GetI());
  EXPECT_EQ(str->IdentityHashCode(), result.GetI());
  ASSERT_FALSE(self->IsExceptionPending());
}

}  // namespace interpreter
}  // namespace art<|MERGE_RESOLUTION|>--- conflicted
+++ resolved
@@ -785,33 +785,19 @@
     {
       JValue result;
       tmp->SetVReg(0, static_cast<int32_t>(i));
-<<<<<<< HEAD
-      Runtime::Current()->EnterTransactionMode();
-      UnstartedCharacterToLowerCase(self, tmp.get(), &result, 0);
-      ASSERT_TRUE(Runtime::Current()->IsTransactionAborted());
-      Runtime::Current()->ExitTransactionMode();
-=======
       EnterTransactionMode();
       UnstartedCharacterToLowerCase(self, tmp.get(), &result, 0);
       ASSERT_TRUE(IsTransactionAborted());
       ExitTransactionMode();
->>>>>>> 5a45d7b4
       ASSERT_TRUE(self->IsExceptionPending());
     }
     {
       JValue result;
       tmp->SetVReg(0, static_cast<int32_t>(i));
-<<<<<<< HEAD
-      Runtime::Current()->EnterTransactionMode();
-      UnstartedCharacterToUpperCase(self, tmp.get(), &result, 0);
-      ASSERT_TRUE(Runtime::Current()->IsTransactionAborted());
-      Runtime::Current()->ExitTransactionMode();
-=======
       EnterTransactionMode();
       UnstartedCharacterToUpperCase(self, tmp.get(), &result, 0);
       ASSERT_TRUE(IsTransactionAborted());
       ExitTransactionMode();
->>>>>>> 5a45d7b4
       ASSERT_TRUE(self->IsExceptionPending());
     }
   }
@@ -819,33 +805,19 @@
     {
       JValue result;
       tmp->SetVReg(0, static_cast<int32_t>(i));
-<<<<<<< HEAD
-      Runtime::Current()->EnterTransactionMode();
-      UnstartedCharacterToLowerCase(self, tmp.get(), &result, 0);
-      ASSERT_TRUE(Runtime::Current()->IsTransactionAborted());
-      Runtime::Current()->ExitTransactionMode();
-=======
       EnterTransactionMode();
       UnstartedCharacterToLowerCase(self, tmp.get(), &result, 0);
       ASSERT_TRUE(IsTransactionAborted());
       ExitTransactionMode();
->>>>>>> 5a45d7b4
       ASSERT_TRUE(self->IsExceptionPending());
     }
     {
       JValue result;
       tmp->SetVReg(0, static_cast<int32_t>(i));
-<<<<<<< HEAD
-      Runtime::Current()->EnterTransactionMode();
-      UnstartedCharacterToUpperCase(self, tmp.get(), &result, 0);
-      ASSERT_TRUE(Runtime::Current()->IsTransactionAborted());
-      Runtime::Current()->ExitTransactionMode();
-=======
       EnterTransactionMode();
       UnstartedCharacterToUpperCase(self, tmp.get(), &result, 0);
       ASSERT_TRUE(IsTransactionAborted());
       ExitTransactionMode();
->>>>>>> 5a45d7b4
       ASSERT_TRUE(self->IsExceptionPending());
     }
   }
@@ -1008,17 +980,10 @@
     UniqueDeoptShadowFramePtr caller_frame = CreateShadowFrame(10, nullptr, caller_method, 0);
     shadow_frame->SetLink(caller_frame.get());
 
-<<<<<<< HEAD
-    Runtime::Current()->EnterTransactionMode();
-    UnstartedThreadLocalGet(self, shadow_frame.get(), &result, 0);
-    ASSERT_TRUE(Runtime::Current()->IsTransactionAborted());
-    Runtime::Current()->ExitTransactionMode();
-=======
     EnterTransactionMode();
     UnstartedThreadLocalGet(self, shadow_frame.get(), &result, 0);
     ASSERT_TRUE(IsTransactionAborted());
     ExitTransactionMode();
->>>>>>> 5a45d7b4
     ASSERT_TRUE(self->IsExceptionPending());
     self->ClearException();
 
@@ -1085,17 +1050,10 @@
   PrepareForAborts();
 
   {
-<<<<<<< HEAD
-    Runtime::Current()->EnterTransactionMode();
-    UnstartedThreadCurrentThread(self, shadow_frame.get(), &result, 0);
-    ASSERT_TRUE(Runtime::Current()->IsTransactionAborted());
-    Runtime::Current()->ExitTransactionMode();
-=======
     EnterTransactionMode();
     UnstartedThreadCurrentThread(self, shadow_frame.get(), &result, 0);
     ASSERT_TRUE(IsTransactionAborted());
     ExitTransactionMode();
->>>>>>> 5a45d7b4
     ASSERT_TRUE(self->IsExceptionPending());
     self->ClearException();
   }
