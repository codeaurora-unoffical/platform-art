/*
 * Copyright (C) 2011 The Android Open Source Project
 *
 * Licensed under the Apache License, Version 2.0 (the "License");
 * you may not use this file except in compliance with the License.
 * You may obtain a copy of the License at
 *
 *      http://www.apache.org/licenses/LICENSE-2.0
 *
 * Unless required by applicable law or agreed to in writing, software
 * distributed under the License is distributed on an "AS IS" BASIS,
 * WITHOUT WARRANTIES OR CONDITIONS OF ANY KIND, either express or implied.
 * See the License for the specific language governing permissions and
 * limitations under the License.
 */

#include "reflection-inl.h"

#include "art_field-inl.h"
#include "art_method-inl.h"
#include "base/enums.h"
#include "class_linker.h"
#include "common_throws.h"
#include "dex/dex_file-inl.h"
#include "indirect_reference_table-inl.h"
#include "jni/java_vm_ext.h"
#include "jni/jni_internal.h"
#include "jvalue-inl.h"
#include "mirror/class-inl.h"
#include "mirror/executable.h"
#include "mirror/object_array-inl.h"
#include "nativehelper/scoped_local_ref.h"
#include "nth_caller_visitor.h"
#include "scoped_thread_state_change-inl.h"
#include "stack_reference.h"
#include "thread-inl.h"
#include "well_known_classes.h"

namespace art {
namespace {

using android::base::StringPrintf;

class ArgArray {
 public:
  ArgArray(const char* shorty, uint32_t shorty_len)
      : shorty_(shorty), shorty_len_(shorty_len), num_bytes_(0) {
    size_t num_slots = shorty_len + 1;  // +1 in case of receiver.
    if (LIKELY((num_slots * 2) < kSmallArgArraySize)) {
      // We can trivially use the small arg array.
      arg_array_ = small_arg_array_;
    } else {
      // Analyze shorty to see if we need the large arg array.
      for (size_t i = 1; i < shorty_len; ++i) {
        char c = shorty[i];
        if (c == 'J' || c == 'D') {
          num_slots++;
        }
      }
      if (num_slots <= kSmallArgArraySize) {
        arg_array_ = small_arg_array_;
      } else {
        large_arg_array_.reset(new uint32_t[num_slots]);
        arg_array_ = large_arg_array_.get();
      }
    }
  }

  uint32_t* GetArray() {
    return arg_array_;
  }

  uint32_t GetNumBytes() {
    return num_bytes_;
  }

  void Append(uint32_t value) {
    arg_array_[num_bytes_ / 4] = value;
    num_bytes_ += 4;
  }

  void Append(ObjPtr<mirror::Object> obj) REQUIRES_SHARED(Locks::mutator_lock_) {
    Append(StackReference<mirror::Object>::FromMirrorPtr(obj.Ptr()).AsVRegValue());
  }

  void AppendWide(uint64_t value) {
    arg_array_[num_bytes_ / 4] = value;
    arg_array_[(num_bytes_ / 4) + 1] = value >> 32;
    num_bytes_ += 8;
  }

  void AppendFloat(float value) {
    jvalue jv;
    jv.f = value;
    Append(jv.i);
  }

  void AppendDouble(double value) {
    jvalue jv;
    jv.d = value;
    AppendWide(jv.j);
  }

  void BuildArgArrayFromVarArgs(const ScopedObjectAccessAlreadyRunnable& soa,
                                ObjPtr<mirror::Object> receiver,
                                va_list ap)
      REQUIRES_SHARED(Locks::mutator_lock_) {
    // Set receiver if non-null (method is not static)
    if (receiver != nullptr) {
      Append(receiver);
    }
    for (size_t i = 1; i < shorty_len_; ++i) {
      switch (shorty_[i]) {
        case 'Z':
        case 'B':
        case 'C':
        case 'S':
        case 'I':
          Append(va_arg(ap, jint));
          break;
        case 'F':
          AppendFloat(va_arg(ap, jdouble));
          break;
        case 'L':
          Append(soa.Decode<mirror::Object>(va_arg(ap, jobject)));
          break;
        case 'D':
          AppendDouble(va_arg(ap, jdouble));
          break;
        case 'J':
          AppendWide(va_arg(ap, jlong));
          break;
#ifndef NDEBUG
        default:
          LOG(FATAL) << "Unexpected shorty character: " << shorty_[i];
#endif
      }
    }
  }

  void BuildArgArrayFromJValues(const ScopedObjectAccessAlreadyRunnable& soa,
                                ObjPtr<mirror::Object> receiver, const jvalue* args)
      REQUIRES_SHARED(Locks::mutator_lock_) {
    // Set receiver if non-null (method is not static)
    if (receiver != nullptr) {
      Append(receiver);
    }
    for (size_t i = 1, args_offset = 0; i < shorty_len_; ++i, ++args_offset) {
      switch (shorty_[i]) {
        case 'Z':
          Append(args[args_offset].z);
          break;
        case 'B':
          Append(args[args_offset].b);
          break;
        case 'C':
          Append(args[args_offset].c);
          break;
        case 'S':
          Append(args[args_offset].s);
          break;
        case 'I':
          FALLTHROUGH_INTENDED;
        case 'F':
          Append(args[args_offset].i);
          break;
        case 'L':
          Append(soa.Decode<mirror::Object>(args[args_offset].l));
          break;
        case 'D':
          FALLTHROUGH_INTENDED;
        case 'J':
          AppendWide(args[args_offset].j);
          break;
#ifndef NDEBUG
        default:
          LOG(FATAL) << "Unexpected shorty character: " << shorty_[i];
#endif
      }
    }
  }

  void BuildArgArrayFromFrame(ShadowFrame* shadow_frame, uint32_t arg_offset)
      REQUIRES_SHARED(Locks::mutator_lock_) {
    // Set receiver if non-null (method is not static)
    size_t cur_arg = arg_offset;
    if (!shadow_frame->GetMethod()->IsStatic()) {
      Append(shadow_frame->GetVReg(cur_arg));
      cur_arg++;
    }
    for (size_t i = 1; i < shorty_len_; ++i) {
      switch (shorty_[i]) {
        case 'Z':
        case 'B':
        case 'C':
        case 'S':
        case 'I':
        case 'F':
        case 'L':
          Append(shadow_frame->GetVReg(cur_arg));
          cur_arg++;
          break;
        case 'D':
        case 'J':
          AppendWide(shadow_frame->GetVRegLong(cur_arg));
          cur_arg++;
          cur_arg++;
          break;
#ifndef NDEBUG
        default:
          LOG(FATAL) << "Unexpected shorty character: " << shorty_[i];
#endif
      }
    }
  }

  static void ThrowIllegalPrimitiveArgumentException(const char* expected,
                                                     const char* found_descriptor)
      REQUIRES_SHARED(Locks::mutator_lock_) {
    ThrowIllegalArgumentException(
        StringPrintf("Invalid primitive conversion from %s to %s", expected,
                     PrettyDescriptor(found_descriptor).c_str()).c_str());
  }

  bool BuildArgArrayFromObjectArray(ObjPtr<mirror::Object> receiver,
                                    ObjPtr<mirror::ObjectArray<mirror::Object>> raw_args,
                                    ArtMethod* m,
                                    Thread* self)
      REQUIRES_SHARED(Locks::mutator_lock_) {
    const dex::TypeList* classes = m->GetParameterTypeList();
    // Set receiver if non-null (method is not static)
    if (receiver != nullptr) {
      Append(receiver);
    }
    StackHandleScope<2> hs(self);
    MutableHandle<mirror::Object> arg(hs.NewHandle<mirror::Object>(nullptr));
    Handle<mirror::ObjectArray<mirror::Object>> args(
        hs.NewHandle<mirror::ObjectArray<mirror::Object>>(raw_args));
    for (size_t i = 1, args_offset = 0; i < shorty_len_; ++i, ++args_offset) {
      arg.Assign(args->Get(args_offset));
      if (((shorty_[i] == 'L') && (arg != nullptr)) ||
          ((arg == nullptr && shorty_[i] != 'L'))) {
        // TODO: The method's parameter's type must have been previously resolved, yet
        // we've seen cases where it's not b/34440020.
        ObjPtr<mirror::Class> dst_class(
            m->ResolveClassFromTypeIndex(classes->GetTypeItem(args_offset).type_idx_));
        if (dst_class == nullptr) {
          CHECK(self->IsExceptionPending());
          return false;
        }
        if (UNLIKELY(arg == nullptr || !arg->InstanceOf(dst_class))) {
          ThrowIllegalArgumentException(
              StringPrintf("method %s argument %zd has type %s, got %s",
                  m->PrettyMethod(false).c_str(),
                  args_offset + 1,  // Humans don't count from 0.
                  mirror::Class::PrettyDescriptor(dst_class).c_str(),
                  mirror::Object::PrettyTypeOf(arg.Get()).c_str()).c_str());
          return false;
        }
      }

#define DO_FIRST_ARG(match_descriptor, get_fn, append) { \
          if (LIKELY(arg != nullptr && \
              arg->GetClass()->DescriptorEquals(match_descriptor))) { \
            ArtField* primitive_field = arg->GetClass()->GetInstanceField(0); \
            append(primitive_field-> get_fn(arg.Get()));

#define DO_ARG(match_descriptor, get_fn, append) \
          } else if (LIKELY(arg != nullptr && \
                            arg->GetClass<>()->DescriptorEquals(match_descriptor))) { \
            ArtField* primitive_field = arg->GetClass()->GetInstanceField(0); \
            append(primitive_field-> get_fn(arg.Get()));

#define DO_FAIL(expected) \
          } else { \
            if (arg->GetClass<>()->IsPrimitive()) { \
              std::string temp; \
              ThrowIllegalPrimitiveArgumentException(expected, \
                                                     arg->GetClass<>()->GetDescriptor(&temp)); \
            } else { \
              ThrowIllegalArgumentException(\
                  StringPrintf("method %s argument %zd has type %s, got %s", \
                      ArtMethod::PrettyMethod(m, false).c_str(), \
                      args_offset + 1, \
                      expected, \
                      mirror::Object::PrettyTypeOf(arg.Get()).c_str()).c_str()); \
            } \
            return false; \
          } }

      switch (shorty_[i]) {
        case 'L':
          Append(arg.Get());
          break;
        case 'Z':
          DO_FIRST_ARG("Ljava/lang/Boolean;", GetBoolean, Append)
          DO_FAIL("boolean")
          break;
        case 'B':
          DO_FIRST_ARG("Ljava/lang/Byte;", GetByte, Append)
          DO_FAIL("byte")
          break;
        case 'C':
          DO_FIRST_ARG("Ljava/lang/Character;", GetChar, Append)
          DO_FAIL("char")
          break;
        case 'S':
          DO_FIRST_ARG("Ljava/lang/Short;", GetShort, Append)
          DO_ARG("Ljava/lang/Byte;", GetByte, Append)
          DO_FAIL("short")
          break;
        case 'I':
          DO_FIRST_ARG("Ljava/lang/Integer;", GetInt, Append)
          DO_ARG("Ljava/lang/Character;", GetChar, Append)
          DO_ARG("Ljava/lang/Short;", GetShort, Append)
          DO_ARG("Ljava/lang/Byte;", GetByte, Append)
          DO_FAIL("int")
          break;
        case 'J':
          DO_FIRST_ARG("Ljava/lang/Long;", GetLong, AppendWide)
          DO_ARG("Ljava/lang/Integer;", GetInt, AppendWide)
          DO_ARG("Ljava/lang/Character;", GetChar, AppendWide)
          DO_ARG("Ljava/lang/Short;", GetShort, AppendWide)
          DO_ARG("Ljava/lang/Byte;", GetByte, AppendWide)
          DO_FAIL("long")
          break;
        case 'F':
          DO_FIRST_ARG("Ljava/lang/Float;", GetFloat, AppendFloat)
          DO_ARG("Ljava/lang/Long;", GetLong, AppendFloat)
          DO_ARG("Ljava/lang/Integer;", GetInt, AppendFloat)
          DO_ARG("Ljava/lang/Character;", GetChar, AppendFloat)
          DO_ARG("Ljava/lang/Short;", GetShort, AppendFloat)
          DO_ARG("Ljava/lang/Byte;", GetByte, AppendFloat)
          DO_FAIL("float")
          break;
        case 'D':
          DO_FIRST_ARG("Ljava/lang/Double;", GetDouble, AppendDouble)
          DO_ARG("Ljava/lang/Float;", GetFloat, AppendDouble)
          DO_ARG("Ljava/lang/Long;", GetLong, AppendDouble)
          DO_ARG("Ljava/lang/Integer;", GetInt, AppendDouble)
          DO_ARG("Ljava/lang/Character;", GetChar, AppendDouble)
          DO_ARG("Ljava/lang/Short;", GetShort, AppendDouble)
          DO_ARG("Ljava/lang/Byte;", GetByte, AppendDouble)
          DO_FAIL("double")
          break;
#ifndef NDEBUG
        default:
          LOG(FATAL) << "Unexpected shorty character: " << shorty_[i];
          UNREACHABLE();
#endif
      }
#undef DO_FIRST_ARG
#undef DO_ARG
#undef DO_FAIL
    }
    return true;
  }

 private:
  enum { kSmallArgArraySize = 16 };
  const char* const shorty_;
  const uint32_t shorty_len_;
  uint32_t num_bytes_;
  uint32_t* arg_array_;
  uint32_t small_arg_array_[kSmallArgArraySize];
  std::unique_ptr<uint32_t[]> large_arg_array_;
};

void CheckMethodArguments(JavaVMExt* vm, ArtMethod* m, uint32_t* args)
    REQUIRES_SHARED(Locks::mutator_lock_) {
  const dex::TypeList* params = m->GetParameterTypeList();
  if (params == nullptr) {
    return;  // No arguments so nothing to check.
  }
  uint32_t offset = 0;
  uint32_t num_params = params->Size();
  size_t error_count = 0;
  if (!m->IsStatic()) {
    offset = 1;
  }
  // TODO: If args contain object references, it may cause problems.
  Thread* const self = Thread::Current();
  for (uint32_t i = 0; i < num_params; i++) {
    dex::TypeIndex type_idx = params->GetTypeItem(i).type_idx_;
    ObjPtr<mirror::Class> param_type(m->ResolveClassFromTypeIndex(type_idx));
    if (param_type == nullptr) {
      CHECK(self->IsExceptionPending());
      LOG(ERROR) << "Internal error: unresolvable type for argument type in JNI invoke: "
          << m->GetTypeDescriptorFromTypeIdx(type_idx) << "\n"
          << self->GetException()->Dump();
      self->ClearException();
      ++error_count;
    } else if (!param_type->IsPrimitive()) {
      // TODO: There is a compaction bug here since GetClassFromTypeIdx can cause thread suspension,
      // this is a hard to fix problem since the args can contain Object*, we need to save and
      // restore them by using a visitor similar to the ones used in the trampoline entrypoints.
      ObjPtr<mirror::Object> argument =
          (reinterpret_cast<StackReference<mirror::Object>*>(&args[i + offset]))->AsMirrorPtr();
      if (argument != nullptr && !argument->InstanceOf(param_type)) {
        LOG(ERROR) << "JNI ERROR (app bug): attempt to pass an instance of "
                   << argument->PrettyTypeOf() << " as argument " << (i + 1)
                   << " to " << m->PrettyMethod();
        ++error_count;
      }
    } else if (param_type->IsPrimitiveLong() || param_type->IsPrimitiveDouble()) {
      offset++;
    } else {
      int32_t arg = static_cast<int32_t>(args[i + offset]);
      if (param_type->IsPrimitiveBoolean()) {
        if (arg != JNI_TRUE && arg != JNI_FALSE) {
          LOG(ERROR) << "JNI ERROR (app bug): expected jboolean (0/1) but got value of "
              << arg << " as argument " << (i + 1) << " to " << m->PrettyMethod();
          ++error_count;
        }
      } else if (param_type->IsPrimitiveByte()) {
        if (arg < -128 || arg > 127) {
          LOG(ERROR) << "JNI ERROR (app bug): expected jbyte but got value of "
              << arg << " as argument " << (i + 1) << " to " << m->PrettyMethod();
          ++error_count;
        }
      } else if (param_type->IsPrimitiveChar()) {
        if (args[i + offset] > 0xFFFF) {
          LOG(ERROR) << "JNI ERROR (app bug): expected jchar but got value of "
              << arg << " as argument " << (i + 1) << " to " << m->PrettyMethod();
          ++error_count;
        }
      } else if (param_type->IsPrimitiveShort()) {
        if (arg < -32768 || arg > 0x7FFF) {
          LOG(ERROR) << "JNI ERROR (app bug): expected jshort but got value of "
              << arg << " as argument " << (i + 1) << " to " << m->PrettyMethod();
          ++error_count;
        }
      }
    }
  }
  if (UNLIKELY(error_count > 0)) {
    // TODO: pass the JNI function name (such as "CallVoidMethodV") through so we can call JniAbort
    // with an argument.
    vm->JniAbortF(nullptr, "bad arguments passed to %s (see above for details)",
                  m->PrettyMethod().c_str());
  }
}

ArtMethod* FindVirtualMethod(ObjPtr<mirror::Object> receiver, ArtMethod* method)
    REQUIRES_SHARED(Locks::mutator_lock_) {
  return receiver->GetClass()->FindVirtualMethodForVirtualOrInterface(method, kRuntimePointerSize);
}


void InvokeWithArgArray(const ScopedObjectAccessAlreadyRunnable& soa,
                               ArtMethod* method, ArgArray* arg_array, JValue* result,
                               const char* shorty)
    REQUIRES_SHARED(Locks::mutator_lock_) {
  uint32_t* args = arg_array->GetArray();
  if (UNLIKELY(soa.Env()->IsCheckJniEnabled())) {
    CheckMethodArguments(soa.Vm(), method->GetInterfaceMethodIfProxy(kRuntimePointerSize), args);
  }
  method->Invoke(soa.Self(), args, arg_array->GetNumBytes(), result, shorty);
}

ALWAYS_INLINE
bool CheckArgsForInvokeMethod(ArtMethod* np_method,
                              ObjPtr<mirror::ObjectArray<mirror::Object>> objects)
    REQUIRES_SHARED(Locks::mutator_lock_) {
  const dex::TypeList* classes = np_method->GetParameterTypeList();
  uint32_t classes_size = (classes == nullptr) ? 0 : classes->Size();
  uint32_t arg_count = (objects == nullptr) ? 0 : objects->GetLength();
  if (UNLIKELY(arg_count != classes_size)) {
    ThrowIllegalArgumentException(StringPrintf("Wrong number of arguments; expected %d, got %d",
                                               classes_size, arg_count).c_str());
    return false;
  }
  return true;
}

ALWAYS_INLINE
bool InvokeMethodImpl(const ScopedObjectAccessAlreadyRunnable& soa,
                      ArtMethod* m,
                      ArtMethod* np_method,
                      ObjPtr<mirror::Object> receiver,
                      ObjPtr<mirror::ObjectArray<mirror::Object>> objects,
                      const char** shorty,
                      JValue* result) REQUIRES_SHARED(Locks::mutator_lock_) {
  // Invoke the method.
  uint32_t shorty_len = 0;
  *shorty = np_method->GetShorty(&shorty_len);
  ArgArray arg_array(*shorty, shorty_len);
  if (!arg_array.BuildArgArrayFromObjectArray(receiver, objects, np_method, soa.Self())) {
    CHECK(soa.Self()->IsExceptionPending());
    return false;
  }

  InvokeWithArgArray(soa, m, &arg_array, result, *shorty);

  // Wrap any exception with "Ljava/lang/reflect/InvocationTargetException;" and return early.
  if (soa.Self()->IsExceptionPending()) {
    // If we get another exception when we are trying to wrap, then just use that instead.
    ScopedLocalRef<jthrowable> th(soa.Env(), soa.Env()->ExceptionOccurred());
    soa.Self()->ClearException();
<<<<<<< HEAD
    jclass exception_class = soa.Env()->FindClass("java/lang/reflect/InvocationTargetException");
    if (exception_class == nullptr) {
      soa.Self()->AssertPendingException();
      return false;
    }
    jmethodID mid = soa.Env()->GetMethodID(exception_class, "<init>", "(Ljava/lang/Throwable;)V");
    CHECK(mid != nullptr);
    jobject exception_instance = soa.Env()->NewObject(exception_class, mid, th.get());
=======
    jobject exception_instance =
        soa.Env()->NewObject(WellKnownClasses::java_lang_reflect_InvocationTargetException,
                             WellKnownClasses::java_lang_reflect_InvocationTargetException_init,
                             th.get());
>>>>>>> 5a45d7b4
    if (exception_instance == nullptr) {
      soa.Self()->AssertPendingException();
      return false;
    }
    soa.Env()->Throw(reinterpret_cast<jthrowable>(exception_instance));
    return false;
  }

  return true;
}

}  // anonymous namespace

template <>
JValue InvokeWithVarArgs(const ScopedObjectAccessAlreadyRunnable& soa,
                         jobject obj,
                         ArtMethod* method,
                         va_list args) REQUIRES_SHARED(Locks::mutator_lock_) {
  // We want to make sure that the stack is not within a small distance from the
  // protected region in case we are calling into a leaf function whose stack
  // check has been elided.
  if (UNLIKELY(__builtin_frame_address(0) < soa.Self()->GetStackEnd())) {
    ThrowStackOverflowError(soa.Self());
    return JValue();
  }
  bool is_string_init = method->GetDeclaringClass()->IsStringClass() && method->IsConstructor();
  if (is_string_init) {
    // Replace calls to String.<init> with equivalent StringFactory call.
    method = WellKnownClasses::StringInitToStringFactory(method);
  }
  ObjPtr<mirror::Object> receiver = method->IsStatic() ? nullptr : soa.Decode<mirror::Object>(obj);
  uint32_t shorty_len = 0;
  const char* shorty =
      method->GetInterfaceMethodIfProxy(kRuntimePointerSize)->GetShorty(&shorty_len);
  JValue result;
  ArgArray arg_array(shorty, shorty_len);
  arg_array.BuildArgArrayFromVarArgs(soa, receiver, args);
  InvokeWithArgArray(soa, method, &arg_array, &result, shorty);
  if (is_string_init) {
    // For string init, remap original receiver to StringFactory result.
    UpdateReference(soa.Self(), obj, result.GetL());
  }
  return result;
}

<<<<<<< HEAD
JValue InvokeWithJValues(const ScopedObjectAccessAlreadyRunnable& soa, jobject obj, jmethodID mid,
=======
template <>
JValue InvokeWithVarArgs(const ScopedObjectAccessAlreadyRunnable& soa,
                         jobject obj,
                         jmethodID mid,
                         va_list args) REQUIRES_SHARED(Locks::mutator_lock_) {
  DCHECK(mid != nullptr) << "Called with null jmethodID";
  return InvokeWithVarArgs(soa, obj, jni::DecodeArtMethod(mid), args);
}

template <>
JValue InvokeWithJValues(const ScopedObjectAccessAlreadyRunnable& soa,
                         jobject obj,
                         ArtMethod* method,
>>>>>>> 5a45d7b4
                         const jvalue* args) {
  // We want to make sure that the stack is not within a small distance from the
  // protected region in case we are calling into a leaf function whose stack
  // check has been elided.
  if (UNLIKELY(__builtin_frame_address(0) < soa.Self()->GetStackEnd())) {
    ThrowStackOverflowError(soa.Self());
    return JValue();
  }
  bool is_string_init = method->GetDeclaringClass()->IsStringClass() && method->IsConstructor();
  if (is_string_init) {
    // Replace calls to String.<init> with equivalent StringFactory call.
    method = WellKnownClasses::StringInitToStringFactory(method);
  }
  ObjPtr<mirror::Object> receiver = method->IsStatic() ? nullptr : soa.Decode<mirror::Object>(obj);
  uint32_t shorty_len = 0;
  const char* shorty =
      method->GetInterfaceMethodIfProxy(kRuntimePointerSize)->GetShorty(&shorty_len);
  JValue result;
  ArgArray arg_array(shorty, shorty_len);
  arg_array.BuildArgArrayFromJValues(soa, receiver, args);
  InvokeWithArgArray(soa, method, &arg_array, &result, shorty);
  if (is_string_init) {
    // For string init, remap original receiver to StringFactory result.
    UpdateReference(soa.Self(), obj, result.GetL());
  }
  return result;
}

template <>
JValue InvokeWithJValues(const ScopedObjectAccessAlreadyRunnable& soa,
                         jobject obj,
                         jmethodID mid,
                         const jvalue* args) {
  DCHECK(mid != nullptr) << "Called with null jmethodID";
  return InvokeWithJValues(soa, obj, jni::DecodeArtMethod(mid), args);
}

template <>
JValue InvokeVirtualOrInterfaceWithJValues(const ScopedObjectAccessAlreadyRunnable& soa,
<<<<<<< HEAD
                                           jobject obj, jmethodID mid, const jvalue* args) {
=======
                                           jobject obj,
                                           ArtMethod* interface_method,
                                           const jvalue* args) {
>>>>>>> 5a45d7b4
  // We want to make sure that the stack is not within a small distance from the
  // protected region in case we are calling into a leaf function whose stack
  // check has been elided.
  if (UNLIKELY(__builtin_frame_address(0) < soa.Self()->GetStackEnd())) {
    ThrowStackOverflowError(soa.Self());
    return JValue();
  }
  ObjPtr<mirror::Object> receiver = soa.Decode<mirror::Object>(obj);
  ArtMethod* method = FindVirtualMethod(receiver, interface_method);
  bool is_string_init = method->GetDeclaringClass()->IsStringClass() && method->IsConstructor();
  if (is_string_init) {
    // Replace calls to String.<init> with equivalent StringFactory call.
    method = WellKnownClasses::StringInitToStringFactory(method);
    receiver = nullptr;
  }
  uint32_t shorty_len = 0;
  const char* shorty =
      method->GetInterfaceMethodIfProxy(kRuntimePointerSize)->GetShorty(&shorty_len);
  JValue result;
  ArgArray arg_array(shorty, shorty_len);
  arg_array.BuildArgArrayFromJValues(soa, receiver, args);
  InvokeWithArgArray(soa, method, &arg_array, &result, shorty);
  if (is_string_init) {
    // For string init, remap original receiver to StringFactory result.
    UpdateReference(soa.Self(), obj, result.GetL());
  }
  return result;
}

template <>
JValue InvokeVirtualOrInterfaceWithJValues(const ScopedObjectAccessAlreadyRunnable& soa,
                                           jobject obj,
                                           jmethodID mid,
                                           const jvalue* args) {
  DCHECK(mid != nullptr) << "Called with null jmethodID";
  return InvokeVirtualOrInterfaceWithJValues(soa, obj, jni::DecodeArtMethod(mid), args);
}

template <>
JValue InvokeVirtualOrInterfaceWithVarArgs(const ScopedObjectAccessAlreadyRunnable& soa,
                                           jobject obj,
                                           ArtMethod* interface_method,
                                           va_list args) {
  // We want to make sure that the stack is not within a small distance from the
  // protected region in case we are calling into a leaf function whose stack
  // check has been elided.
  if (UNLIKELY(__builtin_frame_address(0) < soa.Self()->GetStackEnd())) {
    ThrowStackOverflowError(soa.Self());
    return JValue();
  }

  ObjPtr<mirror::Object> receiver = soa.Decode<mirror::Object>(obj);
  ArtMethod* method = FindVirtualMethod(receiver, interface_method);
  bool is_string_init = method->GetDeclaringClass()->IsStringClass() && method->IsConstructor();
  if (is_string_init) {
    // Replace calls to String.<init> with equivalent StringFactory call.
    method = WellKnownClasses::StringInitToStringFactory(method);
    receiver = nullptr;
  }
  uint32_t shorty_len = 0;
  const char* shorty =
      method->GetInterfaceMethodIfProxy(kRuntimePointerSize)->GetShorty(&shorty_len);
  JValue result;
  ArgArray arg_array(shorty, shorty_len);
  arg_array.BuildArgArrayFromVarArgs(soa, receiver, args);
  InvokeWithArgArray(soa, method, &arg_array, &result, shorty);
  if (is_string_init) {
    // For string init, remap original receiver to StringFactory result.
    UpdateReference(soa.Self(), obj, result.GetL());
  }
  return result;
}

template <>
JValue InvokeVirtualOrInterfaceWithVarArgs(const ScopedObjectAccessAlreadyRunnable& soa,
                                           jobject obj,
                                           jmethodID mid,
                                           va_list args) {
  DCHECK(mid != nullptr) << "Called with null jmethodID";
  return InvokeVirtualOrInterfaceWithVarArgs(soa, obj, jni::DecodeArtMethod(mid), args);
}

jobject InvokeMethod(const ScopedObjectAccessAlreadyRunnable& soa, jobject javaMethod,
                     jobject javaReceiver, jobject javaArgs, size_t num_frames) {
  // We want to make sure that the stack is not within a small distance from the
  // protected region in case we are calling into a leaf function whose stack
  // check has been elided.
  if (UNLIKELY(__builtin_frame_address(0) <
               soa.Self()->GetStackEndForInterpreter(true))) {
    ThrowStackOverflowError(soa.Self());
    return nullptr;
  }

  ObjPtr<mirror::Executable> executable = soa.Decode<mirror::Executable>(javaMethod);
  const bool accessible = executable->IsAccessible();
  ArtMethod* m = executable->GetArtMethod();

  ObjPtr<mirror::Class> declaring_class = m->GetDeclaringClass();
  if (UNLIKELY(!declaring_class->IsInitialized())) {
    StackHandleScope<1> hs(soa.Self());
    HandleWrapperObjPtr<mirror::Class> h_class(hs.NewHandleWrapper(&declaring_class));
    if (!Runtime::Current()->GetClassLinker()->EnsureInitialized(soa.Self(), h_class, true, true)) {
      return nullptr;
    }
  }

  ObjPtr<mirror::Object> receiver;
  if (!m->IsStatic()) {
    // Replace calls to String.<init> with equivalent StringFactory call.
    if (declaring_class->IsStringClass() && m->IsConstructor()) {
      m = WellKnownClasses::StringInitToStringFactory(m);
      CHECK(javaReceiver == nullptr);
    } else {
      // Check that the receiver is non-null and an instance of the field's declaring class.
      receiver = soa.Decode<mirror::Object>(javaReceiver);
      if (!VerifyObjectIsClass(receiver, declaring_class)) {
        return nullptr;
      }

      // Find the actual implementation of the virtual method.
      m = receiver->GetClass()->FindVirtualMethodForVirtualOrInterface(m, kRuntimePointerSize);
    }
  }

  // Get our arrays of arguments and their types, and check they're the same size.
  ObjPtr<mirror::ObjectArray<mirror::Object>> objects =
      soa.Decode<mirror::ObjectArray<mirror::Object>>(javaArgs);
  auto* np_method = m->GetInterfaceMethodIfProxy(kRuntimePointerSize);
  if (!CheckArgsForInvokeMethod(np_method, objects)) {
    return nullptr;
  }

  // If method is not set to be accessible, verify it can be accessed by the caller.
  ObjPtr<mirror::Class> calling_class;
  if (!accessible && !VerifyAccess(soa.Self(),
                                   receiver,
                                   declaring_class,
                                   m->GetAccessFlags(),
                                   &calling_class,
                                   num_frames)) {
    ThrowIllegalAccessException(
        StringPrintf("Class %s cannot access %s method %s of class %s",
            calling_class == nullptr ? "null" : calling_class->PrettyClass().c_str(),
            PrettyJavaAccessFlags(m->GetAccessFlags()).c_str(),
            m->PrettyMethod().c_str(),
            m->GetDeclaringClass() == nullptr ? "null" :
                m->GetDeclaringClass()->PrettyClass().c_str()).c_str());
    return nullptr;
  }

  // Invoke the method.
  JValue result;
  const char* shorty;
  if (!InvokeMethodImpl(soa, m, np_method, receiver, objects, &shorty, &result)) {
    return nullptr;
  }
  return soa.AddLocalReference<jobject>(BoxPrimitive(Primitive::GetType(shorty[0]), result));
}

void InvokeConstructor(const ScopedObjectAccessAlreadyRunnable& soa,
                       ArtMethod* constructor,
                       ObjPtr<mirror::Object> receiver,
                       jobject javaArgs) {
  // We want to make sure that the stack is not within a small distance from the
  // protected region in case we are calling into a leaf function whose stack
  // check has been elided.
  if (UNLIKELY(__builtin_frame_address(0) < soa.Self()->GetStackEndForInterpreter(true))) {
    ThrowStackOverflowError(soa.Self());
    return;
  }

  if (kIsDebugBuild) {
    CHECK(constructor->IsConstructor());

    ObjPtr<mirror::Class> declaring_class = constructor->GetDeclaringClass();
<<<<<<< HEAD
    CHECK(declaring_class->IsInitialized());
=======
    CHECK(declaring_class->IsInitializing());
>>>>>>> 5a45d7b4

    // Calls to String.<init> should have been repplaced with with equivalent StringFactory calls.
    CHECK(!declaring_class->IsStringClass());

    // Check that the receiver is non-null and an instance of the field's declaring class.
    CHECK(receiver != nullptr);
    CHECK(VerifyObjectIsClass(receiver, declaring_class));
    CHECK_EQ(constructor,
             receiver->GetClass()->FindVirtualMethodForVirtualOrInterface(constructor,
                                                                          kRuntimePointerSize));
  }

  // Get our arrays of arguments and their types, and check they're the same size.
  ObjPtr<mirror::ObjectArray<mirror::Object>> objects =
      soa.Decode<mirror::ObjectArray<mirror::Object>>(javaArgs);
  ArtMethod* np_method = constructor->GetInterfaceMethodIfProxy(kRuntimePointerSize);
  if (!CheckArgsForInvokeMethod(np_method, objects)) {
    return;
  }

  // Invoke the constructor.
  JValue result;
  const char* shorty;
  InvokeMethodImpl(soa, constructor, np_method, receiver, objects, &shorty, &result);
}

ObjPtr<mirror::Object> BoxPrimitive(Primitive::Type src_class, const JValue& value) {
  if (src_class == Primitive::kPrimNot) {
    return value.GetL();
  }
  if (src_class == Primitive::kPrimVoid) {
    // There's no such thing as a void field, and void methods invoked via reflection return null.
    return nullptr;
  }

  jmethodID m = nullptr;
  const char* shorty;
  switch (src_class) {
  case Primitive::kPrimBoolean:
    m = WellKnownClasses::java_lang_Boolean_valueOf;
    shorty = "LZ";
    break;
  case Primitive::kPrimByte:
    m = WellKnownClasses::java_lang_Byte_valueOf;
    shorty = "LB";
    break;
  case Primitive::kPrimChar:
    m = WellKnownClasses::java_lang_Character_valueOf;
    shorty = "LC";
    break;
  case Primitive::kPrimDouble:
    m = WellKnownClasses::java_lang_Double_valueOf;
    shorty = "LD";
    break;
  case Primitive::kPrimFloat:
    m = WellKnownClasses::java_lang_Float_valueOf;
    shorty = "LF";
    break;
  case Primitive::kPrimInt:
    m = WellKnownClasses::java_lang_Integer_valueOf;
    shorty = "LI";
    break;
  case Primitive::kPrimLong:
    m = WellKnownClasses::java_lang_Long_valueOf;
    shorty = "LJ";
    break;
  case Primitive::kPrimShort:
    m = WellKnownClasses::java_lang_Short_valueOf;
    shorty = "LS";
    break;
  default:
    LOG(FATAL) << static_cast<int>(src_class);
    shorty = nullptr;
  }

  ScopedObjectAccessUnchecked soa(Thread::Current());
  DCHECK_EQ(soa.Self()->GetState(), kRunnable);

  ArgArray arg_array(shorty, 2);
  JValue result;
  if (src_class == Primitive::kPrimDouble || src_class == Primitive::kPrimLong) {
    arg_array.AppendWide(value.GetJ());
  } else {
    arg_array.Append(value.GetI());
  }

  jni::DecodeArtMethod(m)->Invoke(soa.Self(),
                                  arg_array.GetArray(),
                                  arg_array.GetNumBytes(),
                                  &result,
                                  shorty);
  return result.GetL();
}

static std::string UnboxingFailureKind(ArtField* f)
    REQUIRES_SHARED(Locks::mutator_lock_) {
  if (f != nullptr) {
    return "field " + f->PrettyField(false);
  }
  return "result";
}

static bool UnboxPrimitive(ObjPtr<mirror::Object> o,
                           ObjPtr<mirror::Class> dst_class,
                           ArtField* f,
                           JValue* unboxed_value)
    REQUIRES_SHARED(Locks::mutator_lock_) {
  bool unbox_for_result = (f == nullptr);
  if (!dst_class->IsPrimitive()) {
    if (UNLIKELY(o != nullptr && !o->InstanceOf(dst_class))) {
      if (!unbox_for_result) {
        ThrowIllegalArgumentException(
            StringPrintf("%s has type %s, got %s",
                         UnboxingFailureKind(f).c_str(),
                         dst_class->PrettyDescriptor().c_str(),
                         o->PrettyTypeOf().c_str()).c_str());
      } else {
        ThrowClassCastException(
            StringPrintf("Couldn't convert result of type %s to %s",
                         o->PrettyTypeOf().c_str(),
                         dst_class->PrettyDescriptor().c_str()).c_str());
      }
      return false;
    }
    unboxed_value->SetL(o);
    return true;
  }
  if (UNLIKELY(dst_class->GetPrimitiveType() == Primitive::kPrimVoid)) {
    ThrowIllegalArgumentException(StringPrintf("Can't unbox %s to void",
                                               UnboxingFailureKind(f).c_str()).c_str());
    return false;
  }
  if (UNLIKELY(o == nullptr)) {
    if (!unbox_for_result) {
      ThrowIllegalArgumentException(
          StringPrintf("%s has type %s, got null",
                       UnboxingFailureKind(f).c_str(),
                       dst_class->PrettyDescriptor().c_str()).c_str());
    } else {
      ThrowNullPointerException(
          StringPrintf("Expected to unbox a '%s' primitive type but was returned null",
                       dst_class->PrettyDescriptor().c_str()).c_str());
    }
    return false;
  }

  JValue boxed_value;
  ObjPtr<mirror::Class> klass = o->GetClass();
  Primitive::Type primitive_type;
  ArtField* primitive_field = &klass->GetIFieldsPtr()->At(0);
  if (klass->DescriptorEquals("Ljava/lang/Boolean;")) {
    primitive_type = Primitive::kPrimBoolean;
    boxed_value.SetZ(primitive_field->GetBoolean(o));
  } else if (klass->DescriptorEquals("Ljava/lang/Byte;")) {
    primitive_type = Primitive::kPrimByte;
    boxed_value.SetB(primitive_field->GetByte(o));
  } else if (klass->DescriptorEquals("Ljava/lang/Character;")) {
    primitive_type = Primitive::kPrimChar;
    boxed_value.SetC(primitive_field->GetChar(o));
  } else if (klass->DescriptorEquals("Ljava/lang/Float;")) {
    primitive_type = Primitive::kPrimFloat;
    boxed_value.SetF(primitive_field->GetFloat(o));
  } else if (klass->DescriptorEquals("Ljava/lang/Double;")) {
    primitive_type = Primitive::kPrimDouble;
    boxed_value.SetD(primitive_field->GetDouble(o));
  } else if (klass->DescriptorEquals("Ljava/lang/Integer;")) {
    primitive_type = Primitive::kPrimInt;
    boxed_value.SetI(primitive_field->GetInt(o));
  } else if (klass->DescriptorEquals("Ljava/lang/Long;")) {
    primitive_type = Primitive::kPrimLong;
    boxed_value.SetJ(primitive_field->GetLong(o));
  } else if (klass->DescriptorEquals("Ljava/lang/Short;")) {
    primitive_type = Primitive::kPrimShort;
    boxed_value.SetS(primitive_field->GetShort(o));
  } else {
    std::string temp;
    ThrowIllegalArgumentException(
        StringPrintf("%s has type %s, got %s", UnboxingFailureKind(f).c_str(),
            dst_class->PrettyDescriptor().c_str(),
            PrettyDescriptor(o->GetClass()->GetDescriptor(&temp)).c_str()).c_str());
    return false;
  }

  return ConvertPrimitiveValue(unbox_for_result,
                               primitive_type,
                               dst_class->GetPrimitiveType(),
                               boxed_value, unboxed_value);
}

bool UnboxPrimitiveForField(ObjPtr<mirror::Object> o,
                            ObjPtr<mirror::Class> dst_class,
                            ArtField* f,
                            JValue* unboxed_value) {
  DCHECK(f != nullptr);
  return UnboxPrimitive(o, dst_class, f, unboxed_value);
}

bool UnboxPrimitiveForResult(ObjPtr<mirror::Object> o,
                             ObjPtr<mirror::Class> dst_class,
                             JValue* unboxed_value) {
  return UnboxPrimitive(o, dst_class, nullptr, unboxed_value);
}

ObjPtr<mirror::Class> GetCallingClass(Thread* self, size_t num_frames) {
  NthCallerVisitor visitor(self, num_frames);
  visitor.WalkStack();
  return visitor.caller != nullptr ? visitor.caller->GetDeclaringClass() : nullptr;
}

bool VerifyAccess(Thread* self,
                  ObjPtr<mirror::Object> obj,
                  ObjPtr<mirror::Class> declaring_class,
                  uint32_t access_flags,
                  ObjPtr<mirror::Class>* calling_class,
                  size_t num_frames) {
  if ((access_flags & kAccPublic) != 0) {
    return true;
  }
  ObjPtr<mirror::Class> klass = GetCallingClass(self, num_frames);
  if (UNLIKELY(klass == nullptr)) {
    // The caller is an attached native thread.
    return false;
  }
  *calling_class = klass;
  return VerifyAccess(obj, declaring_class, access_flags, klass);
}

bool VerifyAccess(ObjPtr<mirror::Object> obj,
                  ObjPtr<mirror::Class> declaring_class,
                  uint32_t access_flags,
                  ObjPtr<mirror::Class> calling_class) {
  if (calling_class == declaring_class) {
    return true;
  }
  ScopedAssertNoThreadSuspension sants("verify-access");
  if ((access_flags & kAccPrivate) != 0) {
    return false;
  }
  if ((access_flags & kAccProtected) != 0) {
    if (obj != nullptr && !obj->InstanceOf(calling_class) &&
        !declaring_class->IsInSamePackage(calling_class)) {
      return false;
    } else if (declaring_class->IsAssignableFrom(calling_class)) {
      return true;
    }
  }
  return declaring_class->IsInSamePackage(calling_class);
}

void InvalidReceiverError(ObjPtr<mirror::Object> o, ObjPtr<mirror::Class> c) {
  std::string expected_class_name(mirror::Class::PrettyDescriptor(c));
  std::string actual_class_name(mirror::Object::PrettyTypeOf(o));
  ThrowIllegalArgumentException(StringPrintf("Expected receiver of type %s, but got %s",
                                             expected_class_name.c_str(),
                                             actual_class_name.c_str()).c_str());
}

// This only works if there's one reference which points to the object in obj.
// Will need to be fixed if there's cases where it's not.
void UpdateReference(Thread* self, jobject obj, ObjPtr<mirror::Object> result) {
  IndirectRef ref = reinterpret_cast<IndirectRef>(obj);
  IndirectRefKind kind = IndirectReferenceTable::GetIndirectRefKind(ref);
  if (kind == kLocal) {
    self->GetJniEnv()->UpdateLocal(obj, result);
  } else if (kind == kHandleScopeOrInvalid) {
    LOG(FATAL) << "Unsupported UpdateReference for kind kHandleScopeOrInvalid";
  } else if (kind == kGlobal) {
    self->GetJniEnv()->GetVm()->UpdateGlobal(self, ref, result);
  } else {
    DCHECK_EQ(kind, kWeakGlobal);
    self->GetJniEnv()->GetVm()->UpdateWeakGlobal(self, ref, result);
  }
}

}  // namespace art<|MERGE_RESOLUTION|>--- conflicted
+++ resolved
@@ -497,21 +497,10 @@
     // If we get another exception when we are trying to wrap, then just use that instead.
     ScopedLocalRef<jthrowable> th(soa.Env(), soa.Env()->ExceptionOccurred());
     soa.Self()->ClearException();
-<<<<<<< HEAD
-    jclass exception_class = soa.Env()->FindClass("java/lang/reflect/InvocationTargetException");
-    if (exception_class == nullptr) {
-      soa.Self()->AssertPendingException();
-      return false;
-    }
-    jmethodID mid = soa.Env()->GetMethodID(exception_class, "<init>", "(Ljava/lang/Throwable;)V");
-    CHECK(mid != nullptr);
-    jobject exception_instance = soa.Env()->NewObject(exception_class, mid, th.get());
-=======
     jobject exception_instance =
         soa.Env()->NewObject(WellKnownClasses::java_lang_reflect_InvocationTargetException,
                              WellKnownClasses::java_lang_reflect_InvocationTargetException_init,
                              th.get());
->>>>>>> 5a45d7b4
     if (exception_instance == nullptr) {
       soa.Self()->AssertPendingException();
       return false;
@@ -557,9 +546,6 @@
   return result;
 }
 
-<<<<<<< HEAD
-JValue InvokeWithJValues(const ScopedObjectAccessAlreadyRunnable& soa, jobject obj, jmethodID mid,
-=======
 template <>
 JValue InvokeWithVarArgs(const ScopedObjectAccessAlreadyRunnable& soa,
                          jobject obj,
@@ -573,7 +559,6 @@
 JValue InvokeWithJValues(const ScopedObjectAccessAlreadyRunnable& soa,
                          jobject obj,
                          ArtMethod* method,
->>>>>>> 5a45d7b4
                          const jvalue* args) {
   // We want to make sure that the stack is not within a small distance from the
   // protected region in case we are calling into a leaf function whose stack
@@ -613,13 +598,9 @@
 
 template <>
 JValue InvokeVirtualOrInterfaceWithJValues(const ScopedObjectAccessAlreadyRunnable& soa,
-<<<<<<< HEAD
-                                           jobject obj, jmethodID mid, const jvalue* args) {
-=======
                                            jobject obj,
                                            ArtMethod* interface_method,
                                            const jvalue* args) {
->>>>>>> 5a45d7b4
   // We want to make sure that the stack is not within a small distance from the
   // protected region in case we are calling into a leaf function whose stack
   // check has been elided.
@@ -795,11 +776,7 @@
     CHECK(constructor->IsConstructor());
 
     ObjPtr<mirror::Class> declaring_class = constructor->GetDeclaringClass();
-<<<<<<< HEAD
-    CHECK(declaring_class->IsInitialized());
-=======
     CHECK(declaring_class->IsInitializing());
->>>>>>> 5a45d7b4
 
     // Calls to String.<init> should have been repplaced with with equivalent StringFactory calls.
     CHECK(!declaring_class->IsStringClass());
