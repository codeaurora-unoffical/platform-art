--- conflicted
+++ resolved
@@ -181,10 +181,6 @@
   BIT_TABLE_COLUMN(3, ArtMethodHi)  // High bits of ArtMethod*.
   BIT_TABLE_COLUMN(4, ArtMethodLo)  // Low bits of ArtMethod*.
   BIT_TABLE_COLUMN(5, NumberOfDexRegisters)  // Includes outer levels and the main method.
-<<<<<<< HEAD
-  BIT_TABLE_COLUMN(6, DexRegisterMapIndex)
-=======
->>>>>>> 5a45d7b4
 
   static constexpr uint32_t kLast = -1;
   static constexpr uint32_t kMore = 0;
@@ -294,29 +290,6 @@
     // Deduplicate at BitTable level. The value is bit offset within the output.
     std::map<BitMemoryRegion, uint32_t, BitMemoryRegion::Less> dedupe_map_;
   };
-<<<<<<< HEAD
-
-  enum DecodeFlags {
-    AllTables = 0,
-    // Limits the decoding only to the data needed by GC.
-    GcMasksOnly = 1,
-    // Limits the decoding only to the main stack map table and inline info table.
-    // This is sufficient for many use cases and makes the header decoding faster.
-    InlineInfoOnly = 2,
-  };
-
-  CodeInfo() {}
-
-  explicit CodeInfo(const uint8_t* data, DecodeFlags flags = AllTables) {
-    Decode(reinterpret_cast<const uint8_t*>(data), flags);
-  }
-
-  explicit CodeInfo(const OatQuickMethodHeader* header, DecodeFlags flags = AllTables);
-
-  size_t Size() const {
-    return BitsToBytesRoundUp(size_in_bits_);
-  }
-=======
 
   ALWAYS_INLINE CodeInfo() {}
   ALWAYS_INLINE explicit CodeInfo(const uint8_t* data, size_t* num_read_bits = nullptr);
@@ -326,7 +299,6 @@
   static QuickMethodFrameInfo DecodeFrameInfo(const uint8_t* data);
   static CodeInfo DecodeGcMasksOnly(const OatQuickMethodHeader* header);
   static CodeInfo DecodeInlineInfoOnly(const OatQuickMethodHeader* header);
->>>>>>> 5a45d7b4
 
   ALWAYS_INLINE const BitTable<StackMap>& GetStackMaps() const {
     return stack_maps_;
@@ -457,75 +429,6 @@
     return (*code_info_data & kHasInlineInfo) != 0;
   }
 
-<<<<<<< HEAD
-  ALWAYS_INLINE static QuickMethodFrameInfo DecodeFrameInfo(const uint8_t* code_info_data) {
-    BitMemoryReader reader(code_info_data);
-    uint32_t header[4];  // flags, packed_frame_size, core_spill_mask, fp_spill_mask.
-    reader.ReadVarints(header);
-    return QuickMethodFrameInfo(header[1] * kStackAlignment, header[2], header[3]);
-  }
-
- private:
-  // Returns lower bound (fist stack map which has pc greater or equal than the desired one).
-  // It ignores catch stack maps at the end (it is the same as if they had maximum pc value).
-  BitTable<StackMap>::const_iterator BinarySearchNativePc(uint32_t packed_pc) const;
-
-  // Scan backward to determine dex register locations at given stack map.
-  void DecodeDexRegisterMap(uint32_t stack_map_index,
-                            uint32_t first_dex_register,
-                            /*out*/ DexRegisterMap* map) const;
-
-  void Decode(const uint8_t* data, DecodeFlags flags);
-
-  // Invokes the callback with member pointer of each header field.
-  template<typename Callback>
-  ALWAYS_INLINE static void ForEachHeaderField(Callback callback) {
-    callback(&CodeInfo::flags_);
-    callback(&CodeInfo::packed_frame_size_);
-    callback(&CodeInfo::core_spill_mask_);
-    callback(&CodeInfo::fp_spill_mask_);
-    callback(&CodeInfo::number_of_dex_registers_);
-  }
-
-  // Invokes the callback with member pointer of each BitTable field.
-  template<typename Callback>
-  ALWAYS_INLINE static void ForEachBitTableField(Callback callback, DecodeFlags flags = AllTables) {
-    callback(&CodeInfo::stack_maps_);
-    callback(&CodeInfo::register_masks_);
-    callback(&CodeInfo::stack_masks_);
-    if (flags & DecodeFlags::GcMasksOnly) {
-      return;
-    }
-    callback(&CodeInfo::inline_infos_);
-    callback(&CodeInfo::method_infos_);
-    if (flags & DecodeFlags::InlineInfoOnly) {
-      return;
-    }
-    callback(&CodeInfo::dex_register_masks_);
-    callback(&CodeInfo::dex_register_maps_);
-    callback(&CodeInfo::dex_register_catalog_);
-  }
-
-  enum Flags {
-    kHasInlineInfo = 1 << 0,
-  };
-
-  uint32_t flags_ = 0;
-  uint32_t packed_frame_size_ = 0;  // Frame size in kStackAlignment units.
-  uint32_t core_spill_mask_ = 0;
-  uint32_t fp_spill_mask_ = 0;
-  uint32_t number_of_dex_registers_ = 0;
-  BitTable<StackMap> stack_maps_;
-  BitTable<RegisterMask> register_masks_;
-  BitTable<StackMask> stack_masks_;
-  BitTable<InlineInfo> inline_infos_;
-  BitTable<MethodInfo> method_infos_;
-  BitTable<DexRegisterMask> dex_register_masks_;
-  BitTable<DexRegisterMapInfo> dex_register_maps_;
-  BitTable<DexRegisterInfo> dex_register_catalog_;
-  uint32_t size_in_bits_ = 0;
-
-=======
  private:
   // Scan backward to determine dex register locations at given stack map.
   void DecodeDexRegisterMap(uint32_t stack_map_index,
@@ -592,7 +495,6 @@
   BitTable<DexRegisterMapInfo> dex_register_maps_;
   BitTable<DexRegisterInfo> dex_register_catalog_;
 
->>>>>>> 5a45d7b4
   friend class StackMapStream;
 };
 
