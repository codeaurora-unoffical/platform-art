--- conflicted
+++ resolved
@@ -236,8 +236,6 @@
   }
 }
 
-<<<<<<< HEAD
-=======
 // Callback responsible for making a batch of classes visibly initialized
 // after all threads have called it from a checkpoint, ensuring visibility.
 class ClassLinker::VisiblyInitializedCallback final
@@ -420,7 +418,6 @@
   }
 }
 
->>>>>>> 5a45d7b4
 void ClassLinker::ThrowEarlierClassFailure(ObjPtr<mirror::Class> c,
                                            bool wrap_in_no_class_def,
                                            bool log) {
@@ -657,11 +654,7 @@
   // Allocate the object as non-movable so that there are no cases where Object::IsClass returns
   // the incorrect result when comparing to-space vs from-space.
   Handle<mirror::Class> java_lang_Class(hs.NewHandle(ObjPtr<mirror::Class>::DownCast(
-<<<<<<< HEAD
-      heap->AllocNonMovableObject<true>(self, nullptr, class_class_size, VoidFunctor()))));
-=======
       heap->AllocNonMovableObject(self, nullptr, class_class_size, VoidFunctor()))));
->>>>>>> 5a45d7b4
   CHECK(java_lang_Class != nullptr);
   java_lang_Class->SetClassFlags(mirror::kClassFlagClass);
   java_lang_Class->SetClass(java_lang_Class.Get());
@@ -753,29 +746,6 @@
   DCHECK_EQ(GetArrayIfTable(), object_array_class->GetIfTable());
 
   // Setup the primitive type classes.
-<<<<<<< HEAD
-  SetClassRoot(ClassRoot::kPrimitiveBoolean, CreatePrimitiveClass(self, Primitive::kPrimBoolean));
-  SetClassRoot(ClassRoot::kPrimitiveByte, CreatePrimitiveClass(self, Primitive::kPrimByte));
-  SetClassRoot(ClassRoot::kPrimitiveChar, CreatePrimitiveClass(self, Primitive::kPrimChar));
-  SetClassRoot(ClassRoot::kPrimitiveShort, CreatePrimitiveClass(self, Primitive::kPrimShort));
-  SetClassRoot(ClassRoot::kPrimitiveInt, CreatePrimitiveClass(self, Primitive::kPrimInt));
-  SetClassRoot(ClassRoot::kPrimitiveLong, CreatePrimitiveClass(self, Primitive::kPrimLong));
-  SetClassRoot(ClassRoot::kPrimitiveFloat, CreatePrimitiveClass(self, Primitive::kPrimFloat));
-  SetClassRoot(ClassRoot::kPrimitiveDouble, CreatePrimitiveClass(self, Primitive::kPrimDouble));
-  SetClassRoot(ClassRoot::kPrimitiveVoid, CreatePrimitiveClass(self, Primitive::kPrimVoid));
-
-  // Create int array type for native pointer arrays (for example vtables) on 32-bit archs.
-  Handle<mirror::Class> int_array_class(hs.NewHandle(
-      AllocPrimitiveArrayClass(self, java_lang_Class.Get())));
-  int_array_class->SetComponentType(GetClassRoot(ClassRoot::kPrimitiveInt, this));
-  SetClassRoot(ClassRoot::kIntArrayClass, int_array_class.Get());
-
-  // Create long array type for native pointer arrays (for example vtables) on 64-bit archs.
-  Handle<mirror::Class> long_array_class(hs.NewHandle(
-      AllocPrimitiveArrayClass(self, java_lang_Class.Get())));
-  long_array_class->SetComponentType(GetClassRoot(ClassRoot::kPrimitiveLong, this));
-  SetClassRoot(ClassRoot::kLongArrayClass, long_array_class.Get());
-=======
   CreatePrimitiveClass(self, Primitive::kPrimBoolean, ClassRoot::kPrimitiveBoolean);
   CreatePrimitiveClass(self, Primitive::kPrimByte, ClassRoot::kPrimitiveByte);
   CreatePrimitiveClass(self, Primitive::kPrimChar, ClassRoot::kPrimitiveChar);
@@ -797,7 +767,6 @@
   AllocPrimitiveArrayClass(self, ClassRoot::kPrimitiveLong, ClassRoot::kLongArrayClass);
   AllocPrimitiveArrayClass(self, ClassRoot::kPrimitiveFloat, ClassRoot::kFloatArrayClass);
   AllocPrimitiveArrayClass(self, ClassRoot::kPrimitiveDouble, ClassRoot::kDoubleArrayClass);
->>>>>>> 5a45d7b4
 
   // now that these are registered, we can use AllocClass() and AllocObjectArray
 
@@ -870,34 +839,6 @@
   CheckSystemClass(self, dalvik_system_ClassExt, "Ldalvik/system/ClassExt;");
   CHECK_EQ(dalvik_system_ClassExt->GetObjectSize(), mirror::ClassExt::InstanceSize());
 
-<<<<<<< HEAD
-  // Setup the primitive array type classes - can't be done until Object has a vtable.
-  AllocAndSetPrimitiveArrayClassRoot(self,
-                                     java_lang_Class.Get(),
-                                     ClassRoot::kBooleanArrayClass,
-                                     ClassRoot::kPrimitiveBoolean,
-                                     "[Z");
-
-  AllocAndSetPrimitiveArrayClassRoot(
-      self, java_lang_Class.Get(), ClassRoot::kByteArrayClass, ClassRoot::kPrimitiveByte, "[B");
-
-  AllocAndSetPrimitiveArrayClassRoot(
-      self, java_lang_Class.Get(), ClassRoot::kCharArrayClass, ClassRoot::kPrimitiveChar, "[C");
-
-  AllocAndSetPrimitiveArrayClassRoot(
-      self, java_lang_Class.Get(), ClassRoot::kShortArrayClass, ClassRoot::kPrimitiveShort, "[S");
-
-  CheckSystemClass(self, int_array_class, "[I");
-  CheckSystemClass(self, long_array_class, "[J");
-
-  AllocAndSetPrimitiveArrayClassRoot(
-      self, java_lang_Class.Get(), ClassRoot::kFloatArrayClass, ClassRoot::kPrimitiveFloat, "[F");
-
-  AllocAndSetPrimitiveArrayClassRoot(
-      self, java_lang_Class.Get(), ClassRoot::kDoubleArrayClass, ClassRoot::kPrimitiveDouble, "[D");
-
-=======
->>>>>>> 5a45d7b4
   // Run Class through FindSystemClass. This initializes the dex_cache_ fields and register it
   // in class_table_.
   CheckSystemClass(self, java_lang_Class, "Ljava/lang/Class;");
@@ -1137,11 +1078,7 @@
   // initialize the StackOverflowError class (as it might require running the verifier). Instead,
   // ensure that the class will be initialized.
   if (kMemoryToolIsAvailable && !Runtime::Current()->IsAotCompiler()) {
-<<<<<<< HEAD
-    verifier::ClassVerifier::Init();  // Need to prepare the verifier.
-=======
     verifier::ClassVerifier::Init(this);  // Need to prepare the verifier.
->>>>>>> 5a45d7b4
 
     ObjPtr<mirror::Class> soe_klass = FindSystemClass(self, "Ljava/lang/StackOverflowError;");
     if (soe_klass == nullptr || !EnsureInitialized(self, hs.NewHandle(soe_klass), true, true)) {
@@ -1193,10 +1130,6 @@
     *error_msg = StringPrintf("Invalid image pointer size: %u", pointer_size_unchecked);
     return false;
   }
-<<<<<<< HEAD
-  const ImageHeader& image_header = spaces[0]->GetImageHeader();
-=======
->>>>>>> 5a45d7b4
   image_pointer_size_ = image_header.GetPointerSize();
   if (!runtime->IsAotCompiler()) {
     // Only the Aot compiler supports having an image with a different pointer size than the
@@ -1297,17 +1230,6 @@
 
   class_roots_ = GcRoot<mirror::ObjectArray<mirror::Class>>(
       ObjPtr<mirror::ObjectArray<mirror::Class>>::DownCast(
-<<<<<<< HEAD
-          spaces[0]->GetImageHeader().GetImageRoot(ImageHeader::kClassRoots)));
-  DCHECK_EQ(GetClassRoot<mirror::Class>(this)->GetClassFlags(), mirror::kClassFlagClass);
-
-  ObjPtr<mirror::Class> java_lang_Object = GetClassRoot<mirror::Object>(this);
-  java_lang_Object->SetObjectSize(sizeof(mirror::Object));
-  // Allocate in non-movable so that it's possible to check if a JNI weak global ref has been
-  // cleared without triggering the read barrier and unintentionally mark the sentinel alive.
-  runtime->SetSentinel(heap->AllocNonMovableObject<true>(
-      self, java_lang_Object, java_lang_Object->GetObjectSize(), VoidFunctor()));
-=======
           image_header.GetImageRoot(ImageHeader::kClassRoots)));
   DCHECK_EQ(GetClassRoot<mirror::Class>(this)->GetClassFlags(), mirror::kClassFlagClass);
 
@@ -1317,7 +1239,6 @@
           image_header.GetImageRoot(ImageHeader::kBootImageLiveObjects));
   runtime->SetSentinel(boot_image_live_objects->Get(ImageHeader::kClearedJniWeakSentinel));
   DCHECK(runtime->GetSentinel().Read()->GetClass() == GetClassRoot<mirror::Object>(this));
->>>>>>> 5a45d7b4
 
   const std::vector<std::string>& boot_class_path_locations = runtime->GetBootClassPathLocations();
   CHECK_LE(spaces.size(), boot_class_path_locations.size());
@@ -1578,32 +1499,6 @@
 };
 
 /*
-<<<<<<< HEAD
- * A class used to ensure that all strings in an AppImage have been properly
- * interned, and is only ever run in debug mode.
- */
-class VerifyStringInterningVisitor {
- public:
-  explicit VerifyStringInterningVisitor(const gc::space::ImageSpace& space) :
-      space_(space),
-      intern_table_(*Runtime::Current()->GetInternTable()) {}
-
-  void TestObject(ObjPtr<mirror::Object> referred_obj) const
-      REQUIRES_SHARED(Locks::mutator_lock_) {
-    if (referred_obj != nullptr &&
-        space_.HasAddress(referred_obj.Ptr()) &&
-        referred_obj->IsString()) {
-      ObjPtr<mirror::String> referred_str = referred_obj->AsString();
-
-      if (kIsDebugBuild) {
-        // Saved to temporary variables to aid in debugging.
-        ObjPtr<mirror::String> strong_lookup_result =
-            intern_table_.LookupStrong(Thread::Current(), referred_str);
-        ObjPtr<mirror::String> weak_lookup_result =
-            intern_table_.LookupWeak(Thread::Current(), referred_str);
-
-        DCHECK((strong_lookup_result == referred_str) || (weak_lookup_result == referred_str));
-=======
  * A class used to ensure that all references to strings interned in an AppImage have been
  * properly recorded in the interned references list, and is only ever run in debug mode.
  */
@@ -1624,7 +1519,6 @@
       auto it = image_interns_.find(GcRoot<mirror::String>(referred_str));
       if (it != image_interns_.end() && it->Read() == referred_str) {
         ++count_;
->>>>>>> 5a45d7b4
       }
     }
   }
@@ -1647,35 +1541,15 @@
                   MemberOffset offset,
                   bool is_static ATTRIBUTE_UNUSED) const
       REQUIRES_SHARED(Locks::mutator_lock_) {
-<<<<<<< HEAD
-    // There could be overlap between ranges, we must avoid visiting the same reference twice.
-    // Avoid the class field since we already fixed it up in FixupClassVisitor.
-    if (offset.Uint32Value() != mirror::Object::ClassOffset().Uint32Value()) {
-      // Updating images, don't do a read barrier.
-      ObjPtr<mirror::Object> referred_obj =
-          obj->GetFieldObject<mirror::Object, kVerifyNone, kWithoutReadBarrier>(offset);
-
-      TestObject(referred_obj);
-    }
-=======
     // References within image or across images don't need a read barrier.
     ObjPtr<mirror::Object> referred_obj =
         obj->GetFieldObject<mirror::Object, kVerifyNone, kWithoutReadBarrier>(offset);
     TestObject(referred_obj);
->>>>>>> 5a45d7b4
   }
 
   void operator()(ObjPtr<mirror::Class> klass ATTRIBUTE_UNUSED,
                   ObjPtr<mirror::Reference> ref) const
       REQUIRES_SHARED(Locks::mutator_lock_) REQUIRES(Locks::heap_bitmap_lock_) {
-<<<<<<< HEAD
-    operator()(ref, mirror::Reference::ReferentOffset(), false);
-  }
-
-  const gc::space::ImageSpace& space_;
-  InternTable& intern_table_;
-};
-=======
     operator()(ref, mirror::Reference::ReferentOffset(), /*is_static=*/ false);
   }
 
@@ -1845,43 +1719,6 @@
   size_t num_found_refs = CountInternedStringReferences(*space, image_interns);
   CHECK_EQ(num_recorded_refs, num_found_refs);
 }
->>>>>>> 5a45d7b4
-
-/*
- * This function verifies that string references in the AppImage have been
- * properly interned.  To be considered properly interned a reference must
- * point to the same version of the string that the intern table does.
- */
-void VerifyStringInterning(gc::space::ImageSpace& space) REQUIRES_SHARED(Locks::mutator_lock_) {
-  const gc::accounting::ContinuousSpaceBitmap* bitmap = space.GetMarkBitmap();
-  const ImageHeader& image_header = space.GetImageHeader();
-  const uint8_t* target_base = space.GetMemMap()->Begin();
-  const ImageSection& objects_section = image_header.GetObjectsSection();
-
-  auto objects_begin = reinterpret_cast<uintptr_t>(target_base + objects_section.Offset());
-  auto objects_end = reinterpret_cast<uintptr_t>(target_base + objects_section.End());
-
-  VerifyStringInterningVisitor visitor(space);
-  bitmap->VisitMarkedRange(objects_begin,
-                           objects_end,
-                           [&space, &visitor](mirror::Object* obj)
-    REQUIRES_SHARED(Locks::mutator_lock_) {
-    if (space.HasAddress(obj)) {
-      if (obj->IsDexCache()) {
-        obj->VisitReferences</* kVisitNativeRoots= */ true,
-                             kVerifyNone,
-                             kWithoutReadBarrier>(visitor, visitor);
-      } else {
-        // Don't visit native roots for non-dex-cache as they can't contain
-        // native references to strings.  This is verified during compilation
-        // by ImageWriter::VerifyNativeGCRootInvariants.
-        obj->VisitReferences</* kVisitNativeRoots= */ false,
-                             kVerifyNone,
-                             kWithoutReadBarrier>(visitor, visitor);
-      }
-    }
-  });
-}
 
 // new_class_set is the set of classes that were read from the class table section in the image.
 // If there was no class table section, it is null.
@@ -1899,15 +1736,6 @@
 
   static void HandleAppImageStrings(gc::space::ImageSpace* space)
       REQUIRES_SHARED(Locks::mutator_lock_);
-<<<<<<< HEAD
-
-  static void UpdateInternStrings(
-      gc::space::ImageSpace* space,
-      bool use_preresolved_strings,
-      const SafeMap<mirror::String*, mirror::String*>& intern_remap)
-      REQUIRES_SHARED(Locks::mutator_lock_);
-=======
->>>>>>> 5a45d7b4
 };
 
 void AppImageLoadingHelper::Update(
@@ -1920,15 +1748,12 @@
     REQUIRES_SHARED(Locks::mutator_lock_) {
   ScopedTrace app_image_timing("AppImage:Updating");
 
-<<<<<<< HEAD
-=======
   if (kIsDebugBuild && ClassLinker::kAppImageMayContainStrings) {
     // In debug build, verify the string references before applying
     // the Runtime::LoadAppImageStartupCache() option.
     VerifyInternedStringReferences(space);
   }
 
->>>>>>> 5a45d7b4
   Thread* const self = Thread::Current();
   Runtime* const runtime = Runtime::Current();
   gc::Heap* const heap = runtime->GetHeap();
@@ -2001,13 +1826,6 @@
 
   if (ClassLinker::kAppImageMayContainStrings) {
     HandleAppImageStrings(space);
-<<<<<<< HEAD
-
-    if (kIsDebugBuild) {
-      VerifyStringInterning(*space);
-    }
-=======
->>>>>>> 5a45d7b4
   }
 
   if (kVerifyArtMethodDeclaringClasses) {
@@ -2024,116 +1842,6 @@
   }
 }
 
-<<<<<<< HEAD
-void AppImageLoadingHelper::UpdateInternStrings(
-    gc::space::ImageSpace* space,
-    bool use_preresolved_strings,
-    const SafeMap<mirror::String*, mirror::String*>& intern_remap) {
-  const uint8_t* target_base = space->Begin();
-  const ImageSection& sro_section =
-      space->GetImageHeader().GetImageStringReferenceOffsetsSection();
-  const size_t num_string_offsets = sro_section.Size() / sizeof(AppImageReferenceOffsetInfo);
-  InternTable* const intern_table = Runtime::Current()->GetInternTable();
-
-  VLOG(image)
-      << "ClassLinker:AppImage:InternStrings:imageStringReferenceOffsetCount = "
-      << num_string_offsets;
-
-  const auto* sro_base =
-      reinterpret_cast<const AppImageReferenceOffsetInfo*>(target_base + sro_section.Offset());
-
-  for (size_t offset_index = 0; offset_index < num_string_offsets; ++offset_index) {
-    uint32_t base_offset = sro_base[offset_index].first;
-
-    if (HasDexCacheStringNativeRefTag(base_offset)) {
-      base_offset = ClearDexCacheNativeRefTags(base_offset);
-      DCHECK_ALIGNED(base_offset, 2);
-
-      ObjPtr<mirror::DexCache> dex_cache =
-          reinterpret_cast<mirror::DexCache*>(space->Begin() + base_offset);
-      uint32_t string_index = sro_base[offset_index].second;
-
-      mirror::StringDexCachePair source = dex_cache->GetStrings()[string_index].load();
-      ObjPtr<mirror::String> referred_string = source.object.Read();
-      DCHECK(referred_string != nullptr);
-
-      auto it = intern_remap.find(referred_string.Ptr());
-      if (it != intern_remap.end()) {
-        // This doesn't use SetResolvedString to maintain consistency with how
-        // we load the string.  The index from the source string must be
-        // re-used due to the circular nature of the cache.  Because we are not
-        // using a helper function we need to mark the GC card manually.
-        WriteBarrier::ForEveryFieldWrite(dex_cache);
-        dex_cache->GetStrings()[string_index].store(
-            mirror::StringDexCachePair(it->second, source.index));
-      } else if (!use_preresolved_strings) {
-        dex_cache->GetStrings()[string_index].store(
-            mirror::StringDexCachePair(intern_table->InternStrong(referred_string), source.index));
-      }
-    } else if (HasDexCachePreResolvedStringNativeRefTag(base_offset)) {
-      if (use_preresolved_strings) {
-        base_offset = ClearDexCacheNativeRefTags(base_offset);
-        DCHECK_ALIGNED(base_offset, 2);
-
-        ObjPtr<mirror::DexCache> dex_cache =
-            reinterpret_cast<mirror::DexCache*>(space->Begin() + base_offset);
-        uint32_t string_index = sro_base[offset_index].second;
-
-        GcRoot<mirror::String>* preresolved_strings =
-            dex_cache->GetPreResolvedStrings();
-        // Handle calls to ClearPreResolvedStrings that might occur concurrently by the profile
-        // saver that runs shortly after startup. In case the strings are cleared, there is nothing
-        // to fix up.
-        if (preresolved_strings == nullptr) {
-          continue;
-        }
-        ObjPtr<mirror::String> referred_string =
-            preresolved_strings[string_index].Read();
-        if (referred_string == nullptr) {
-          continue;
-        }
-        auto it = intern_remap.find(referred_string.Ptr());
-        if (it != intern_remap.end()) {
-          // Because we are not using a helper function we need to mark the GC card manually.
-          WriteBarrier::ForEveryFieldWrite(dex_cache);
-          dex_cache->GetPreResolvedStrings()[string_index] = GcRoot<mirror::String>(it->second);
-        }
-      }
-    } else {
-      uint32_t raw_member_offset = sro_base[offset_index].second;
-      DCHECK_ALIGNED(base_offset, 2);
-      DCHECK_ALIGNED(raw_member_offset, 2);
-
-      ObjPtr<mirror::Object> obj_ptr =
-          reinterpret_cast<mirror::Object*>(space->Begin() + base_offset);
-      MemberOffset member_offset(raw_member_offset);
-      ObjPtr<mirror::String> referred_string =
-          obj_ptr->GetFieldObject<mirror::String,
-                                  kVerifyNone,
-                                  kWithoutReadBarrier,
-                                  /* kIsVolatile= */ false>(member_offset);
-      DCHECK(referred_string != nullptr);
-
-      auto it = intern_remap.find(referred_string.Ptr());
-      if (it != intern_remap.end()) {
-        obj_ptr->SetFieldObject</* kTransactionActive= */ false,
-                                /* kCheckTransaction= */ false,
-                                kVerifyNone,
-                                /* kIsVolatile= */ false>(member_offset, it->second);
-      } else if (!use_preresolved_strings) {
-        obj_ptr->SetFieldObject</* kTransactionActive= */ false,
-                                /* kCheckTransaction= */ false,
-                                kVerifyNone,
-                                /* kIsVolatile= */ false>(
-            member_offset,
-            intern_table->InternStrong(referred_string));
-      }
-    }
-  }
-}
-
-=======
->>>>>>> 5a45d7b4
 void AppImageLoadingHelper::HandleAppImageStrings(gc::space::ImageSpace* space) {
   // Iterate over the string reference offsets stored in the image and intern
   // the strings they point to.
@@ -2192,26 +1900,6 @@
       }
     }
   };
-<<<<<<< HEAD
-
-  bool update_intern_strings;
-  if (load_startup_cache) {
-    VLOG(image) << "AppImage:load_startup_cache";
-    // Only add the intern table if we are using the startup cache. Otherwise,
-    // UpdateInternStrings adds the strings to the intern table.
-    intern_table->AddImageStringsToTable(space, func);
-    update_intern_strings = kIsDebugBuild || !intern_remap.empty();
-    VLOG(image) << "AppImage:conflictingInternStrings = " << intern_remap.size();
-  } else {
-    update_intern_strings = true;
-  }
-
-  // For debug builds, always run the code below to get coverage.
-  if (update_intern_strings) {
-    // Slow path case is when there are conflicting intern strings to fix up.
-    UpdateInternStrings(space, /*use_preresolved_strings=*/ load_startup_cache, intern_remap);
-  }
-=======
   intern_table->AddImageStringsToTable(space, func);
   if (!intern_remap.empty()) {
     VLOG(image) << "AppImage:conflictingInternStrings = " << intern_remap.size();
@@ -2226,7 +1914,6 @@
           return str;
         });
   }
->>>>>>> 5a45d7b4
 }
 
 static std::unique_ptr<const DexFile> OpenOatDexFile(const OatFile* oat_file,
@@ -3058,18 +2745,6 @@
   return dex_cache;
 }
 
-<<<<<<< HEAD
-template <bool kMovable>
-ObjPtr<mirror::Class> ClassLinker::AllocClass(Thread* self,
-                                              ObjPtr<mirror::Class> java_lang_Class,
-                                              uint32_t class_size) {
-  DCHECK_GE(class_size, sizeof(mirror::Class));
-  gc::Heap* heap = Runtime::Current()->GetHeap();
-  mirror::Class::InitializeClassVisitor visitor(class_size);
-  ObjPtr<mirror::Object> k = (kMovingClasses && kMovable) ?
-      heap->AllocObject<true>(self, java_lang_Class, class_size, visitor) :
-      heap->AllocNonMovableObject<true>(self, java_lang_Class, class_size, visitor);
-=======
 template <bool kMovable, typename PreFenceVisitor>
 ObjPtr<mirror::Class> ClassLinker::AllocClass(Thread* self,
                                               ObjPtr<mirror::Class> java_lang_Class,
@@ -3080,7 +2755,6 @@
   ObjPtr<mirror::Object> k = (kMovingClasses && kMovable) ?
       heap->AllocObject(self, java_lang_Class, class_size, pre_fence_visitor) :
       heap->AllocNonMovableObject(self, java_lang_Class, class_size, pre_fence_visitor);
->>>>>>> 5a45d7b4
   if (UNLIKELY(k == nullptr)) {
     self->AssertPendingOOMException();
     return nullptr;
@@ -3088,8 +2762,6 @@
   return k->AsClass();
 }
 
-<<<<<<< HEAD
-=======
 template <bool kMovable>
 ObjPtr<mirror::Class> ClassLinker::AllocClass(Thread* self,
                                               ObjPtr<mirror::Class> java_lang_Class,
@@ -3098,29 +2770,19 @@
   return AllocClass<kMovable>(self, java_lang_Class, class_size, visitor);
 }
 
->>>>>>> 5a45d7b4
 ObjPtr<mirror::Class> ClassLinker::AllocClass(Thread* self, uint32_t class_size) {
   return AllocClass(self, GetClassRoot<mirror::Class>(this), class_size);
 }
 
-<<<<<<< HEAD
-ObjPtr<mirror::Class> ClassLinker::AllocPrimitiveArrayClass(Thread* self,
-                                                            ObjPtr<mirror::Class> java_lang_Class) {
-=======
 void ClassLinker::AllocPrimitiveArrayClass(Thread* self,
                                            ClassRoot primitive_root,
                                            ClassRoot array_root) {
->>>>>>> 5a45d7b4
   // We make this class non-movable for the unlikely case where it were to be
   // moved by a sticky-bit (minor) collection when using the Generational
   // Concurrent Copying (CC) collector, potentially creating a stale reference
   // in the `klass_` field of one of its instances allocated in the Large-Object
   // Space (LOS) -- see the comment about the dirty card scanning logic in
   // art::gc::collector::ConcurrentCopying::MarkingPhase.
-<<<<<<< HEAD
-  return AllocClass</* kMovable= */ false>(
-      self, java_lang_Class, mirror::Array::ClassSize(image_pointer_size_));
-=======
   ObjPtr<mirror::Class> array_class = AllocClass</* kMovable= */ false>(
       self, GetClassRoot<mirror::Class>(this), mirror::Array::ClassSize(image_pointer_size_));
   ObjPtr<mirror::Class> component_type = GetClassRoot(primitive_root, this);
@@ -3192,7 +2854,6 @@
   size_t hash = ComputeModifiedUtf8Hash(descriptor);
   ObjPtr<mirror::Class> existing = InsertClass(descriptor, array_class, hash);
   CHECK(existing == nullptr);
->>>>>>> 5a45d7b4
 }
 
 ObjPtr<mirror::ObjectArray<mirror::StackTraceElement>> ClassLinker::AllocStackTraceElementArray(
@@ -3680,7 +3341,6 @@
   }
   // Success.
   return result_ptr;
-<<<<<<< HEAD
 }
 
 static bool IsReservedBootClassPathDescriptor(const char* descriptor) {
@@ -3693,20 +3353,6 @@
       StartsWith(descriptor_sv, "Landroid/media/");
 }
 
-=======
-}
-
-static bool IsReservedBootClassPathDescriptor(const char* descriptor) {
-  std::string_view descriptor_sv(descriptor);
-  return
-      // Reserved conscrypt packages (includes sub-packages under these paths).
-      StartsWith(descriptor_sv, "Landroid/net/ssl/") ||
-      StartsWith(descriptor_sv, "Lcom/android/org/conscrypt/") ||
-      // Reserved updatable-media package (includes sub-packages under this path).
-      StartsWith(descriptor_sv, "Landroid/media/");
-}
-
->>>>>>> 5a45d7b4
 ObjPtr<mirror::Class> ClassLinker::DefineClass(Thread* self,
                                                const char* descriptor,
                                                size_t hash,
@@ -4076,14 +3722,9 @@
       quick_code = oat_method.GetQuickCode();
     }
     // Check if we have JIT compiled code for it.
-<<<<<<< HEAD
-    if (quick_code == nullptr && Runtime::Current()->GetJit() != nullptr) {
-      quick_code = Runtime::Current()->GetJit()->GetCodeCache()->GetZygoteSavedEntryPoint(method);
-=======
     jit::Jit* jit = Runtime::Current()->GetJit();
     if (quick_code == nullptr && jit != nullptr) {
       quick_code = jit->GetCodeCache()->GetSavedEntryPointOfPreCompiledMethod(method);
->>>>>>> 5a45d7b4
     }
     // Check whether the method is native, in which case it's generic JNI.
     if (quick_code == nullptr && method->IsNative()) {
@@ -4696,24 +4337,6 @@
   return DexCacheData();
 }
 
-<<<<<<< HEAD
-ObjPtr<mirror::Class> ClassLinker::CreatePrimitiveClass(Thread* self, Primitive::Type type) {
-  ObjPtr<mirror::Class> primitive_class =
-      AllocClass(self, mirror::Class::PrimitiveClassSize(image_pointer_size_));
-  if (UNLIKELY(primitive_class == nullptr)) {
-    self->AssertPendingOOMException();
-    return nullptr;
-  }
-  // Must hold lock on object when initializing.
-  StackHandleScope<1> hs(self);
-  Handle<mirror::Class> h_class(hs.NewHandle(primitive_class));
-  ObjectLock<mirror::Class> lock(self, h_class);
-  h_class->SetAccessFlags(kAccPublic | kAccFinal | kAccAbstract);
-  h_class->SetPrimitiveType(type);
-  h_class->SetIfTable(GetClassRoot<mirror::Object>(this)->GetIfTable());
-  EnsureSkipAccessChecksMethods</* kNeedsVerified= */ true>(h_class, image_pointer_size_);
-  mirror::Class::SetStatus(h_class, ClassStatus::kInitialized, self);
-=======
 void ClassLinker::CreatePrimitiveClass(Thread* self,
                                        Primitive::Type type,
                                        ClassRoot primitive_root) {
@@ -4732,17 +4355,12 @@
   DCHECK_EQ(primitive_class->NumMethods(), 0u);
   // Primitive classes are initialized during single threaded startup, so visibly initialized.
   primitive_class->SetStatusForPrimitiveOrArray(ClassStatus::kVisiblyInitialized);
->>>>>>> 5a45d7b4
   const char* descriptor = Primitive::Descriptor(type);
   ObjPtr<mirror::Class> existing = InsertClass(descriptor,
                                                primitive_class,
                                                ComputeModifiedUtf8Hash(descriptor));
   CHECK(existing == nullptr) << "InitPrimitiveClass(" << type << ") failed";
   SetClassRoot(primitive_root, primitive_class);
-}
-
-inline ObjPtr<mirror::IfTable> ClassLinker::GetArrayIfTable() {
-  return GetClassRoot<mirror::ObjectArray<mirror::Object>>(this)->GetIfTable();
 }
 
 inline ObjPtr<mirror::IfTable> ClassLinker::GetArrayIfTable() {
@@ -4840,95 +4458,6 @@
   //
   // Array classes are simple enough that we don't need to do a full
   // link step.
-<<<<<<< HEAD
-  auto new_class = hs.NewHandle<mirror::Class>(nullptr);
-  if (UNLIKELY(!init_done_)) {
-    // Classes that were hand created, ie not by FindSystemClass
-    if (strcmp(descriptor, "[Ljava/lang/Class;") == 0) {
-      new_class.Assign(GetClassRoot<mirror::ObjectArray<mirror::Class>>(this));
-    } else if (strcmp(descriptor, "[Ljava/lang/Object;") == 0) {
-      new_class.Assign(GetClassRoot<mirror::ObjectArray<mirror::Object>>(this));
-    } else if (strcmp(descriptor, "[Ljava/lang/String;") == 0) {
-      new_class.Assign(GetClassRoot<mirror::ObjectArray<mirror::String>>(this));
-    } else if (strcmp(descriptor, "[Z") == 0) {
-      new_class.Assign(GetClassRoot<mirror::BooleanArray>(this));
-    } else if (strcmp(descriptor, "[B") == 0) {
-      new_class.Assign(GetClassRoot<mirror::ByteArray>(this));
-    } else if (strcmp(descriptor, "[C") == 0) {
-      new_class.Assign(GetClassRoot<mirror::CharArray>(this));
-    } else if (strcmp(descriptor, "[S") == 0) {
-      new_class.Assign(GetClassRoot<mirror::ShortArray>(this));
-    } else if (strcmp(descriptor, "[I") == 0) {
-      new_class.Assign(GetClassRoot<mirror::IntArray>(this));
-    } else if (strcmp(descriptor, "[J") == 0) {
-      new_class.Assign(GetClassRoot<mirror::LongArray>(this));
-    } else if (strcmp(descriptor, "[F") == 0) {
-      new_class.Assign(GetClassRoot<mirror::FloatArray>(this));
-    } else if (strcmp(descriptor, "[D") == 0) {
-      new_class.Assign(GetClassRoot<mirror::DoubleArray>(this));
-    }
-  }
-  if (new_class == nullptr) {
-    new_class.Assign(AllocClass(self, mirror::Array::ClassSize(image_pointer_size_)));
-    if (new_class == nullptr) {
-      self->AssertPendingOOMException();
-      return nullptr;
-    }
-    new_class->SetComponentType(component_type.Get());
-  }
-  ObjectLock<mirror::Class> lock(self, new_class);  // Must hold lock on object when initializing.
-  DCHECK(new_class->GetComponentType() != nullptr);
-  ObjPtr<mirror::Class> java_lang_Object = GetClassRoot<mirror::Object>(this);
-  new_class->SetSuperClass(java_lang_Object);
-  new_class->SetVTable(java_lang_Object->GetVTable());
-  new_class->SetPrimitiveType(Primitive::kPrimNot);
-  new_class->SetClassLoader(component_type->GetClassLoader());
-  if (component_type->IsPrimitive()) {
-    new_class->SetClassFlags(mirror::kClassFlagNoReferenceFields);
-  } else {
-    new_class->SetClassFlags(mirror::kClassFlagObjectArray);
-  }
-  mirror::Class::SetStatus(new_class, ClassStatus::kLoaded, self);
-  new_class->PopulateEmbeddedVTable(image_pointer_size_);
-  ImTable* object_imt = java_lang_Object->GetImt(image_pointer_size_);
-  new_class->SetImt(object_imt, image_pointer_size_);
-  EnsureSkipAccessChecksMethods</* kNeedsVerified= */ true>(new_class, image_pointer_size_);
-  mirror::Class::SetStatus(new_class, ClassStatus::kInitialized, self);
-  // don't need to set new_class->SetObjectSize(..)
-  // because Object::SizeOf delegates to Array::SizeOf
-
-  // All arrays have java/lang/Cloneable and java/io/Serializable as
-  // interfaces.  We need to set that up here, so that stuff like
-  // "instanceof" works right.
-  //
-  // Note: The GC could run during the call to FindSystemClass,
-  // so we need to make sure the class object is GC-valid while we're in
-  // there.  Do this by clearing the interface list so the GC will just
-  // think that the entries are null.
-
-
-  // Use the single, global copies of "interfaces" and "iftable"
-  // (remember not to free them for arrays).
-  {
-    ObjPtr<mirror::IfTable> array_iftable = GetArrayIfTable();
-    CHECK(array_iftable != nullptr);
-    new_class->SetIfTable(array_iftable);
-  }
-
-  // Inherit access flags from the component type.
-  int access_flags = new_class->GetComponentType()->GetAccessFlags();
-  // Lose any implementation detail flags; in particular, arrays aren't finalizable.
-  access_flags &= kAccJavaFlagsMask;
-  // Arrays can't be used as a superclass or interface, so we want to add "abstract final"
-  // and remove "interface".
-  access_flags |= kAccAbstract | kAccFinal;
-  access_flags &= ~kAccInterface;
-  // Arrays are access-checks-clean and preverified.
-  access_flags |= kAccVerificationAttempted;
-
-  new_class->SetAccessFlags(access_flags);
-
-=======
   size_t array_class_size = mirror::Array::ClassSize(image_pointer_size_);
   auto visitor = [this, array_class_size, component_type](ObjPtr<mirror::Object> obj,
                                                           size_t usable_size)
@@ -4950,7 +4479,6 @@
     return nullptr;
   }
 
->>>>>>> 5a45d7b4
   ObjPtr<mirror::Class> existing = InsertClass(descriptor, new_class.Get(), hash);
   if (existing == nullptr) {
     // We postpone ClassLoad and ClassPrepare events to this point in time to avoid
@@ -5675,15 +5203,11 @@
     // Lock on klass is released. Lock new class object.
     ObjectLock<mirror::Class> initialization_lock(self, klass);
     EnsureSkipAccessChecksMethods(klass, image_pointer_size_);
-<<<<<<< HEAD
-    mirror::Class::SetStatus(klass, ClassStatus::kInitialized, self);
-=======
     // Conservatively go through the ClassStatus::kInitialized state.
     callback = MarkClassInitialized(self, klass);
   }
   if (callback != nullptr) {
     callback->MakeVisible(self);
->>>>>>> 5a45d7b4
   }
 
   // sanity checks
@@ -6438,8 +5962,6 @@
   DCHECK(c != nullptr);
 
   if (c->IsInitialized()) {
-<<<<<<< HEAD
-=======
     // If we've seen an initialized but not visibly initialized class
     // many times, request visible initialization.
     if (kRuntimeISA == InstructionSet::kX86 || kRuntimeISA == InstructionSet::kX86_64) {
@@ -6450,7 +5972,6 @@
         MakeInitializedClassesVisiblyInitialized(self, /*wait=*/ false);
       }
     }
->>>>>>> 5a45d7b4
     DCHECK(c->WasVerificationAttempted()) << c->PrettyClassAndClassLoader();
     return true;
   }
@@ -7024,11 +6545,7 @@
       }
     } else {
       DCHECK(super_class->IsAbstract() && !super_class->IsArrayClass());
-<<<<<<< HEAD
-      ObjPtr<mirror::PointerArray> super_vtable = super_class->GetVTable();
-=======
       Handle<mirror::PointerArray> super_vtable = hs.NewHandle(super_class->GetVTable());
->>>>>>> 5a45d7b4
       CHECK(super_vtable != nullptr) << super_class->PrettyClass();
       // We might need to change vtable if we have new virtual methods or new interfaces (since that
       // might give us new default methods). See comment above.
@@ -7036,13 +6553,8 @@
         klass->SetVTable(super_vtable.Get());
         return true;
       }
-<<<<<<< HEAD
-      vtable = hs.NewHandle(
-          ObjPtr<mirror::PointerArray>::DownCast(super_vtable->CopyOf(self, max_count)));
-=======
       vtable = hs.NewHandle(ObjPtr<mirror::PointerArray>::DownCast(
           mirror::Array::CopyOf(super_vtable, self, max_count)));
->>>>>>> 5a45d7b4
       if (UNLIKELY(vtable == nullptr)) {
         self->AssertPendingOOMException();
         return false;
@@ -7178,12 +6690,8 @@
     // Shrink vtable if possible
     CHECK_LE(actual_count, max_count);
     if (actual_count < max_count) {
-<<<<<<< HEAD
-      vtable.Assign(ObjPtr<mirror::PointerArray>::DownCast(vtable->CopyOf(self, actual_count)));
-=======
       vtable.Assign(ObjPtr<mirror::PointerArray>::DownCast(
           mirror::Array::CopyOf(vtable, self, actual_count)));
->>>>>>> 5a45d7b4
       if (UNLIKELY(vtable == nullptr)) {
         self->AssertPendingOOMException();
         return false;
@@ -7441,15 +6949,10 @@
         DCHECK(if_table != nullptr);
         DCHECK(if_table->GetMethodArray(i) != nullptr);
         // If we are working on a super interface, try extending the existing method array.
-<<<<<<< HEAD
-        method_array = ObjPtr<mirror::PointerArray>::DownCast(
-            if_table->GetMethodArray(i)->Clone(self));
-=======
         StackHandleScope<1u> hs(self);
         Handle<mirror::PointerArray> old_array = hs.NewHandle(if_table->GetMethodArray(i));
         method_array =
             ObjPtr<mirror::PointerArray>::DownCast(mirror::Object::Clone(old_array, self));
->>>>>>> 5a45d7b4
       } else {
         method_array = AllocPointerArray(self, num_methods);
       }
@@ -7869,11 +7372,7 @@
   if (new_ifcount < ifcount) {
     DCHECK_NE(num_interfaces, 0U);
     iftable.Assign(ObjPtr<mirror::IfTable>::DownCast(
-<<<<<<< HEAD
-        iftable->CopyOf(self, new_ifcount * mirror::IfTable::kMax)));
-=======
         mirror::IfTable::CopyOf(iftable, self, new_ifcount * mirror::IfTable::kMax)));
->>>>>>> 5a45d7b4
     if (UNLIKELY(iftable == nullptr)) {
       self->AssertPendingOOMException();
       return false;
@@ -8528,13 +8027,8 @@
                                   default_methods_.size() +
                                   default_conflict_methods_.size();
 
-<<<<<<< HEAD
-  ObjPtr<mirror::PointerArray> vtable =
-      ObjPtr<mirror::PointerArray>::DownCast(old_vtable->CopyOf(self_, new_vtable_count));
-=======
   ObjPtr<mirror::PointerArray> vtable = ObjPtr<mirror::PointerArray>::DownCast(
       mirror::Array::CopyOf(old_vtable, self_, new_vtable_count));
->>>>>>> 5a45d7b4
   if (UNLIKELY(vtable == nullptr)) {
     self_->AssertPendingOOMException();
     return nullptr;
@@ -10069,12 +9563,9 @@
     }
   }
   os << "Done dumping class loaders\n";
-<<<<<<< HEAD
-=======
   Runtime* runtime = Runtime::Current();
   os << "Classes initialized: " << runtime->GetStat(KIND_GLOBAL_CLASS_INIT_COUNT) << " in "
      << PrettyDuration(runtime->GetStat(KIND_GLOBAL_CLASS_INIT_TIME)) << "\n";
->>>>>>> 5a45d7b4
 }
 
 class CountClassesVisitor : public ClassLoaderVisitor {
@@ -10134,22 +9625,6 @@
   class_roots->Set<false>(index, klass);
 }
 
-<<<<<<< HEAD
-void ClassLinker::AllocAndSetPrimitiveArrayClassRoot(Thread* self,
-                                                     ObjPtr<mirror::Class> java_lang_Class,
-                                                     ClassRoot primitive_array_class_root,
-                                                     ClassRoot primitive_class_root,
-                                                     const char* descriptor) {
-  StackHandleScope<1> hs(self);
-  Handle<mirror::Class> primitive_array_class(hs.NewHandle(
-      AllocPrimitiveArrayClass(self, java_lang_Class)));
-  primitive_array_class->SetComponentType(GetClassRoot(primitive_class_root, this));
-  SetClassRoot(primitive_array_class_root, primitive_array_class.Get());
-  CheckSystemClass(self, primitive_array_class, descriptor);
-}
-
-=======
->>>>>>> 5a45d7b4
 ObjPtr<mirror::ClassLoader> ClassLinker::CreateWellKnownClassLoader(
     Thread* self,
     const std::vector<const DexFile*>& dex_files,
