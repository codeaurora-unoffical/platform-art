--- conflicted
+++ resolved
@@ -872,13 +872,9 @@
       // Do not cache the classes as ClassJoin() can suspend and invalidate ObjPtr<>s.
       DCHECK(GetClass() != nullptr && !GetClass()->IsPrimitive());
       DCHECK(incoming_type.GetClass() != nullptr && !incoming_type.GetClass()->IsPrimitive());
-<<<<<<< HEAD
-      ObjPtr<mirror::Class> join_class = ClassJoin(GetClass(), incoming_type.GetClass());
-=======
       ObjPtr<mirror::Class> join_class = ClassJoin(GetClass(),
                                                    incoming_type.GetClass(),
                                                    reg_types->GetClassLinker());
->>>>>>> 5a45d7b4
       if (UNLIKELY(join_class == nullptr)) {
         // Internal error joining the classes (e.g., OOME). Report an unresolved reference type.
         // We cannot report an unresolved merge type, as that will attempt to merge the resolved
@@ -931,67 +927,6 @@
   }
 }
 
-<<<<<<< HEAD
-// See comment in reg_type.h
-ObjPtr<mirror::Class> RegType::ClassJoin(ObjPtr<mirror::Class> s, ObjPtr<mirror::Class> t) {
-  DCHECK(!s->IsPrimitive()) << s->PrettyClass();
-  DCHECK(!t->IsPrimitive()) << t->PrettyClass();
-  if (s == t) {
-    return s;
-  } else if (s->IsAssignableFrom(t)) {
-    return s;
-  } else if (t->IsAssignableFrom(s)) {
-    return t;
-  } else if (s->IsArrayClass() && t->IsArrayClass()) {
-    ObjPtr<mirror::Class> s_ct = s->GetComponentType();
-    ObjPtr<mirror::Class> t_ct = t->GetComponentType();
-    if (s_ct->IsPrimitive() || t_ct->IsPrimitive()) {
-      // Given the types aren't the same, if either array is of primitive types then the only
-      // common parent is java.lang.Object
-      ObjPtr<mirror::Class> result = s->GetSuperClass();  // short-cut to java.lang.Object
-      DCHECK(result->IsObjectClass());
-      return result;
-    }
-    Thread* self = Thread::Current();
-    ObjPtr<mirror::Class> common_elem = ClassJoin(s_ct, t_ct);
-    if (UNLIKELY(common_elem == nullptr)) {
-      self->AssertPendingException();
-      return nullptr;
-    }
-    // Note: The following lookup invalidates existing ObjPtr<>s.
-    ObjPtr<mirror::Class> array_class =
-        Runtime::Current()->GetClassLinker()->FindArrayClass(self, common_elem);
-    if (UNLIKELY(array_class == nullptr)) {
-      self->AssertPendingException();
-      return nullptr;
-    }
-    return array_class;
-  } else {
-    size_t s_depth = s->Depth();
-    size_t t_depth = t->Depth();
-    // Get s and t to the same depth in the hierarchy
-    if (s_depth > t_depth) {
-      while (s_depth > t_depth) {
-        s = s->GetSuperClass();
-        s_depth--;
-      }
-    } else {
-      while (t_depth > s_depth) {
-        t = t->GetSuperClass();
-        t_depth--;
-      }
-    }
-    // Go up the hierarchy until we get to the common parent
-    while (s != t) {
-      s = s->GetSuperClass();
-      t = t->GetSuperClass();
-    }
-    return s;
-  }
-}
-
-=======
->>>>>>> 5a45d7b4
 void RegType::CheckInvariants() const {
   if (IsConstant() || IsConstantLo() || IsConstantHi()) {
     CHECK(descriptor_.empty()) << *this;
