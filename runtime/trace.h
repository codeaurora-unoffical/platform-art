/*
 * Copyright (C) 2011 The Android Open Source Project
 *
 * Licensed under the Apache License, Version 2.0 (the "License");
 * you may not use this file except in compliance with the License.
 * You may obtain a copy of the License at
 *
 *      http://www.apache.org/licenses/LICENSE-2.0
 *
 * Unless required by applicable law or agreed to in writing, software
 * distributed under the License is distributed on an "AS IS" BASIS,
 * WITHOUT WARRANTIES OR CONDITIONS OF ANY KIND, either express or implied.
 * See the License for the specific language governing permissions and
 * limitations under the License.
 */

#ifndef ART_RUNTIME_TRACE_H_
#define ART_RUNTIME_TRACE_H_

#include <bitset>
#include <map>
#include <memory>
#include <ostream>
#include <set>
#include <string>
#include <unordered_map>
#include <vector>

#include "base/atomic.h"
#include "base/locks.h"
#include "base/macros.h"
#include "base/os.h"
#include "base/safe_map.h"
#include "instrumentation.h"
#include "runtime_globals.h"

namespace unix_file {
class FdFile;
}  // namespace unix_file

namespace art {

class ArtField;
class ArtMethod;
class DexFile;
class LOCKABLE Mutex;
class ShadowFrame;
class Thread;

using DexIndexBitSet = std::bitset<65536>;

constexpr size_t kMaxThreadIdNumber = kIsTargetBuild ? 65536U : 1048576U;
using ThreadIDBitSet = std::bitset<kMaxThreadIdNumber>;

enum TracingMode {
  kTracingInactive,
  kMethodTracingActive,  // Trace activity synchronous with method progress.
  kSampleProfilingActive,  // Trace activity captured by sampling thread.
};
std::ostream& operator<<(std::ostream& os, const TracingMode& rhs);

// File format:
//     header
//     record 0
//     record 1
//     ...
//
// Header format:
//     u4  magic ('SLOW')
//     u2  version
//     u2  offset to data
//     u8  start date/time in usec
//     u2  record size in bytes (version >= 2 only)
//     ... padding to 32 bytes
//
// Record format v1:
//     u1  thread ID
//     u4  method ID | method action
//     u4  time delta since start, in usec
//
// Record format v2:
//     u2  thread ID
//     u4  method ID | method action
//     u4  time delta since start, in usec
//
// Record format v3:
//     u2  thread ID
//     u4  method ID | method action
//     u4  time delta since start, in usec
//     u4  wall time since start, in usec (when clock == "dual" only)
//
// 32 bits of microseconds is 70 minutes.
//
// All values are stored in little-endian order.

enum TraceAction {
    kTraceMethodEnter = 0x00,       // method entry
    kTraceMethodExit = 0x01,        // method exit
    kTraceUnroll = 0x02,            // method exited by exception unrolling
    // 0x03 currently unused
    kTraceMethodActionMask = 0x03,  // two bits
};

// Class for recording event traces. Trace data is either collected
// synchronously during execution (TracingMode::kMethodTracingActive),
// or by a separate sampling thread (TracingMode::kSampleProfilingActive).
class Trace final : public instrumentation::InstrumentationListener {
 public:
  enum TraceFlag {
    kTraceCountAllocs = 1,
  };

  enum class TraceOutputMode {
    kFile,
    kDDMS,
    kStreaming
  };

  enum class TraceMode {
    kMethodTracing,
    kSampling
  };

  ~Trace();

  static void SetDefaultClockSource(TraceClockSource clock_source);

  static void Start(const char* trace_filename,
                    size_t buffer_size,
                    int flags,
                    TraceOutputMode output_mode,
                    TraceMode trace_mode,
                    int interval_us)
      REQUIRES(!Locks::mutator_lock_, !Locks::thread_list_lock_, !Locks::thread_suspend_count_lock_,
               !Locks::trace_lock_);
  static void Start(int trace_fd,
                    size_t buffer_size,
                    int flags,
                    TraceOutputMode output_mode,
                    TraceMode trace_mode,
                    int interval_us)
      REQUIRES(!Locks::mutator_lock_, !Locks::thread_list_lock_, !Locks::thread_suspend_count_lock_,
               !Locks::trace_lock_);
  static void Start(std::unique_ptr<unix_file::FdFile>&& file,
                    size_t buffer_size,
                    int flags,
                    TraceOutputMode output_mode,
                    TraceMode trace_mode,
                    int interval_us)
      REQUIRES(!Locks::mutator_lock_, !Locks::thread_list_lock_, !Locks::thread_suspend_count_lock_,
               !Locks::trace_lock_);
  static void StartDDMS(size_t buffer_size,
                        int flags,
                        TraceMode trace_mode,
                        int interval_us)
      REQUIRES(!Locks::mutator_lock_, !Locks::thread_list_lock_, !Locks::thread_suspend_count_lock_,
               !Locks::trace_lock_);

  // Stop tracing. This will finish the trace and write it to file/send it via DDMS.
  static void Stop()
      REQUIRES(!Locks::mutator_lock_, !Locks::thread_list_lock_, !Locks::trace_lock_);
  // Abort tracing. This will just stop tracing and *not* write/send the collected data.
  static void Abort()
      REQUIRES(!Locks::mutator_lock_, !Locks::thread_list_lock_, !Locks::trace_lock_);
  static void Shutdown()
      REQUIRES(!Locks::mutator_lock_, !Locks::thread_list_lock_, !Locks::trace_lock_);
  static TracingMode GetMethodTracingMode() REQUIRES(!Locks::trace_lock_);

  bool UseWallClock();
  bool UseThreadCpuClock();
  void MeasureClockOverhead();
  uint32_t GetClockOverheadNanoSeconds();

  void CompareAndUpdateStackTrace(Thread* thread, std::vector<ArtMethod*>* stack_trace)
      REQUIRES_SHARED(Locks::mutator_lock_) REQUIRES(!unique_methods_lock_, !streaming_lock_);

  // InstrumentationListener implementation.
  void MethodEntered(Thread* thread,
                     Handle<mirror::Object> this_object,
                     ArtMethod* method,
                     uint32_t dex_pc)
      REQUIRES_SHARED(Locks::mutator_lock_) REQUIRES(!unique_methods_lock_, !streaming_lock_)
      override;
  void MethodExited(Thread* thread,
                    Handle<mirror::Object> this_object,
                    ArtMethod* method,
                    uint32_t dex_pc,
<<<<<<< HEAD
                    const JValue& return_value)
=======
                    instrumentation::OptionalFrame frame,
                    JValue& return_value)
>>>>>>> 5a45d7b4
      REQUIRES_SHARED(Locks::mutator_lock_) REQUIRES(!unique_methods_lock_, !streaming_lock_)
      override;
  void MethodUnwind(Thread* thread,
                    Handle<mirror::Object> this_object,
                    ArtMethod* method,
                    uint32_t dex_pc)
      REQUIRES_SHARED(Locks::mutator_lock_) REQUIRES(!unique_methods_lock_, !streaming_lock_)
      override;
  void DexPcMoved(Thread* thread,
                  Handle<mirror::Object> this_object,
                  ArtMethod* method,
                  uint32_t new_dex_pc)
      REQUIRES_SHARED(Locks::mutator_lock_) REQUIRES(!unique_methods_lock_, !streaming_lock_)
      override;
  void FieldRead(Thread* thread,
                 Handle<mirror::Object> this_object,
                 ArtMethod* method,
                 uint32_t dex_pc,
                 ArtField* field)
      REQUIRES_SHARED(Locks::mutator_lock_) REQUIRES(!unique_methods_lock_) override;
  void FieldWritten(Thread* thread,
                    Handle<mirror::Object> this_object,
                    ArtMethod* method,
                    uint32_t dex_pc,
                    ArtField* field,
                    const JValue& field_value)
      REQUIRES_SHARED(Locks::mutator_lock_) REQUIRES(!unique_methods_lock_) override;
  void ExceptionThrown(Thread* thread,
                       Handle<mirror::Throwable> exception_object)
      REQUIRES_SHARED(Locks::mutator_lock_) REQUIRES(!unique_methods_lock_) override;
  void ExceptionHandled(Thread* thread, Handle<mirror::Throwable> exception_object)
      REQUIRES_SHARED(Locks::mutator_lock_) REQUIRES(!unique_methods_lock_) override;
  void Branch(Thread* thread,
              ArtMethod* method,
              uint32_t dex_pc,
              int32_t dex_pc_offset)
      REQUIRES_SHARED(Locks::mutator_lock_) REQUIRES(!unique_methods_lock_) override;
  void WatchedFramePop(Thread* thread, const ShadowFrame& frame)
      REQUIRES_SHARED(Locks::mutator_lock_) override;
  // Reuse an old stack trace if it exists, otherwise allocate a new one.
  static std::vector<ArtMethod*>* AllocStackTrace();
  // Clear and store an old stack trace for later use.
  static void FreeStackTrace(std::vector<ArtMethod*>* stack_trace);
  // Save id and name of a thread before it exits.
  static void StoreExitingThreadInfo(Thread* thread);

  static TraceOutputMode GetOutputMode() REQUIRES(!Locks::trace_lock_);
  static TraceMode GetMode() REQUIRES(!Locks::trace_lock_);
  static size_t GetBufferSize() REQUIRES(!Locks::trace_lock_);

  // Used by class linker to prevent class unloading.
  static bool IsTracingEnabled() REQUIRES(!Locks::trace_lock_);

 private:
  Trace(File* trace_file,
        size_t buffer_size,
        int flags,
        TraceOutputMode output_mode,
        TraceMode trace_mode);

  // The sampling interval in microseconds is passed as an argument.
  static void* RunSamplingThread(void* arg) REQUIRES(!Locks::trace_lock_);

  static void StopTracing(bool finish_tracing, bool flush_file)
      REQUIRES(!Locks::mutator_lock_, !Locks::thread_list_lock_, !Locks::trace_lock_)
      // There is an annoying issue with static functions that create a new object and call into
      // that object that causes them to not be able to tell that we don't currently hold the lock.
      // This causes the negative annotations to incorrectly have a false positive. TODO: Figure out
      // how to annotate this.
      NO_THREAD_SAFETY_ANALYSIS;
  void FinishTracing()
      REQUIRES_SHARED(Locks::mutator_lock_) REQUIRES(!unique_methods_lock_, !streaming_lock_);

  void ReadClocks(Thread* thread, uint32_t* thread_clock_diff, uint32_t* wall_clock_diff);

  void LogMethodTraceEvent(Thread* thread, ArtMethod* method,
                           instrumentation::Instrumentation::InstrumentationEvent event,
                           uint32_t thread_clock_diff, uint32_t wall_clock_diff)
      REQUIRES_SHARED(Locks::mutator_lock_) REQUIRES(!unique_methods_lock_, !streaming_lock_);

  // Methods to output traced methods and threads.
  void GetVisitedMethods(size_t end_offset, std::set<ArtMethod*>* visited_methods)
      REQUIRES(!unique_methods_lock_);
  void DumpMethodList(std::ostream& os, const std::set<ArtMethod*>& visited_methods)
      REQUIRES_SHARED(Locks::mutator_lock_) REQUIRES(!unique_methods_lock_);
  void DumpThreadList(std::ostream& os) REQUIRES(!Locks::thread_list_lock_);

  // Methods to register seen entitites in streaming mode. The methods return true if the entity
  // is newly discovered.
  bool RegisterMethod(ArtMethod* method)
      REQUIRES_SHARED(Locks::mutator_lock_) REQUIRES(streaming_lock_);
  bool RegisterThread(Thread* thread)
      REQUIRES(streaming_lock_);

  // Copy a temporary buffer to the main buffer. Used for streaming. Exposed here for lock
  // annotation.
  void WriteToBuf(const uint8_t* src, size_t src_size)
      REQUIRES(streaming_lock_);
  // Flush the main buffer to file. Used for streaming. Exposed here for lock annotation.
  void FlushBuf()
      REQUIRES(streaming_lock_);

  uint32_t EncodeTraceMethod(ArtMethod* method) REQUIRES(!unique_methods_lock_);
  uint32_t EncodeTraceMethodAndAction(ArtMethod* method, TraceAction action)
      REQUIRES(!unique_methods_lock_);
  ArtMethod* DecodeTraceMethod(uint32_t tmid) REQUIRES(!unique_methods_lock_);
  std::string GetMethodLine(ArtMethod* method) REQUIRES(!unique_methods_lock_)
      REQUIRES_SHARED(Locks::mutator_lock_);

  void DumpBuf(uint8_t* buf, size_t buf_size, TraceClockSource clock_source)
      REQUIRES_SHARED(Locks::mutator_lock_) REQUIRES(!unique_methods_lock_);

  // Singleton instance of the Trace or null when no method tracing is active.
  static Trace* volatile the_trace_ GUARDED_BY(Locks::trace_lock_);

  // The default profiler clock source.
  static TraceClockSource default_clock_source_;

  // Sampling thread, non-zero when sampling.
  static pthread_t sampling_pthread_;

  // Used to remember an unused stack trace to avoid re-allocation during sampling.
  static std::unique_ptr<std::vector<ArtMethod*>> temp_stack_trace_;

  // File to write trace data out to, null if direct to ddms.
  std::unique_ptr<File> trace_file_;

  // Buffer to store trace data. In streaming mode, this is protected
  // by the streaming_lock_. In non-streaming mode, reserved regions
  // are atomically allocated (using cur_offset_) for log entries to
  // be written.
  std::unique_ptr<uint8_t[]> buf_;

  // Flags enabling extra tracing of things such as alloc counts.
  const int flags_;

  // The kind of output for this tracing.
  const TraceOutputMode trace_output_mode_;

  // The tracing method.
  const TraceMode trace_mode_;

  const TraceClockSource clock_source_;

  // Size of buf_.
  const size_t buffer_size_;

  // Time trace was created.
  const uint64_t start_time_;

  // Clock overhead.
  const uint32_t clock_overhead_ns_;

  // Offset into buf_. The field is atomic to allow multiple writers
  // to concurrently reserve space in the buffer. The newly written
  // buffer contents are not read without some other form of thread
  // synchronization, such as suspending all potential writers or
  // acquiring *streaming_lock_. Reading cur_offset_ is thus never
  // used to ensure visibility of any other objects, and all accesses
  // are memory_order_relaxed.
  //
  // All accesses to buf_ in streaming mode occur whilst holding the
  // streaming lock. In streaming mode, the buffer may be written out
  // so cur_offset_ can move forwards and backwards.
  //
  // When not in streaming mode, the buf_ writes can come from
  // multiple threads when the trace mode is kMethodTracing. When
  // trace mode is kSampling, writes only come from the sampling
  // thread.
  //
  // Reads to the buffer happen after the event sources writing to the
  // buffer have been shutdown and all stores have completed. The
  // stores are made visible in StopTracing() when execution leaves
  // the ScopedSuspendAll block.
  AtomicInteger cur_offset_;

  // Did we overflow the buffer recording traces?
  bool overflow_;

  // Map of thread ids and names that have already exited.
  SafeMap<pid_t, std::string> exited_threads_;

  // Sampling profiler sampling interval.
  int interval_us_;

  // Streaming mode data.
  Mutex* streaming_lock_;
  std::map<const DexFile*, DexIndexBitSet*> seen_methods_ GUARDED_BY(streaming_lock_);
  std::unique_ptr<ThreadIDBitSet> seen_threads_ GUARDED_BY(streaming_lock_);

  // Bijective map from ArtMethod* to index.
  // Map from ArtMethod* to index in unique_methods_;
  Mutex* unique_methods_lock_ ACQUIRED_AFTER(streaming_lock_);
  std::unordered_map<ArtMethod*, uint32_t> art_method_id_map_ GUARDED_BY(unique_methods_lock_);
  std::vector<ArtMethod*> unique_methods_ GUARDED_BY(unique_methods_lock_);

  DISALLOW_COPY_AND_ASSIGN(Trace);
};

}  // namespace art

#endif  // ART_RUNTIME_TRACE_H_<|MERGE_RESOLUTION|>--- conflicted
+++ resolved
@@ -185,12 +185,8 @@
                     Handle<mirror::Object> this_object,
                     ArtMethod* method,
                     uint32_t dex_pc,
-<<<<<<< HEAD
-                    const JValue& return_value)
-=======
                     instrumentation::OptionalFrame frame,
                     JValue& return_value)
->>>>>>> 5a45d7b4
       REQUIRES_SHARED(Locks::mutator_lock_) REQUIRES(!unique_methods_lock_, !streaming_lock_)
       override;
   void MethodUnwind(Thread* thread,
