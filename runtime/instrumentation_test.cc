/*
 * Copyright (C) 2015 The Android Open Source Project
 *
 * Licensed under the Apache License, Version 2.0 (the "License");
 * you may not use this file except in compliance with the License.
 * You may obtain a copy of the License at
 *
 *      http://www.apache.org/licenses/LICENSE-2.0
 *
 * Unless required by applicable law or agreed to in writing, software
 * distributed under the License is distributed on an "AS IS" BASIS,
 * WITHOUT WARRANTIES OR CONDITIONS OF ANY KIND, either express or implied.
 * See the License for the specific language governing permissions and
 * limitations under the License.
 */

#include "instrumentation.h"

#include "android-base/macros.h"
#include "art_method-inl.h"
#include "base/enums.h"
#include "class_linker-inl.h"
#include "common_runtime_test.h"
#include "common_throws.h"
#include "dex/dex_file.h"
#include "gc/scoped_gc_critical_section.h"
#include "handle_scope-inl.h"
#include "jni/jni_internal.h"
#include "jvalue.h"
#include "runtime.h"
#include "scoped_thread_state_change-inl.h"
#include "interpreter/shadow_frame.h"
#include "thread-inl.h"
#include "thread_list.h"
#include "well_known_classes.h"

namespace art {
namespace instrumentation {

class TestInstrumentationListener final : public instrumentation::InstrumentationListener {
 public:
  TestInstrumentationListener()
    : received_method_enter_event(false),
      received_method_exit_event(false),
      received_method_exit_object_event(false),
      received_method_unwind_event(false),
      received_dex_pc_moved_event(false),
      received_field_read_event(false),
      received_field_written_event(false),
      received_field_written_object_event(false),
      received_exception_thrown_event(false),
      received_exception_handled_event(false),
      received_branch_event(false),
      received_watched_frame_pop(false) {}

  virtual ~TestInstrumentationListener() {}

  void MethodEntered(Thread* thread ATTRIBUTE_UNUSED,
                     Handle<mirror::Object> this_object ATTRIBUTE_UNUSED,
                     ArtMethod* method ATTRIBUTE_UNUSED,
                     uint32_t dex_pc ATTRIBUTE_UNUSED)
      override REQUIRES_SHARED(Locks::mutator_lock_) {
    received_method_enter_event = true;
  }

  void MethodExited(Thread* thread ATTRIBUTE_UNUSED,
                    Handle<mirror::Object> this_object ATTRIBUTE_UNUSED,
                    ArtMethod* method ATTRIBUTE_UNUSED,
                    uint32_t dex_pc ATTRIBUTE_UNUSED,
<<<<<<< HEAD
                    Handle<mirror::Object> return_value ATTRIBUTE_UNUSED)
=======
                    instrumentation::OptionalFrame frame ATTRIBUTE_UNUSED,
                    MutableHandle<mirror::Object>& return_value ATTRIBUTE_UNUSED)
>>>>>>> 5a45d7b4
      override REQUIRES_SHARED(Locks::mutator_lock_) {
    received_method_exit_object_event = true;
  }

  void MethodExited(Thread* thread ATTRIBUTE_UNUSED,
                    Handle<mirror::Object> this_object ATTRIBUTE_UNUSED,
                    ArtMethod* method ATTRIBUTE_UNUSED,
                    uint32_t dex_pc ATTRIBUTE_UNUSED,
<<<<<<< HEAD
                    const JValue& return_value ATTRIBUTE_UNUSED)
=======
                    instrumentation::OptionalFrame frame ATTRIBUTE_UNUSED,
                    JValue& return_value ATTRIBUTE_UNUSED)
>>>>>>> 5a45d7b4
      override REQUIRES_SHARED(Locks::mutator_lock_) {
    received_method_exit_event = true;
  }

  void MethodUnwind(Thread* thread ATTRIBUTE_UNUSED,
                    Handle<mirror::Object> this_object ATTRIBUTE_UNUSED,
                    ArtMethod* method ATTRIBUTE_UNUSED,
                    uint32_t dex_pc ATTRIBUTE_UNUSED)
      override REQUIRES_SHARED(Locks::mutator_lock_) {
    received_method_unwind_event = true;
  }

  void DexPcMoved(Thread* thread ATTRIBUTE_UNUSED,
                  Handle<mirror::Object> this_object ATTRIBUTE_UNUSED,
                  ArtMethod* method ATTRIBUTE_UNUSED,
                  uint32_t new_dex_pc ATTRIBUTE_UNUSED)
      override REQUIRES_SHARED(Locks::mutator_lock_) {
    received_dex_pc_moved_event = true;
  }

  void FieldRead(Thread* thread ATTRIBUTE_UNUSED,
                 Handle<mirror::Object> this_object ATTRIBUTE_UNUSED,
                 ArtMethod* method ATTRIBUTE_UNUSED,
                 uint32_t dex_pc ATTRIBUTE_UNUSED,
                 ArtField* field ATTRIBUTE_UNUSED)
      override REQUIRES_SHARED(Locks::mutator_lock_) {
    received_field_read_event = true;
  }

  void FieldWritten(Thread* thread ATTRIBUTE_UNUSED,
                    Handle<mirror::Object> this_object ATTRIBUTE_UNUSED,
                    ArtMethod* method ATTRIBUTE_UNUSED,
                    uint32_t dex_pc ATTRIBUTE_UNUSED,
                    ArtField* field ATTRIBUTE_UNUSED,
                    Handle<mirror::Object> field_value ATTRIBUTE_UNUSED)
      override REQUIRES_SHARED(Locks::mutator_lock_) {
    received_field_written_object_event = true;
  }

  void FieldWritten(Thread* thread ATTRIBUTE_UNUSED,
                    Handle<mirror::Object> this_object ATTRIBUTE_UNUSED,
                    ArtMethod* method ATTRIBUTE_UNUSED,
                    uint32_t dex_pc ATTRIBUTE_UNUSED,
                    ArtField* field ATTRIBUTE_UNUSED,
                    const JValue& field_value ATTRIBUTE_UNUSED)
      override REQUIRES_SHARED(Locks::mutator_lock_) {
    received_field_written_event = true;
  }

  void ExceptionThrown(Thread* thread ATTRIBUTE_UNUSED,
                       Handle<mirror::Throwable> exception_object ATTRIBUTE_UNUSED)
      override REQUIRES_SHARED(Locks::mutator_lock_) {
    received_exception_thrown_event = true;
  }

  void ExceptionHandled(Thread* self ATTRIBUTE_UNUSED,
                        Handle<mirror::Throwable> throwable ATTRIBUTE_UNUSED)
      override REQUIRES_SHARED(Locks::mutator_lock_) {
    received_exception_handled_event = true;
  }

  void Branch(Thread* thread ATTRIBUTE_UNUSED,
              ArtMethod* method ATTRIBUTE_UNUSED,
              uint32_t dex_pc ATTRIBUTE_UNUSED,
              int32_t dex_pc_offset ATTRIBUTE_UNUSED)
      override REQUIRES_SHARED(Locks::mutator_lock_) {
    received_branch_event = true;
  }

  void WatchedFramePop(Thread* thread ATTRIBUTE_UNUSED, const ShadowFrame& frame ATTRIBUTE_UNUSED)
      override REQUIRES_SHARED(Locks::mutator_lock_) {
    received_watched_frame_pop  = true;
  }

  void Reset() {
    received_method_enter_event = false;
    received_method_exit_event = false;
    received_method_exit_object_event = false;
    received_method_unwind_event = false;
    received_dex_pc_moved_event = false;
    received_field_read_event = false;
    received_field_written_event = false;
    received_field_written_object_event = false;
    received_exception_thrown_event = false;
    received_exception_handled_event = false;
    received_branch_event = false;
    received_watched_frame_pop = false;
  }

  bool received_method_enter_event;
  bool received_method_exit_event;
  bool received_method_exit_object_event;
  bool received_method_unwind_event;
  bool received_dex_pc_moved_event;
  bool received_field_read_event;
  bool received_field_written_event;
  bool received_field_written_object_event;
  bool received_exception_thrown_event;
  bool received_exception_handled_event;
  bool received_branch_event;
  bool received_watched_frame_pop;

 private:
  DISALLOW_COPY_AND_ASSIGN(TestInstrumentationListener);
};

class InstrumentationTest : public CommonRuntimeTest {
 public:
  // Unique keys used to test Instrumentation::ConfigureStubs.
  static constexpr const char* kClientOneKey = "TestClient1";
  static constexpr const char* kClientTwoKey = "TestClient2";

  void CheckConfigureStubs(const char* key, Instrumentation::InstrumentationLevel level) {
    ScopedObjectAccess soa(Thread::Current());
    instrumentation::Instrumentation* instr = Runtime::Current()->GetInstrumentation();
    ScopedThreadSuspension sts(soa.Self(), kSuspended);
    gc::ScopedGCCriticalSection gcs(soa.Self(),
                                    gc::kGcCauseInstrumentation,
                                    gc::kCollectorTypeInstrumentation);
    ScopedSuspendAll ssa("Instrumentation::ConfigureStubs");
    instr->ConfigureStubs(key, level);
  }

  Instrumentation::InstrumentationLevel GetCurrentInstrumentationLevel() {
    return Runtime::Current()->GetInstrumentation()->GetCurrentInstrumentationLevel();
  }

  size_t GetInstrumentationUserCount() {
    ScopedObjectAccess soa(Thread::Current());
    return Runtime::Current()->GetInstrumentation()->requested_instrumentation_levels_.size();
  }

  void TestEvent(uint32_t instrumentation_event) {
    TestEvent(instrumentation_event, nullptr, nullptr, false);
  }

  void TestEvent(uint32_t instrumentation_event,
                 ArtMethod* event_method,
                 ArtField* event_field,
                 bool with_object) {
    ScopedObjectAccess soa(Thread::Current());
    instrumentation::Instrumentation* instr = Runtime::Current()->GetInstrumentation();
    TestInstrumentationListener listener;
    {
      ScopedThreadSuspension sts(soa.Self(), kSuspended);
      ScopedSuspendAll ssa("Add instrumentation listener");
      instr->AddListener(&listener, instrumentation_event);
    }

    mirror::Object* const event_obj = nullptr;
    const uint32_t event_dex_pc = 0;
    ShadowFrameAllocaUniquePtr test_frame = CREATE_SHADOW_FRAME(0, nullptr, event_method, 0);

    // Check the listener is registered and is notified of the event.
    EXPECT_TRUE(HasEventListener(instr, instrumentation_event));
    EXPECT_FALSE(DidListenerReceiveEvent(listener, instrumentation_event, with_object));
    ReportEvent(instr,
                instrumentation_event,
                soa.Self(),
                event_method,
                event_obj,
                event_field,
                event_dex_pc,
                *test_frame);
    EXPECT_TRUE(DidListenerReceiveEvent(listener, instrumentation_event, with_object));

    listener.Reset();
    {
      ScopedThreadSuspension sts(soa.Self(), kSuspended);
      ScopedSuspendAll ssa("Remove instrumentation listener");
      instr->RemoveListener(&listener, instrumentation_event);
    }

    // Check the listener is not registered and is not notified of the event.
    EXPECT_FALSE(HasEventListener(instr, instrumentation_event));
    EXPECT_FALSE(DidListenerReceiveEvent(listener, instrumentation_event, with_object));
    ReportEvent(instr,
                instrumentation_event,
                soa.Self(),
                event_method,
                event_obj,
                event_field,
                event_dex_pc,
                *test_frame);
    EXPECT_FALSE(DidListenerReceiveEvent(listener, instrumentation_event, with_object));
  }

  void DeoptimizeMethod(Thread* self, ArtMethod* method, bool enable_deoptimization)
      REQUIRES_SHARED(Locks::mutator_lock_) {
    Runtime* runtime = Runtime::Current();
    instrumentation::Instrumentation* instrumentation = runtime->GetInstrumentation();
    ScopedThreadSuspension sts(self, kSuspended);
    gc::ScopedGCCriticalSection gcs(self,
                                    gc::kGcCauseInstrumentation,
                                    gc::kCollectorTypeInstrumentation);
    ScopedSuspendAll ssa("Single method deoptimization");
    if (enable_deoptimization) {
      instrumentation->EnableDeoptimization();
    }
    instrumentation->Deoptimize(method);
  }

  void UndeoptimizeMethod(Thread* self, ArtMethod* method,
                          const char* key, bool disable_deoptimization)
      REQUIRES_SHARED(Locks::mutator_lock_) {
    Runtime* runtime = Runtime::Current();
    instrumentation::Instrumentation* instrumentation = runtime->GetInstrumentation();
    ScopedThreadSuspension sts(self, kSuspended);
    gc::ScopedGCCriticalSection gcs(self,
                                    gc::kGcCauseInstrumentation,
                                    gc::kCollectorTypeInstrumentation);
    ScopedSuspendAll ssa("Single method undeoptimization");
    instrumentation->Undeoptimize(method);
    if (disable_deoptimization) {
      instrumentation->DisableDeoptimization(key);
    }
  }

  void DeoptimizeEverything(Thread* self, const char* key, bool enable_deoptimization)
        REQUIRES_SHARED(Locks::mutator_lock_) {
    Runtime* runtime = Runtime::Current();
    instrumentation::Instrumentation* instrumentation = runtime->GetInstrumentation();
    ScopedThreadSuspension sts(self, kSuspended);
    gc::ScopedGCCriticalSection gcs(self,
                                    gc::kGcCauseInstrumentation,
                                    gc::kCollectorTypeInstrumentation);
    ScopedSuspendAll ssa("Full deoptimization");
    if (enable_deoptimization) {
      instrumentation->EnableDeoptimization();
    }
    instrumentation->DeoptimizeEverything(key);
  }

  void UndeoptimizeEverything(Thread* self, const char* key, bool disable_deoptimization)
        REQUIRES_SHARED(Locks::mutator_lock_) {
    Runtime* runtime = Runtime::Current();
    instrumentation::Instrumentation* instrumentation = runtime->GetInstrumentation();
    ScopedThreadSuspension sts(self, kSuspended);
    gc::ScopedGCCriticalSection gcs(self,
                                    gc::kGcCauseInstrumentation,
                                    gc::kCollectorTypeInstrumentation);
    ScopedSuspendAll ssa("Full undeoptimization");
    instrumentation->UndeoptimizeEverything(key);
    if (disable_deoptimization) {
      instrumentation->DisableDeoptimization(key);
    }
  }

  void EnableMethodTracing(Thread* self, const char* key, bool needs_interpreter)
        REQUIRES_SHARED(Locks::mutator_lock_) {
    Runtime* runtime = Runtime::Current();
    instrumentation::Instrumentation* instrumentation = runtime->GetInstrumentation();
    ScopedThreadSuspension sts(self, kSuspended);
    gc::ScopedGCCriticalSection gcs(self,
                                    gc::kGcCauseInstrumentation,
                                    gc::kCollectorTypeInstrumentation);
    ScopedSuspendAll ssa("EnableMethodTracing");
    instrumentation->EnableMethodTracing(key, needs_interpreter);
  }

  void DisableMethodTracing(Thread* self, const char* key)
        REQUIRES_SHARED(Locks::mutator_lock_) {
    Runtime* runtime = Runtime::Current();
    instrumentation::Instrumentation* instrumentation = runtime->GetInstrumentation();
    ScopedThreadSuspension sts(self, kSuspended);
    gc::ScopedGCCriticalSection gcs(self,
                                    gc::kGcCauseInstrumentation,
                                    gc::kCollectorTypeInstrumentation);
    ScopedSuspendAll ssa("EnableMethodTracing");
    instrumentation->DisableMethodTracing(key);
  }

 private:
  static bool HasEventListener(const instrumentation::Instrumentation* instr, uint32_t event_type)
      REQUIRES_SHARED(Locks::mutator_lock_) {
    switch (event_type) {
      case instrumentation::Instrumentation::kMethodEntered:
        return instr->HasMethodEntryListeners();
      case instrumentation::Instrumentation::kMethodExited:
        return instr->HasMethodExitListeners();
      case instrumentation::Instrumentation::kMethodUnwind:
        return instr->HasMethodUnwindListeners();
      case instrumentation::Instrumentation::kDexPcMoved:
        return instr->HasDexPcListeners();
      case instrumentation::Instrumentation::kFieldRead:
        return instr->HasFieldReadListeners();
      case instrumentation::Instrumentation::kFieldWritten:
        return instr->HasFieldWriteListeners();
      case instrumentation::Instrumentation::kExceptionThrown:
        return instr->HasExceptionThrownListeners();
      case instrumentation::Instrumentation::kExceptionHandled:
        return instr->HasExceptionHandledListeners();
      case instrumentation::Instrumentation::kBranch:
        return instr->HasBranchListeners();
      case instrumentation::Instrumentation::kWatchedFramePop:
        return instr->HasWatchedFramePopListeners();
      default:
        LOG(FATAL) << "Unknown instrumentation event " << event_type;
        UNREACHABLE();
    }
  }

  static void ReportEvent(const instrumentation::Instrumentation* instr,
                          uint32_t event_type,
                          Thread* self,
                          ArtMethod* method,
                          mirror::Object* obj,
                          ArtField* field,
                          uint32_t dex_pc,
                          const ShadowFrame& frame)
      REQUIRES_SHARED(Locks::mutator_lock_) {
    switch (event_type) {
      case instrumentation::Instrumentation::kMethodEntered:
        instr->MethodEnterEvent(self, obj, method, dex_pc);
        break;
      case instrumentation::Instrumentation::kMethodExited: {
        JValue value;
        instr->MethodExitEvent(self, obj, method, dex_pc, {}, value);
        break;
      }
      case instrumentation::Instrumentation::kMethodUnwind:
        instr->MethodUnwindEvent(self, obj, method, dex_pc);
        break;
      case instrumentation::Instrumentation::kDexPcMoved:
        instr->DexPcMovedEvent(self, obj, method, dex_pc);
        break;
      case instrumentation::Instrumentation::kFieldRead:
        instr->FieldReadEvent(self, obj, method, dex_pc, field);
        break;
      case instrumentation::Instrumentation::kFieldWritten: {
        JValue value;
        instr->FieldWriteEvent(self, obj, method, dex_pc, field, value);
        break;
      }
      case instrumentation::Instrumentation::kExceptionThrown: {
        ThrowArithmeticExceptionDivideByZero();
        mirror::Throwable* event_exception = self->GetException();
        instr->ExceptionThrownEvent(self, event_exception);
        self->ClearException();
        break;
      }
      case instrumentation::Instrumentation::kBranch:
        instr->Branch(self, method, dex_pc, -1);
        break;
      case instrumentation::Instrumentation::kWatchedFramePop:
        instr->WatchedFramePopped(self, frame);
        break;
      case instrumentation::Instrumentation::kExceptionHandled: {
        ThrowArithmeticExceptionDivideByZero();
        mirror::Throwable* event_exception = self->GetException();
        self->ClearException();
        instr->ExceptionHandledEvent(self, event_exception);
        break;
      }
      default:
        LOG(FATAL) << "Unknown instrumentation event " << event_type;
        UNREACHABLE();
    }
  }

  static bool DidListenerReceiveEvent(const TestInstrumentationListener& listener,
                                      uint32_t event_type,
                                      bool with_object) {
    switch (event_type) {
      case instrumentation::Instrumentation::kMethodEntered:
        return listener.received_method_enter_event;
      case instrumentation::Instrumentation::kMethodExited:
        return (!with_object && listener.received_method_exit_event) ||
            (with_object && listener.received_method_exit_object_event);
      case instrumentation::Instrumentation::kMethodUnwind:
        return listener.received_method_unwind_event;
      case instrumentation::Instrumentation::kDexPcMoved:
        return listener.received_dex_pc_moved_event;
      case instrumentation::Instrumentation::kFieldRead:
        return listener.received_field_read_event;
      case instrumentation::Instrumentation::kFieldWritten:
        return (!with_object && listener.received_field_written_event) ||
            (with_object && listener.received_field_written_object_event);
      case instrumentation::Instrumentation::kExceptionThrown:
        return listener.received_exception_thrown_event;
      case instrumentation::Instrumentation::kExceptionHandled:
        return listener.received_exception_handled_event;
      case instrumentation::Instrumentation::kBranch:
        return listener.received_branch_event;
      case instrumentation::Instrumentation::kWatchedFramePop:
        return listener.received_watched_frame_pop;
      default:
        LOG(FATAL) << "Unknown instrumentation event " << event_type;
        UNREACHABLE();
    }
  }
};

TEST_F(InstrumentationTest, NoInstrumentation) {
  ScopedObjectAccess soa(Thread::Current());
  instrumentation::Instrumentation* instr = Runtime::Current()->GetInstrumentation();
  ASSERT_NE(instr, nullptr);

  EXPECT_FALSE(instr->AreExitStubsInstalled());
  EXPECT_FALSE(instr->AreAllMethodsDeoptimized());
  EXPECT_FALSE(instr->IsActive());
  EXPECT_FALSE(instr->ShouldNotifyMethodEnterExitEvents());

  // Test interpreter table is the default one.
  EXPECT_EQ(instrumentation::kMainHandlerTable, instr->GetInterpreterHandlerTable());

  // Check there is no registered listener.
  EXPECT_FALSE(instr->HasDexPcListeners());
  EXPECT_FALSE(instr->HasExceptionThrownListeners());
  EXPECT_FALSE(instr->HasExceptionHandledListeners());
  EXPECT_FALSE(instr->HasFieldReadListeners());
  EXPECT_FALSE(instr->HasFieldWriteListeners());
  EXPECT_FALSE(instr->HasMethodEntryListeners());
  EXPECT_FALSE(instr->HasMethodExitListeners());
  EXPECT_FALSE(instr->IsActive());
}

// Test instrumentation listeners for each event.
TEST_F(InstrumentationTest, MethodEntryEvent) {
  ScopedObjectAccess soa(Thread::Current());
  jobject class_loader = LoadDex("Instrumentation");
  Runtime* const runtime = Runtime::Current();
  ClassLinker* class_linker = runtime->GetClassLinker();
  StackHandleScope<1> hs(soa.Self());
  Handle<mirror::ClassLoader> loader(hs.NewHandle(soa.Decode<mirror::ClassLoader>(class_loader)));
  ObjPtr<mirror::Class> klass = class_linker->FindClass(soa.Self(), "LInstrumentation;", loader);
  ASSERT_TRUE(klass != nullptr);
  ArtMethod* method =
      klass->FindClassMethod("returnReference", "()Ljava/lang/Object;", kRuntimePointerSize);
  ASSERT_TRUE(method != nullptr);
  ASSERT_TRUE(method->IsDirect());
  ASSERT_TRUE(method->GetDeclaringClass() == klass);
  TestEvent(instrumentation::Instrumentation::kMethodEntered,
            /*event_method=*/ method,
            /*event_field=*/ nullptr,
            /*with_object=*/ true);
}

TEST_F(InstrumentationTest, MethodExitObjectEvent) {
  ScopedObjectAccess soa(Thread::Current());
  jobject class_loader = LoadDex("Instrumentation");
  Runtime* const runtime = Runtime::Current();
  ClassLinker* class_linker = runtime->GetClassLinker();
  StackHandleScope<1> hs(soa.Self());
<<<<<<< HEAD
  Handle<mirror::ClassLoader> loader(hs.NewHandle(soa.Decode<mirror::ClassLoader>(class_loader)));
=======
  MutableHandle<mirror::ClassLoader> loader(
      hs.NewHandle(soa.Decode<mirror::ClassLoader>(class_loader)));
>>>>>>> 5a45d7b4
  ObjPtr<mirror::Class> klass = class_linker->FindClass(soa.Self(), "LInstrumentation;", loader);
  ASSERT_TRUE(klass != nullptr);
  ArtMethod* method =
      klass->FindClassMethod("returnReference", "()Ljava/lang/Object;", kRuntimePointerSize);
  ASSERT_TRUE(method != nullptr);
  ASSERT_TRUE(method->IsDirect());
  ASSERT_TRUE(method->GetDeclaringClass() == klass);
  TestEvent(instrumentation::Instrumentation::kMethodExited,
            /*event_method=*/ method,
            /*event_field=*/ nullptr,
            /*with_object=*/ true);
}

TEST_F(InstrumentationTest, MethodExitPrimEvent) {
  ScopedObjectAccess soa(Thread::Current());
  jobject class_loader = LoadDex("Instrumentation");
  Runtime* const runtime = Runtime::Current();
  ClassLinker* class_linker = runtime->GetClassLinker();
  StackHandleScope<1> hs(soa.Self());
  Handle<mirror::ClassLoader> loader(hs.NewHandle(soa.Decode<mirror::ClassLoader>(class_loader)));
  ObjPtr<mirror::Class> klass = class_linker->FindClass(soa.Self(), "LInstrumentation;", loader);
  ASSERT_TRUE(klass != nullptr);
  ArtMethod* method = klass->FindClassMethod("returnPrimitive", "()I", kRuntimePointerSize);
  ASSERT_TRUE(method != nullptr);
  ASSERT_TRUE(method->IsDirect());
  ASSERT_TRUE(method->GetDeclaringClass() == klass);
  TestEvent(instrumentation::Instrumentation::kMethodExited,
            /*event_method=*/ method,
            /*event_field=*/ nullptr,
            /*with_object=*/ false);
}

TEST_F(InstrumentationTest, MethodUnwindEvent) {
  TestEvent(instrumentation::Instrumentation::kMethodUnwind);
}

TEST_F(InstrumentationTest, DexPcMovedEvent) {
  TestEvent(instrumentation::Instrumentation::kDexPcMoved);
}

TEST_F(InstrumentationTest, FieldReadEvent) {
  TestEvent(instrumentation::Instrumentation::kFieldRead);
}

TEST_F(InstrumentationTest, WatchedFramePop) {
  TestEvent(instrumentation::Instrumentation::kWatchedFramePop);
}

TEST_F(InstrumentationTest, FieldWriteObjectEvent) {
  ScopedObjectAccess soa(Thread::Current());
  jobject class_loader = LoadDex("Instrumentation");
  Runtime* const runtime = Runtime::Current();
  ClassLinker* class_linker = runtime->GetClassLinker();
  StackHandleScope<1> hs(soa.Self());
  Handle<mirror::ClassLoader> loader(hs.NewHandle(soa.Decode<mirror::ClassLoader>(class_loader)));
  ObjPtr<mirror::Class> klass = class_linker->FindClass(soa.Self(), "LInstrumentation;", loader);
  ASSERT_TRUE(klass != nullptr);
  ArtField* field = klass->FindDeclaredStaticField("referenceField", "Ljava/lang/Object;");
  ASSERT_TRUE(field != nullptr);

  TestEvent(instrumentation::Instrumentation::kFieldWritten,
            /*event_method=*/ nullptr,
            /*event_field=*/ field,
            /*with_object=*/ true);
}

TEST_F(InstrumentationTest, FieldWritePrimEvent) {
  ScopedObjectAccess soa(Thread::Current());
  jobject class_loader = LoadDex("Instrumentation");
  Runtime* const runtime = Runtime::Current();
  ClassLinker* class_linker = runtime->GetClassLinker();
  StackHandleScope<1> hs(soa.Self());
  Handle<mirror::ClassLoader> loader(hs.NewHandle(soa.Decode<mirror::ClassLoader>(class_loader)));
  ObjPtr<mirror::Class> klass = class_linker->FindClass(soa.Self(), "LInstrumentation;", loader);
  ASSERT_TRUE(klass != nullptr);
  ArtField* field = klass->FindDeclaredStaticField("primitiveField", "I");
  ASSERT_TRUE(field != nullptr);

  TestEvent(instrumentation::Instrumentation::kFieldWritten,
            /*event_method=*/ nullptr,
            /*event_field=*/ field,
            /*with_object=*/ false);
}

TEST_F(InstrumentationTest, ExceptionHandledEvent) {
  TestEvent(instrumentation::Instrumentation::kExceptionHandled);
}

TEST_F(InstrumentationTest, ExceptionThrownEvent) {
  TestEvent(instrumentation::Instrumentation::kExceptionThrown);
}

TEST_F(InstrumentationTest, BranchEvent) {
  TestEvent(instrumentation::Instrumentation::kBranch);
}

TEST_F(InstrumentationTest, DeoptimizeDirectMethod) {
  ScopedObjectAccess soa(Thread::Current());
  jobject class_loader = LoadDex("Instrumentation");
  Runtime* const runtime = Runtime::Current();
  instrumentation::Instrumentation* instr = runtime->GetInstrumentation();
  ClassLinker* class_linker = runtime->GetClassLinker();
  StackHandleScope<1> hs(soa.Self());
  Handle<mirror::ClassLoader> loader(hs.NewHandle(soa.Decode<mirror::ClassLoader>(class_loader)));
  ObjPtr<mirror::Class> klass = class_linker->FindClass(soa.Self(), "LInstrumentation;", loader);
  ASSERT_TRUE(klass != nullptr);
  ArtMethod* method_to_deoptimize =
      klass->FindClassMethod("instanceMethod", "()V", kRuntimePointerSize);
  ASSERT_TRUE(method_to_deoptimize != nullptr);
  ASSERT_TRUE(method_to_deoptimize->IsDirect());
  ASSERT_TRUE(method_to_deoptimize->GetDeclaringClass() == klass);

  EXPECT_FALSE(instr->AreAllMethodsDeoptimized());
  EXPECT_FALSE(instr->IsDeoptimized(method_to_deoptimize));

  DeoptimizeMethod(soa.Self(), method_to_deoptimize, true);

  EXPECT_FALSE(instr->AreAllMethodsDeoptimized());
  EXPECT_TRUE(instr->AreExitStubsInstalled());
  EXPECT_TRUE(instr->IsDeoptimized(method_to_deoptimize));

  constexpr const char* instrumentation_key = "DeoptimizeDirectMethod";
  UndeoptimizeMethod(soa.Self(), method_to_deoptimize, instrumentation_key, true);

  EXPECT_FALSE(instr->AreAllMethodsDeoptimized());
  EXPECT_FALSE(instr->IsDeoptimized(method_to_deoptimize));
}

TEST_F(InstrumentationTest, FullDeoptimization) {
  ScopedObjectAccess soa(Thread::Current());
  Runtime* const runtime = Runtime::Current();
  instrumentation::Instrumentation* instr = runtime->GetInstrumentation();
  EXPECT_FALSE(instr->AreAllMethodsDeoptimized());

  constexpr const char* instrumentation_key = "FullDeoptimization";
  DeoptimizeEverything(soa.Self(), instrumentation_key, true);

  EXPECT_TRUE(instr->AreAllMethodsDeoptimized());
  EXPECT_TRUE(instr->AreExitStubsInstalled());

  UndeoptimizeEverything(soa.Self(), instrumentation_key, true);

  EXPECT_FALSE(instr->AreAllMethodsDeoptimized());
}

TEST_F(InstrumentationTest, MixedDeoptimization) {
  ScopedObjectAccess soa(Thread::Current());
  jobject class_loader = LoadDex("Instrumentation");
  Runtime* const runtime = Runtime::Current();
  instrumentation::Instrumentation* instr = runtime->GetInstrumentation();
  ClassLinker* class_linker = runtime->GetClassLinker();
  StackHandleScope<1> hs(soa.Self());
  Handle<mirror::ClassLoader> loader(hs.NewHandle(soa.Decode<mirror::ClassLoader>(class_loader)));
  ObjPtr<mirror::Class> klass = class_linker->FindClass(soa.Self(), "LInstrumentation;", loader);
  ASSERT_TRUE(klass != nullptr);
  ArtMethod* method_to_deoptimize =
      klass->FindClassMethod("instanceMethod", "()V", kRuntimePointerSize);
  ASSERT_TRUE(method_to_deoptimize != nullptr);
  ASSERT_TRUE(method_to_deoptimize->IsDirect());
  ASSERT_TRUE(method_to_deoptimize->GetDeclaringClass() == klass);

  EXPECT_FALSE(instr->AreAllMethodsDeoptimized());
  EXPECT_FALSE(instr->IsDeoptimized(method_to_deoptimize));

  DeoptimizeMethod(soa.Self(), method_to_deoptimize, true);
  // Deoptimizing a method does not change instrumentation level.
  EXPECT_EQ(Instrumentation::InstrumentationLevel::kInstrumentNothing,
            GetCurrentInstrumentationLevel());
  EXPECT_FALSE(instr->AreAllMethodsDeoptimized());
  EXPECT_TRUE(instr->AreExitStubsInstalled());
  EXPECT_TRUE(instr->IsDeoptimized(method_to_deoptimize));

  constexpr const char* instrumentation_key = "MixedDeoptimization";
  DeoptimizeEverything(soa.Self(), instrumentation_key, false);
  EXPECT_EQ(Instrumentation::InstrumentationLevel::kInstrumentWithInterpreter,
            GetCurrentInstrumentationLevel());
  EXPECT_TRUE(instr->AreAllMethodsDeoptimized());
  EXPECT_TRUE(instr->AreExitStubsInstalled());
  EXPECT_TRUE(instr->IsDeoptimized(method_to_deoptimize));

  UndeoptimizeEverything(soa.Self(), instrumentation_key, false);
  EXPECT_EQ(Instrumentation::InstrumentationLevel::kInstrumentNothing,
            GetCurrentInstrumentationLevel());
  EXPECT_FALSE(instr->AreAllMethodsDeoptimized());
  EXPECT_TRUE(instr->AreExitStubsInstalled());
  EXPECT_TRUE(instr->IsDeoptimized(method_to_deoptimize));

  UndeoptimizeMethod(soa.Self(), method_to_deoptimize, instrumentation_key, true);
  EXPECT_EQ(Instrumentation::InstrumentationLevel::kInstrumentNothing,
            GetCurrentInstrumentationLevel());
  EXPECT_FALSE(instr->AreAllMethodsDeoptimized());
  EXPECT_FALSE(instr->IsDeoptimized(method_to_deoptimize));
}

TEST_F(InstrumentationTest, MethodTracing_Interpreter) {
  ScopedObjectAccess soa(Thread::Current());
  Runtime* const runtime = Runtime::Current();
  instrumentation::Instrumentation* instr = runtime->GetInstrumentation();
  EXPECT_FALSE(instr->AreAllMethodsDeoptimized());

  constexpr const char* instrumentation_key = "MethodTracing";
  EnableMethodTracing(soa.Self(), instrumentation_key, true);
  EXPECT_EQ(Instrumentation::InstrumentationLevel::kInstrumentWithInterpreter,
            GetCurrentInstrumentationLevel());
  EXPECT_TRUE(instr->AreAllMethodsDeoptimized());
  EXPECT_TRUE(instr->AreExitStubsInstalled());

  DisableMethodTracing(soa.Self(), instrumentation_key);
  EXPECT_EQ(Instrumentation::InstrumentationLevel::kInstrumentNothing,
            GetCurrentInstrumentationLevel());
  EXPECT_FALSE(instr->AreAllMethodsDeoptimized());
}

TEST_F(InstrumentationTest, MethodTracing_InstrumentationEntryExitStubs) {
  ScopedObjectAccess soa(Thread::Current());
  Runtime* const runtime = Runtime::Current();
  instrumentation::Instrumentation* instr = runtime->GetInstrumentation();
  EXPECT_FALSE(instr->AreAllMethodsDeoptimized());

  constexpr const char* instrumentation_key = "MethodTracing";
  EnableMethodTracing(soa.Self(), instrumentation_key, false);
  EXPECT_EQ(Instrumentation::InstrumentationLevel::kInstrumentWithInstrumentationStubs,
            GetCurrentInstrumentationLevel());
  EXPECT_FALSE(instr->AreAllMethodsDeoptimized());
  EXPECT_TRUE(instr->AreExitStubsInstalled());

  DisableMethodTracing(soa.Self(), instrumentation_key);
  EXPECT_EQ(Instrumentation::InstrumentationLevel::kInstrumentNothing,
            GetCurrentInstrumentationLevel());
  EXPECT_FALSE(instr->AreAllMethodsDeoptimized());
}

// We use a macro to print the line number where the test is failing.
#define CHECK_INSTRUMENTATION(_level, _user_count)                                      \
  do {                                                                                  \
    Instrumentation* const instr = Runtime::Current()->GetInstrumentation();            \
    bool interpreter =                                                                  \
      ((_level) == Instrumentation::InstrumentationLevel::kInstrumentWithInterpreter);  \
    EXPECT_EQ(_level, GetCurrentInstrumentationLevel());                                \
    EXPECT_EQ(_user_count, GetInstrumentationUserCount());                              \
    if (instr->IsForcedInterpretOnly()) {                                               \
      EXPECT_TRUE(instr->InterpretOnly());                                              \
    } else if (interpreter) {                                                           \
      EXPECT_TRUE(instr->InterpretOnly());                                              \
    } else {                                                                            \
      EXPECT_FALSE(instr->InterpretOnly());                                             \
    }                                                                                   \
    if (interpreter) {                                                                  \
      EXPECT_TRUE(instr->AreAllMethodsDeoptimized());                                   \
    } else {                                                                            \
      EXPECT_FALSE(instr->AreAllMethodsDeoptimized());                                  \
    }                                                                                   \
  } while (false)

TEST_F(InstrumentationTest, ConfigureStubs_Nothing) {
  CHECK_INSTRUMENTATION(Instrumentation::InstrumentationLevel::kInstrumentNothing, 0U);

  // Check no-op.
  CheckConfigureStubs(kClientOneKey, Instrumentation::InstrumentationLevel::kInstrumentNothing);
  CHECK_INSTRUMENTATION(Instrumentation::InstrumentationLevel::kInstrumentNothing, 0U);
}

TEST_F(InstrumentationTest, ConfigureStubs_InstrumentationStubs) {
  CHECK_INSTRUMENTATION(Instrumentation::InstrumentationLevel::kInstrumentNothing, 0U);

  // Check we can switch to instrumentation stubs
  CheckConfigureStubs(kClientOneKey,
                      Instrumentation::InstrumentationLevel::kInstrumentWithInstrumentationStubs);
  CHECK_INSTRUMENTATION(Instrumentation::InstrumentationLevel::kInstrumentWithInstrumentationStubs,
                        1U);

  // Check we can disable instrumentation.
  CheckConfigureStubs(kClientOneKey, Instrumentation::InstrumentationLevel::kInstrumentNothing);
  CHECK_INSTRUMENTATION(Instrumentation::InstrumentationLevel::kInstrumentNothing, 0U);
}

TEST_F(InstrumentationTest, ConfigureStubs_Interpreter) {
  CHECK_INSTRUMENTATION(Instrumentation::InstrumentationLevel::kInstrumentNothing, 0U);

  // Check we can switch to interpreter
  CheckConfigureStubs(kClientOneKey,
                      Instrumentation::InstrumentationLevel::kInstrumentWithInterpreter);
  CHECK_INSTRUMENTATION(Instrumentation::InstrumentationLevel::kInstrumentWithInterpreter, 1U);

  // Check we can disable instrumentation.
  CheckConfigureStubs(kClientOneKey, Instrumentation::InstrumentationLevel::kInstrumentNothing);
  CHECK_INSTRUMENTATION(Instrumentation::InstrumentationLevel::kInstrumentNothing, 0U);
}

TEST_F(InstrumentationTest, ConfigureStubs_InstrumentationStubsToInterpreter) {
  CHECK_INSTRUMENTATION(Instrumentation::InstrumentationLevel::kInstrumentNothing, 0U);

  // Configure stubs with instrumentation stubs.
  CheckConfigureStubs(kClientOneKey,
                      Instrumentation::InstrumentationLevel::kInstrumentWithInstrumentationStubs);
  CHECK_INSTRUMENTATION(Instrumentation::InstrumentationLevel::kInstrumentWithInstrumentationStubs,
                        1U);

  // Configure stubs with interpreter.
  CheckConfigureStubs(kClientOneKey,
                      Instrumentation::InstrumentationLevel::kInstrumentWithInterpreter);
  CHECK_INSTRUMENTATION(Instrumentation::InstrumentationLevel::kInstrumentWithInterpreter, 1U);

  // Check we can disable instrumentation.
  CheckConfigureStubs(kClientOneKey, Instrumentation::InstrumentationLevel::kInstrumentNothing);
  CHECK_INSTRUMENTATION(Instrumentation::InstrumentationLevel::kInstrumentNothing, 0U);
}

TEST_F(InstrumentationTest, ConfigureStubs_InterpreterToInstrumentationStubs) {
  CHECK_INSTRUMENTATION(Instrumentation::InstrumentationLevel::kInstrumentNothing, 0U);

  // Configure stubs with interpreter.
  CheckConfigureStubs(kClientOneKey,
                      Instrumentation::InstrumentationLevel::kInstrumentWithInterpreter);
  CHECK_INSTRUMENTATION(Instrumentation::InstrumentationLevel::kInstrumentWithInterpreter, 1U);

  // Configure stubs with instrumentation stubs.
  CheckConfigureStubs(kClientOneKey,
                      Instrumentation::InstrumentationLevel::kInstrumentWithInstrumentationStubs);
  // Make sure we are still interpreter since going from interpreter->instrumentation is dangerous.
  CHECK_INSTRUMENTATION(Instrumentation::InstrumentationLevel::kInstrumentWithInterpreter,
                        1U);

  // Check we can disable instrumentation.
  CheckConfigureStubs(kClientOneKey, Instrumentation::InstrumentationLevel::kInstrumentNothing);
  CHECK_INSTRUMENTATION(Instrumentation::InstrumentationLevel::kInstrumentNothing, 0U);
}

TEST_F(InstrumentationTest,
       ConfigureStubs_InstrumentationStubsToInterpreterToInstrumentationStubs) {
  CHECK_INSTRUMENTATION(Instrumentation::InstrumentationLevel::kInstrumentNothing, 0U);

  // Configure stubs with instrumentation stubs.
  CheckConfigureStubs(kClientOneKey,
                      Instrumentation::InstrumentationLevel::kInstrumentWithInstrumentationStubs);
  CHECK_INSTRUMENTATION(Instrumentation::InstrumentationLevel::kInstrumentWithInstrumentationStubs,
                        1U);

  // Configure stubs with interpreter.
  CheckConfigureStubs(kClientOneKey,
                      Instrumentation::InstrumentationLevel::kInstrumentWithInterpreter);
  CHECK_INSTRUMENTATION(Instrumentation::InstrumentationLevel::kInstrumentWithInterpreter, 1U);

  // Configure stubs with instrumentation stubs again.
  CheckConfigureStubs(kClientOneKey,
                      Instrumentation::InstrumentationLevel::kInstrumentWithInstrumentationStubs);
  CHECK_INSTRUMENTATION(Instrumentation::InstrumentationLevel::kInstrumentWithInterpreter,
                        1U);

  // Check we can disable instrumentation.
  CheckConfigureStubs(kClientOneKey, Instrumentation::InstrumentationLevel::kInstrumentNothing);
  CHECK_INSTRUMENTATION(Instrumentation::InstrumentationLevel::kInstrumentNothing, 0U);
}

TEST_F(InstrumentationTest, MultiConfigureStubs_Nothing) {
  CHECK_INSTRUMENTATION(Instrumentation::InstrumentationLevel::kInstrumentNothing, 0U);

  // Check kInstrumentNothing with two clients.
  CheckConfigureStubs(kClientOneKey, Instrumentation::InstrumentationLevel::kInstrumentNothing);
  CHECK_INSTRUMENTATION(Instrumentation::InstrumentationLevel::kInstrumentNothing, 0U);

  CheckConfigureStubs(kClientTwoKey, Instrumentation::InstrumentationLevel::kInstrumentNothing);
  CHECK_INSTRUMENTATION(Instrumentation::InstrumentationLevel::kInstrumentNothing, 0U);
}

TEST_F(InstrumentationTest, MultiConfigureStubs_InstrumentationStubs) {
  CHECK_INSTRUMENTATION(Instrumentation::InstrumentationLevel::kInstrumentNothing, 0U);

  // Configure stubs with instrumentation stubs for 1st client.
  CheckConfigureStubs(kClientOneKey,
                      Instrumentation::InstrumentationLevel::kInstrumentWithInstrumentationStubs);
  CHECK_INSTRUMENTATION(Instrumentation::InstrumentationLevel::kInstrumentWithInstrumentationStubs,
                        1U);

  // Configure stubs with instrumentation stubs for 2nd client.
  CheckConfigureStubs(kClientTwoKey,
                      Instrumentation::InstrumentationLevel::kInstrumentWithInstrumentationStubs);
  CHECK_INSTRUMENTATION(Instrumentation::InstrumentationLevel::kInstrumentWithInstrumentationStubs,
                        2U);

  // 1st client requests instrumentation deactivation but 2nd client still needs
  // instrumentation stubs.
  CheckConfigureStubs(kClientOneKey, Instrumentation::InstrumentationLevel::kInstrumentNothing);
  CHECK_INSTRUMENTATION(Instrumentation::InstrumentationLevel::kInstrumentWithInstrumentationStubs,
                        1U);

  // 2nd client requests instrumentation deactivation
  CheckConfigureStubs(kClientTwoKey, Instrumentation::InstrumentationLevel::kInstrumentNothing);
  CHECK_INSTRUMENTATION(Instrumentation::InstrumentationLevel::kInstrumentNothing, 0U);
}

TEST_F(InstrumentationTest, MultiConfigureStubs_Interpreter) {
  CHECK_INSTRUMENTATION(Instrumentation::InstrumentationLevel::kInstrumentNothing, 0U);

  // Configure stubs with interpreter for 1st client.
  CheckConfigureStubs(kClientOneKey,
                      Instrumentation::InstrumentationLevel::kInstrumentWithInterpreter);
  CHECK_INSTRUMENTATION(Instrumentation::InstrumentationLevel::kInstrumentWithInterpreter, 1U);

  // Configure stubs with interpreter for 2nd client.
  CheckConfigureStubs(kClientTwoKey,
                      Instrumentation::InstrumentationLevel::kInstrumentWithInterpreter);
  CHECK_INSTRUMENTATION(Instrumentation::InstrumentationLevel::kInstrumentWithInterpreter, 2U);

  // 1st client requests instrumentation deactivation but 2nd client still needs interpreter.
  CheckConfigureStubs(kClientOneKey, Instrumentation::InstrumentationLevel::kInstrumentNothing);
  CHECK_INSTRUMENTATION(Instrumentation::InstrumentationLevel::kInstrumentWithInterpreter, 1U);

  // 2nd client requests instrumentation deactivation
  CheckConfigureStubs(kClientTwoKey, Instrumentation::InstrumentationLevel::kInstrumentNothing);
  CHECK_INSTRUMENTATION(Instrumentation::InstrumentationLevel::kInstrumentNothing, 0U);
}

TEST_F(InstrumentationTest, MultiConfigureStubs_InstrumentationStubsThenInterpreter) {
  CHECK_INSTRUMENTATION(Instrumentation::InstrumentationLevel::kInstrumentNothing, 0U);

  // Configure stubs with instrumentation stubs for 1st client.
  CheckConfigureStubs(kClientOneKey,
                      Instrumentation::InstrumentationLevel::kInstrumentWithInstrumentationStubs);
  CHECK_INSTRUMENTATION(Instrumentation::InstrumentationLevel::kInstrumentWithInstrumentationStubs,
                        1U);

  // Configure stubs with interpreter for 2nd client.
  CheckConfigureStubs(kClientTwoKey,
                      Instrumentation::InstrumentationLevel::kInstrumentWithInterpreter);
  CHECK_INSTRUMENTATION(Instrumentation::InstrumentationLevel::kInstrumentWithInterpreter, 2U);

  // 1st client requests instrumentation deactivation but 2nd client still needs interpreter.
  CheckConfigureStubs(kClientOneKey, Instrumentation::InstrumentationLevel::kInstrumentNothing);
  CHECK_INSTRUMENTATION(Instrumentation::InstrumentationLevel::kInstrumentWithInterpreter, 1U);

  // 2nd client requests instrumentation deactivation
  CheckConfigureStubs(kClientTwoKey, Instrumentation::InstrumentationLevel::kInstrumentNothing);
  CHECK_INSTRUMENTATION(Instrumentation::InstrumentationLevel::kInstrumentNothing, 0U);
}

TEST_F(InstrumentationTest, MultiConfigureStubs_InterpreterThenInstrumentationStubs) {
  CHECK_INSTRUMENTATION(Instrumentation::InstrumentationLevel::kInstrumentNothing, 0U);

  // Configure stubs with interpreter for 1st client.
  CheckConfigureStubs(kClientOneKey,
                      Instrumentation::InstrumentationLevel::kInstrumentWithInterpreter);
  CHECK_INSTRUMENTATION(Instrumentation::InstrumentationLevel::kInstrumentWithInterpreter, 1U);

  // Configure stubs with instrumentation stubs for 2nd client.
  CheckConfigureStubs(kClientTwoKey,
                      Instrumentation::InstrumentationLevel::kInstrumentWithInstrumentationStubs);
  CHECK_INSTRUMENTATION(Instrumentation::InstrumentationLevel::kInstrumentWithInterpreter, 2U);

  // 1st client requests instrumentation deactivation but 2nd client still needs
  // instrumentation stubs. Since we already got interpreter stubs we need to stay there.
  CheckConfigureStubs(kClientOneKey, Instrumentation::InstrumentationLevel::kInstrumentNothing);
  CHECK_INSTRUMENTATION(Instrumentation::InstrumentationLevel::kInstrumentWithInterpreter,
                        1U);

  // 2nd client requests instrumentation deactivation
  CheckConfigureStubs(kClientTwoKey, Instrumentation::InstrumentationLevel::kInstrumentNothing);
  CHECK_INSTRUMENTATION(Instrumentation::InstrumentationLevel::kInstrumentNothing, 0U);
}

}  // namespace instrumentation
}  // namespace art<|MERGE_RESOLUTION|>--- conflicted
+++ resolved
@@ -67,12 +67,8 @@
                     Handle<mirror::Object> this_object ATTRIBUTE_UNUSED,
                     ArtMethod* method ATTRIBUTE_UNUSED,
                     uint32_t dex_pc ATTRIBUTE_UNUSED,
-<<<<<<< HEAD
-                    Handle<mirror::Object> return_value ATTRIBUTE_UNUSED)
-=======
                     instrumentation::OptionalFrame frame ATTRIBUTE_UNUSED,
                     MutableHandle<mirror::Object>& return_value ATTRIBUTE_UNUSED)
->>>>>>> 5a45d7b4
       override REQUIRES_SHARED(Locks::mutator_lock_) {
     received_method_exit_object_event = true;
   }
@@ -81,12 +77,8 @@
                     Handle<mirror::Object> this_object ATTRIBUTE_UNUSED,
                     ArtMethod* method ATTRIBUTE_UNUSED,
                     uint32_t dex_pc ATTRIBUTE_UNUSED,
-<<<<<<< HEAD
-                    const JValue& return_value ATTRIBUTE_UNUSED)
-=======
                     instrumentation::OptionalFrame frame ATTRIBUTE_UNUSED,
                     JValue& return_value ATTRIBUTE_UNUSED)
->>>>>>> 5a45d7b4
       override REQUIRES_SHARED(Locks::mutator_lock_) {
     received_method_exit_event = true;
   }
@@ -531,12 +523,8 @@
   Runtime* const runtime = Runtime::Current();
   ClassLinker* class_linker = runtime->GetClassLinker();
   StackHandleScope<1> hs(soa.Self());
-<<<<<<< HEAD
-  Handle<mirror::ClassLoader> loader(hs.NewHandle(soa.Decode<mirror::ClassLoader>(class_loader)));
-=======
   MutableHandle<mirror::ClassLoader> loader(
       hs.NewHandle(soa.Decode<mirror::ClassLoader>(class_loader)));
->>>>>>> 5a45d7b4
   ObjPtr<mirror::Class> klass = class_linker->FindClass(soa.Self(), "LInstrumentation;", loader);
   ASSERT_TRUE(klass != nullptr);
   ArtMethod* method =
