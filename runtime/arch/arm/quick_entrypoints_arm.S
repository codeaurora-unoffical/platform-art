--- conflicted
+++ resolved
@@ -2494,7 +2494,6 @@
 
 .macro BRBMI_EXTRACT_RETURN_REG_narrow
     and     rMR, rMR, #7              // Extract `ref_reg`.
-<<<<<<< HEAD
 .endm
 
 .macro BRBMI_LOAD_AND_EXTRACT_RETURN_REG ldr_offset, label_suffix
@@ -2502,15 +2501,6 @@
     BRBMI_EXTRACT_RETURN_REG\label_suffix
 .endm
 
-=======
-.endm
-
-.macro BRBMI_LOAD_AND_EXTRACT_RETURN_REG ldr_offset, label_suffix
-    BRBMI_LOAD_RETURN_REG_FROM_CODE\label_suffix \ldr_offset
-    BRBMI_EXTRACT_RETURN_REG\label_suffix
-.endm
-
->>>>>>> 5a45d7b4
 .macro BRBMI_GC_ROOT gc_root_ldr_offset, label_suffix
     .balign 32
     .thumb_func
@@ -2662,15 +2652,9 @@
     BRBMI_EXTRACT_FORWARDING_ADDRESS _narrow  // 6 bytes
 .Lmark_introspection_return_switch_case_bad:
     bkpt                              // 2 bytes
-<<<<<<< HEAD
 
     BRBMI_FIELD_SLOW_PATH BAKER_MARK_INTROSPECTION_FIELD_LDR_NARROW_OFFSET, _narrow
 
-=======
-
-    BRBMI_FIELD_SLOW_PATH BAKER_MARK_INTROSPECTION_FIELD_LDR_NARROW_OFFSET, _narrow
-
->>>>>>> 5a45d7b4
     // 8 bytes for the loading and extracting of the return register.
     BRBMI_GC_ROOT BAKER_MARK_INTROSPECTION_GC_ROOT_LDR_WIDE_OFFSET, _wide
     // 2 bytes for near branch to the runtime call.
@@ -2709,19 +2693,11 @@
     // contains only the register number, the top 4 bits are 0.
     ldrb    rMR, [lr, #(-1 + BAKER_MARK_INTROSPECTION_UNSAFE_CAS_ADD_OFFSET + 3)]
     b .Lmark_introspection_runtime_call
-<<<<<<< HEAD
 END art_quick_read_barrier_mark_introspection
 #else  // defined(USE_READ_BARRIER) && defined(USE_BAKER_READ_BARRIER)
 ENTRY art_quick_read_barrier_mark_introspection
     bkpt                              // Unreachable.
 END art_quick_read_barrier_mark_introspection
-=======
-END art_quick_read_barrier_mark_introspection
-#else  // defined(USE_READ_BARRIER) && defined(USE_BAKER_READ_BARRIER)
-ENTRY art_quick_read_barrier_mark_introspection
-    bkpt                              // Unreachable.
-END art_quick_read_barrier_mark_introspection
->>>>>>> 5a45d7b4
 #endif  // defined(USE_READ_BARRIER) && defined(USE_BAKER_READ_BARRIER)
 
 .extern artInvokePolymorphic
