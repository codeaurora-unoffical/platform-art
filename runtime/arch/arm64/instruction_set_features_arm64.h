--- conflicted
+++ resolved
@@ -90,13 +90,10 @@
     return has_dotprod_;
   }
 
-<<<<<<< HEAD
-=======
   bool HasSVE() const {
     return has_sve_;
   }
 
->>>>>>> 5a45d7b4
   virtual ~Arm64InstructionSetFeatures() {}
 
  protected:
@@ -114,24 +111,16 @@
                               bool has_crc,
                               bool has_lse,
                               bool has_fp16,
-<<<<<<< HEAD
-                              bool has_dotprod)
-=======
                               bool has_dotprod,
                               bool has_sve)
->>>>>>> 5a45d7b4
       : InstructionSetFeatures(),
         fix_cortex_a53_835769_(needs_a53_835769_fix),
         fix_cortex_a53_843419_(needs_a53_843419_fix),
         has_crc_(has_crc),
         has_lse_(has_lse),
         has_fp16_(has_fp16),
-<<<<<<< HEAD
-        has_dotprod_(has_dotprod) {
-=======
         has_dotprod_(has_dotprod),
         has_sve_(has_sve) {
->>>>>>> 5a45d7b4
   }
 
   // Bitmap positions for encoding features as a bitmap.
@@ -141,10 +130,7 @@
     kLSEBitField = 1 << 2,
     kFP16BitField = 1 << 3,
     kDotProdBitField = 1 << 4,
-<<<<<<< HEAD
-=======
     kSVEBitField = 1 << 5,
->>>>>>> 5a45d7b4
   };
 
   const bool fix_cortex_a53_835769_;
@@ -153,10 +139,7 @@
   const bool has_lse_;      // ARMv8.1 Large System Extensions.
   const bool has_fp16_;     // ARMv8.2 FP16 extensions.
   const bool has_dotprod_;  // optional in ARMv8.2, mandatory in ARMv8.4.
-<<<<<<< HEAD
-=======
   const bool has_sve_;      // optional in ARMv8.2.
->>>>>>> 5a45d7b4
 
   DISALLOW_COPY_AND_ASSIGN(Arm64InstructionSetFeatures);
 };
