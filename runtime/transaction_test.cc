--- conflicted
+++ resolved
@@ -106,11 +106,7 @@
   ASSERT_TRUE(h_obj != nullptr);
   ASSERT_OBJ_PTR_EQ(h_obj->GetClass(), h_klass.Get());
   // Rolling back transaction's changes must not clear the Object::class field.
-<<<<<<< HEAD
-  Runtime::Current()->RollbackAndExitTransactionMode();
-=======
   RollbackAndExitTransactionMode();
->>>>>>> 5a45d7b4
   EXPECT_OBJ_PTR_EQ(h_obj->GetClass(), h_klass.Get());
 }
 
@@ -162,11 +158,7 @@
                            Runtime::Current()->GetHeap()->GetCurrentAllocator()));
   ASSERT_TRUE(h_obj != nullptr);
   ASSERT_OBJ_PTR_EQ(h_obj->GetClass(), h_klass.Get());
-<<<<<<< HEAD
-  Runtime::Current()->RollbackAndExitTransactionMode();
-=======
   RollbackAndExitTransactionMode();
->>>>>>> 5a45d7b4
 
   // Rolling back transaction's changes must not reset array's length.
   EXPECT_EQ(h_obj->GetLength(), kArraySize);
