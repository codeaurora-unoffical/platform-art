--- conflicted
+++ resolved
@@ -33,11 +33,7 @@
     return dex::kDexNoIndex;
   } else {
     DCHECK(IsOptimized());
-<<<<<<< HEAD
-    CodeInfo code_info(this, CodeInfo::DecodeFlags::InlineInfoOnly);
-=======
     CodeInfo code_info = CodeInfo::DecodeInlineInfoOnly(this);
->>>>>>> 5a45d7b4
     StackMap stack_map = code_info.GetStackMapForNativePcOffset(sought_offset);
     if (stack_map.IsValid()) {
       return stack_map.GetDexPc();
@@ -62,11 +58,7 @@
   DCHECK(!method->IsNative());
   DCHECK(IsOptimized());
   // Search for the dex-to-pc mapping in stack maps.
-<<<<<<< HEAD
-  CodeInfo code_info(this, CodeInfo::DecodeFlags::InlineInfoOnly);
-=======
   CodeInfo code_info = CodeInfo::DecodeInlineInfoOnly(this);
->>>>>>> 5a45d7b4
 
   // All stack maps are stored in the same CodeItem section, safepoint stack
   // maps first, then catch stack maps. We use `is_for_catch_handler` to select
