--- conflicted
+++ resolved
@@ -18,16 +18,6 @@
   echo "Script needs to be run at the root of the android tree"
   exit 1
 fi
-
-# Prevent JDWP tests from running on the following devices running
-# Android O (they are failing because of a network-related issue), as
-# a workaround for b/74725685:
-# - FA7BN1A04406 (walleye device testing configuration aosp-poison/volantis-armv7-poison-debug)
-# - FA7BN1A04412 (walleye device testing configuration aosp-poison/volantis-armv8-poison-ndebug)
-# - FA7BN1A04433 (walleye device testing configuration aosp-poison/volantis-armv8-poison-debug)
-case "$ANDROID_SERIAL" in
-  (FA7BN1A04406|FA7BN1A04412|FA7BN1A04433) exit 0;;
-esac
 
 source build/envsetup.sh >&/dev/null # for get_build_var, setpaths
 setpaths # include platform prebuilt java, javac, etc in $PATH.
@@ -58,11 +48,7 @@
 # Note: This must start with the CORE_IMG_JARS in Android.common_path.mk
 # because that's what we use for compiling the core.art image.
 # It may contain additional modules from TEST_CORE_JARS.
-<<<<<<< HEAD
-BOOT_CLASSPATH_JARS="core-oj core-libart okhttp bouncycastle apache-xml conscrypt"
-=======
 BOOT_CLASSPATH_JARS="core-oj core-libart core-icu4j okhttp bouncycastle apache-xml conscrypt"
->>>>>>> 5a45d7b4
 
 vm_args=""
 art="$android_root/bin/art"
