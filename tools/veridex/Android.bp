// Copyright (C) 2018 The Android Open Source Project
//
// Licensed under the Apache License, Version 2.0 (the "License");
// you may not use this file except in compliance with the License.
// You may obtain a copy of the License at
//
//      http://www.apache.org/licenses/LICENSE-2.0
//
// Unless required by applicable law or agreed to in writing, software
// distributed under the License is distributed on an "AS IS" BASIS,
// WITHOUT WARRANTIES OR CONDITIONS OF ANY KIND, either express or implied.
// See the License for the specific language governing permissions and
// limitations under the License.

cc_binary {
    name: "veridex",
    defaults: ["art_defaults"],
    host_supported: true,
    srcs: [
        "flow_analysis.cc",
        "hidden_api.cc",
        "hidden_api_finder.cc",
        "precise_hidden_api_finder.cc",
        "resolver.cc",
        "veridex.cc",
    ],
    cflags: [
        "-Wall",
        "-Werror",
    ],
    static_libs: [
        "libdexfile",
        "libartbase",
        "libbase",
        "liblog",
        "libz",
        "libziparchive",
    ],
    stl: "libc++_static",
    header_libs: [
        "art_libartbase_headers",
    ],
    target: {
        darwin: {
            enabled: true,
        },
    },
<<<<<<< HEAD
=======
}

// Expose the appcompat.sh script for use by the build.
sh_binary_host {
    name: "veridex-appcompat",
    src: "appcompat.sh",
    filename_from_src: true,
>>>>>>> 5a45d7b4
}<|MERGE_RESOLUTION|>--- conflicted
+++ resolved
@@ -45,8 +45,6 @@
             enabled: true,
         },
     },
-<<<<<<< HEAD
-=======
 }
 
 // Expose the appcompat.sh script for use by the build.
@@ -54,5 +52,4 @@
     name: "veridex-appcompat",
     src: "appcompat.sh",
     filename_from_src: true,
->>>>>>> 5a45d7b4
 }