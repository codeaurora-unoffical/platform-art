/*
 * This file contains expectations for ART's buildbot when running gcstress in debug mode.
 * The script that uses this file is art/tools/run-libcore-tests.sh.
 */

[
{
  description: "Timeouts on target with gcstress and debug.",
  result: EXEC_FAILED,
  modes: [device_testdex],
  names: ["jsr166.CompletableFutureTest#testCompleteOnTimeout_completed",
          "jsr166.CompletableFutureTest#testDelayedExecutor",
          "jsr166.ExecutorsTest#testTimedCallable",
          "jsr166.RecursiveActionTest#testJoinIgnoresInterruptsOutsideForkJoinPool",
          "libcore.libcore.icu.TransliteratorTest#testAll",
          "libcore.libcore.icu.RelativeDateTimeFormatterTest#test_bug25821045",
          "libcore.libcore.icu.RelativeDateTimeFormatterTest#test_bug25883157",
          "libcore.java.lang.ref.ReferenceQueueTest#testRemoveWithDelayedResultAndTimeout",
          "libcore.java.text.DecimalFormatTest#testWhitespaceError",
          "libcore.java.text.DecimalFormatTest#testWhitespaceTolerated",
          "libcore.java.text.DecimalFormatTest#test_exponentSeparator",
          "libcore.java.text.DecimalFormatTest#test_setMaximumFractionDigitsAffectsRoundingMode",
          "libcore.java.util.jar.OldJarFileTest#test_ConstructorLjava_io_File",
          "libcore.java.util.jar.OldJarFileTest#test_ConstructorLjava_lang_StringZ",
          "libcore.java.util.jar.OldJarInputStreamTest#test_read$ZII",
          "libcore.java.util.TimeZoneTest#testSetDefaultDeadlock",
          "libcore.javax.crypto.CipherBasicsTest#testBasicEncryption",
          "org.apache.harmony.tests.java.lang.ref.ReferenceQueueTest#test_removeJ",
          "org.apache.harmony.tests.java.text.MessageFormatTest#test_parseLjava_lang_String",
          "org.apache.harmony.tests.java.util.ControlTest#test_toBundleName_LStringLLocale",
          "org.apache.harmony.tests.java.util.TimerTest#testThrowingTaskKillsTimerThread"
        ]
},
{
  description: "Timeouts on host with gcstress and debug.",
  result: EXEC_FAILED,
  modes: [host],
  names: ["jsr166.StampedLockTest#testWriteAfterReadLock",
          "jsr166.StampedLockTest#testReadTryLock_Interruptible",
          "jsr166.StampedLockTest#testReadLockInterruptibly_Interruptible",
          "jsr166.StampedLockTest#testReadLockInterruptibly",
          "jsr166.StampedLockTest#testWriteLockInterruptibly",
<<<<<<< HEAD
          "org.apache.harmony.tests.java.lang.ProcessManagerTest#testSleep"
=======
          "org.apache.harmony.tests.java.lang.ProcessManagerTest#testSleep",
          "libcore.java.lang.StringTest#testFastPathString_wellFormedUtf8Sequence"
>>>>>>> 5a45d7b4
  ]
},
{
  description: "Sometimes times out with gcstress and debug.",
  result: EXEC_FAILED,
  bug: 78228743,
  names: [
    "libcore.libcore.icu.RelativeDateTimeFormatterTest#test_combineDateAndTime_apostrophe",
    "libcore.libcore.icu.RelativeDateTimeFormatterTest#test_getRelativeDateTimeString",
    "libcore.libcore.icu.RelativeDateTimeFormatterTest#test_getRelativeDateTimeStringCTS",
    "libcore.libcore.icu.RelativeDateTimeFormatterTest#test_getRelativeDateTimeStringDST",
    "libcore.libcore.icu.RelativeDateTimeFormatterTest#test_getRelativeDateTimeStringItalian",
    "libcore.libcore.icu.RelativeDateTimeFormatterTest#test_getRelativeTimeSpanString",
    "libcore.libcore.icu.RelativeDateTimeFormatterTest#test_getRelativeTimeSpanStringAbbrev",
    "libcore.libcore.icu.RelativeDateTimeFormatterTest#test_getRelativeTimeSpanStringCTS",
    "libcore.libcore.icu.RelativeDateTimeFormatterTest#test_getRelativeTimeSpanStringFrench",
    "libcore.libcore.icu.RelativeDateTimeFormatterTest#test_getRelativeTimeSpanStringGerman"
  ]
}
]<|MERGE_RESOLUTION|>--- conflicted
+++ resolved
@@ -40,12 +40,8 @@
           "jsr166.StampedLockTest#testReadLockInterruptibly_Interruptible",
           "jsr166.StampedLockTest#testReadLockInterruptibly",
           "jsr166.StampedLockTest#testWriteLockInterruptibly",
-<<<<<<< HEAD
-          "org.apache.harmony.tests.java.lang.ProcessManagerTest#testSleep"
-=======
           "org.apache.harmony.tests.java.lang.ProcessManagerTest#testSleep",
           "libcore.java.lang.StringTest#testFastPathString_wellFormedUtf8Sequence"
->>>>>>> 5a45d7b4
   ]
 },
 {
