--- conflicted
+++ resolved
@@ -299,10 +299,7 @@
       os.mkdir(arch_cache_path)
     lib = 'lib64' if x64 else 'lib'
     android_root = GetEnvVariableOrError('ANDROID_HOST_OUT')
-<<<<<<< HEAD
-=======
     android_i18n_root = android_root + '/com.android.i18n'
->>>>>>> 5a45d7b4
     android_runtime_root = android_root + '/com.android.runtime'
     android_tzdata_root = android_root + '/com.android.tzdata'
     library_path = android_root + '/' + lib
@@ -310,10 +307,7 @@
     self._shell_env = os.environ.copy()
     self._shell_env['ANDROID_DATA'] = self._env_path
     self._shell_env['ANDROID_ROOT'] = android_root
-<<<<<<< HEAD
-=======
     self._shell_env['ANDROID_I18N_ROOT'] = android_i18n_root
->>>>>>> 5a45d7b4
     self._shell_env['ANDROID_RUNTIME_ROOT'] = android_runtime_root
     self._shell_env['ANDROID_TZDATA_ROOT'] = android_tzdata_root
     self._shell_env['LD_LIBRARY_PATH'] = library_path
